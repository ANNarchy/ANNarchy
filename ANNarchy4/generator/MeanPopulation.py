--- conflicted
+++ resolved
@@ -126,11 +126,11 @@
 """ % { 'Name': value['name'].capitalize(), 'name': value['name'], 'type': get_type_name(value['cpp_type'])}
                     
                     # Recording
-<<<<<<< HEAD
                     access += """
 \tstd::vector< std::vector< %(type)s > >getRecorded%(Name)s() { return this->recorded_%(name)s_; }                    
 \tvoid startRecord%(Name)s() { this->record_%(name)s_ = true; }
 \tvoid stopRecord%(Name)s() { this->record_%(name)s_ = false; }
+\tvoid clearRecorded%(Name)s() { this->recorded_%(name)s_.clear(); }
 """ % { 'Name': value['name'].capitalize(), 'name': value['name'], 'type': get_type_name(value['cpp_type'])}
                 
                 #
@@ -143,12 +143,6 @@
 
                 #
                 # rand variable
-=======
-                    access += '    std::vector< std::vector<DATA_TYPE> >getRecorded'+value['name'].capitalize()+'() { return this->recorded_'+value['name']+'_; }\n\n'                    
-                    access += '    void clearRecorded'+value['name'].capitalize()+'() { this->recorded_'+value['name']+'_.clear(); }\n\n'
-                    access += '    void startRecord'+value['name'].capitalize()+'() { this->record_'+value['name']+'_ = true; }\n\n'
-                    access += '    void stopRecord'+value['name'].capitalize()+'() { this->record_'+value['name']+'_ = false; }\n\n'
->>>>>>> 2757b072
                 else:
                     continue
     
@@ -522,7 +516,6 @@
                     continue
     
                 if value['type'] == 'variable':
-<<<<<<< HEAD
                     var_code = """
         vector[%(type)s] get%(Name)s()\n
         void set%(Name)s(vector[%(type)s] values)\n
@@ -530,20 +523,11 @@
         void setSingle%(Name)s(int rank, %(type)s values)\n
         void startRecord%(Name)s()\n
         void stopRecord%(Name)s()\n
+        void clearRecorded%(Name)s()\n
         vector[vector[%(type)s]] getRecorded%(Name)s()\n
 """ % { 'Name': value['name'].capitalize(), 'name': value['name'], 'type': get_type_name(value['cpp_type']) }
                     
                     code += var_code.replace('DATA_TYPE', 'float')
-=======
-                    code += '        vector[float] get'+value['name'].capitalize()+'()\n\n'
-                    code += '        void set'+value['name'].capitalize()+'(vector[float] values)\n\n'
-                    code += '        float getSingle'+value['name'].capitalize()+'(int rank)\n\n'
-                    code += '        void setSingle'+value['name'].capitalize()+'(int rank, float values)\n\n'
-                    code += '        void startRecord'+value['name'].capitalize()+'()\n\n'
-                    code += '        void stopRecord'+value['name'].capitalize()+'()\n\n'
-                    code += '        void clearRecorded'+value['name'].capitalize()+'()\n\n'
-                    code += '        vector[vector[float]] getRecorded'+value['name'].capitalize()+'()\n\n'
->>>>>>> 2757b072
                 else:
                     code += '        float get'+value['name'].capitalize()+'()\n\n'
                     code += '        void set'+value['name'].capitalize()+'(float value)\n\n'
