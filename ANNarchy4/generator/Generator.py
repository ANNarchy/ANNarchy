""" 

    Generator.py
    
    This file is part of ANNarchy.
    
    Copyright (C) 2013-2016  Julien Vitay <julien.vitay@gmail.com>,
    Helge Uelo Dinkelbach <helge.dinkelbach@gmail.com>

    This program is free software: you can redistribute it and/or modify
    it under the terms of the GNU General Public License as published by
    the Free Software Foundation, either version 3 of the License, or
    (at your option) any later version.

    ANNarchy is distributed in the hope that it will be useful,
    but WITHOUT ANY WARRANTY; without even the implied warranty of
    MERCHANTABILITY or FITNESS FOR A PARTICULAR PURPOSE.  See the
    GNU General Public License for more details.

    You should have received a copy of the GNU General Public License
    along with this program.  If not, see <http://www.gnu.org/licenses/>.
    
"""
import os, sys
import subprocess
import shutil
import time

# ANNarchy core informations
import ANNarchy4
import ANNarchy4.core.Global as Global
from ANNarchy4.core.Descriptor import Attribute   

def create_includes():
    """
    generate 'Includes.h' containing all generated headers.
    """
    pop_header  = ''
    for pop in Global._populations:
        pop_header += '#include "'+pop.generator.class_name+'.h"\n'

    proj_header = ''
    for proj in Global._projections:
        proj_header += '#include "'+ proj.generator.proj_class['name'] +'.h"\n'

    header = """#ifndef __ANNARCHY_INCLUDES_H__
#define __ANNARCHY_INCLUDES_H__

// population files
%(pop_header)s
// projection files
%(proj_header)s
#endif
""" % { 'pop_header': pop_header, 'proj_header': proj_header}

    with open(Global.annarchy_dir + '/generate/build/Includes.h', mode = 'w') as w_file:
        w_file.write(header)

def update_annarchy_header(cpp_stand_alone, profile_enabled):
    """
    update ANNarchy.h dependent on compilation modes:
    
    *available modes*:
     
        * cpp_stand_alone::
        
            True: instantiation of population, projection classes and projection instantiation.
            False: only projection instantiation.

        * profile_enabled::
        
            True: enabled profile
            False: disabled profile
    """
    code = ''
    with open(Global.annarchy_dir+'/generate/build/ANNarchy.h', mode = 'r') as r_file:
        for a_line in r_file:
            if a_line.find('//AddProjection') != -1:
                if(cpp_stand_alone):
                    for proj in Global._projections:
                        code += proj.generator.generate_cpp_add()
            elif a_line.find('//AddPopulation') != -1:
                if(cpp_stand_alone):
                    for pop in Global._populations:
                        code += pop.generator.generate_cpp_add()
                        
            elif a_line.find('//createProjInstance') != -1:
                code += a_line
                code += generate_proj_instance_class()
            else:
                code += a_line

    with open(Global.annarchy_dir+'/generate/build/ANNarchy.h', mode='w') as w_file:
        w_file.write(code)

def update_global_header(profile_enabled):
    """
    update Global.h dependent on compilation modes:
    
    *available modes*:

        * profile_enabled::
        
            True: enabled profile
            False: disabled profile
    """
    code = ''
    
    if profile_enabled:
        with open(Global.annarchy_dir+'/generate/build/Global.h', mode = 'r') as r_file:
            for a_line in r_file:
                if (a_line.find('ANNAR_PROFILE') != -1 and 
                    a_line.find('define') != -1):
                    code += '#define ANNAR_PROFILE\n'
                else:
                    code += a_line

        with open(Global.annarchy_dir+'/generate/build/Global.h', mode = 'w') as w_file:
            w_file.write(code)

def generate_proj_instance_class():
    """
    The standard ANNarchy core has no knowledge about the full amount of projection
    classes. On the other hand we want to instantiate the object from there. To achieve this
    we introduce a projection instantiation class, which returns a projections instance corresponding
    to the given ID.
    """
    # single cases
    cases_ptr = ''
    for proj in Global._projections:
        cases_ptr += """
            case %(id)s:
                {
            #ifdef _DEBUG
                std::cout << "Instantiate name=%(name)s and id=%(id)s" << std::endl;
            #endif
                return new %(name)s(pre, post, postNeuronRank, target);
                }

""" % { 'id': proj.generator.proj_class['ID'], 
        'name': proj.generator.proj_class['name']
    }

    # complete code
    code = """class createProjInstance {
public:
    createProjInstance() {};
    
    /**
     *    @brief      instantiate a projection object or returns previous exsisting one.
     *    @details    called by cpp method ANNarchy::ANNarchy() or by 
     *                createProjInstance::getInstanceOf(int, int, int, int, int)
     */
    Projection* getInstanceOf(int ID, Population *pre, Population *post, int postNeuronRank, int target) {
        
        if(pre == NULL || post == NULL) {
            std::cout << "Critical error: invalid pointer in c++ core library." << std::endl;
            return NULL;
        }
        
        // search for already existing instance
        Projection* proj = post->getProjection(postNeuronRank, target, pre);
        
        if(proj)
        {
            // return existing one
            return proj;
        }
        else
        {
            switch(ID) 
            {
%(case1)s
                default:
                {
                    std::cout << "Unknown typeID: "<< ID << std::endl;
                    return NULL;
                }
            }                    
        }
    }

    /**
     *  @brief          instantiate a projection object or returns previous exsisting one.
     *  @details        called by cython wrapper.
     */
    Projection* getInstanceOf(int ID, int preID, int postID, int postNeuronRank, int target) {
        Population *pre  = Network::instance()->getPopulation(preID);
        Population *post = Network::instance()->getPopulation(postID);
        
        return getInstanceOf(ID, pre, post, postNeuronRank, target);
    }

};
""" % { 'case1': cases_ptr }
    return code

def generate_py_extension(profile_enabled):
    """
    Hence the amount of code is higher, we decide to split up the code. Nevertheless cython generates 
    one shared library per .pyx file. To retrieve only one library we need to compile only one .pyx file
    which includes all the others. 
    """
    pop_include = ''
    for pop in Global._populations:
        pop_include += 'include \"'+pop.generator.class_name+'.pyx\"\n'

    proj_include = ''
    for proj in Global._projections:
        proj_include += 'include \"'+proj.generator.proj_class['name']+'.pyx\"\n'

    code = """include "Network.pyx"

%(pop_inc)s  

include "Projection.pyx"
%(proj_inc)s  

%(profile)s
include "Connector.pyx"
""" % { 'pop_inc': pop_include,
        'proj_inc': proj_include,
        'profile': 'include "Profile.pyx"' if profile_enabled else '' 
    }

    with open(Global.annarchy_dir+'/generate/pyx/ANNarchyCython.pyx', mode='w') as w_file:
        w_file.write(code)
        
def folder_management(profile_enabled, clean):
    """
    ANNarchy is provided as a python package. For compilation a local folder
    'annarchy' is created in the current working directory.
    
    *Parameter*:
    
    * *profile_enabled*: copy needed data for profile extension
    """
    sources_dir = os.path.abspath(os.path.dirname(__file__)+'/../data')
    if os.path.exists(Global.annarchy_dir): # Already compiled
        if clean:
            shutil.rmtree(Global.annarchy_dir, True)
    else:    
        os.mkdir(Global.annarchy_dir)
        os.mkdir(Global.annarchy_dir+'/pyx')
        os.mkdir(Global.annarchy_dir+'/build')
        os.mkdir(Global.annarchy_dir+'/generate')
        os.mkdir(Global.annarchy_dir+'/generate/pyx')
        os.mkdir(Global.annarchy_dir+'/generate/build')

            
    # cpp / h files
    for file in os.listdir(sources_dir+'/cpp'):
        shutil.copy(sources_dir+'/cpp/'+file, # src
                    Global.annarchy_dir+'/generate/build/'+file # dest
                    )
    # pyx files
    for file in os.listdir(sources_dir+'/pyx'):
        shutil.copy(sources_dir+'/pyx/'+file, #src
                    Global.annarchy_dir+'/generate/pyx/'+file #dest
                    )
    # profile files
    if profile_enabled:
        profile_sources_dir = os.path.abspath(os.path.dirname(__file__)+'/../extensions/Profile')
    
        shutil.copy(profile_sources_dir+'/Profile.cpp', Global.annarchy_dir+'/generate/build')
        shutil.copy(profile_sources_dir+'/Profile.h', Global.annarchy_dir+'/generate/build')
        shutil.copy(profile_sources_dir+'/Profile.pyx', Global.annarchy_dir+'/generate/pyx')

    sys.path.append(Global.annarchy_dir)

def _update_float_prec(file):
    """
    all code generated files will be updated
    """
    code = ''
    with open(file, mode = 'r') as r_file:
        for a_line in r_file:
            if Global.config['float_prec']=='single':
                code += a_line.replace("DATA_TYPE","float")
            else:
                code += a_line.replace("float","double").replace("DATA_TYPE","double")

    with open(file, mode='w') as w_file:
        w_file.write(code)
    
def code_generation(cpp_stand_alone, profile_enabled, clean):
    """
    code generation for each population respectively projection object the user defined. 
    
    After this the ANNarchy main header is expanded by the corresponding headers.
    """
    if Global.config['verbose']:
        print('\nGenerate code ...')

    # create population cpp class for each neuron
    for pop in Global._populations:
        pop.generator.generate(Global.config['verbose'])

    # create projection cpp class for each synapse
    for projection in Global._projections:
        projection.generator.generate(Global.config['verbose'])

    # Create includes
    create_includes()

    if Global.config['verbose']:
        print('\nUpdate ANNarchy header ...')
    update_annarchy_header(cpp_stand_alone, profile_enabled)

    if Global.config['verbose']:
        print('\nUpdate global header ...')
    update_global_header(profile_enabled)

    if Global.config['verbose']:
        print('\nGenerate py extensions ...')
    generate_py_extension(profile_enabled)
    
    os.chdir(Global.annarchy_dir+'/generate/build')
    cpp_src = filter(os.path.isfile, os.listdir('.'))
    for file in cpp_src:
        _update_float_prec(file)
            
    os.chdir(Global.annarchy_dir+'/generate/pyx')
    pyx_src = filter(os.path.isfile, os.listdir('.'))
    for file in pyx_src:
        _update_float_prec(file)
    os.chdir(Global.annarchy_dir)    
    
    # Test if the code generation has changed
    changed_cpp = False
    changed_pyx = False
    if not clean:
        import filecmp
        for file in os.listdir(Global.annarchy_dir+'/generate/build'):
            # If the file does not exist in build/, or if the newly generated file is different, copy the new file
            if not os.path.isfile(Global.annarchy_dir+'/build/'+file) or not filecmp.cmp(Global.annarchy_dir+'/generate/build/'+file, Global.annarchy_dir+'/build/'+file):
                shutil.copy(Global.annarchy_dir+'/generate/build/'+file, # src
                            Global.annarchy_dir+'/build/'+file # dest
                )
                changed_cpp = True
                if Global.config['verbose']:
                    Global._print(file, 'has changed since last compilation.')
        for file in os.listdir(Global.annarchy_dir+'/generate/pyx'):
            if not os.path.isfile(Global.annarchy_dir+'/pyx/'+file) or not filecmp.cmp(Global.annarchy_dir+'/generate/pyx/'+file, Global.annarchy_dir+'/pyx/'+file):
                shutil.copy(Global.annarchy_dir+'/generate/pyx/'+file, # src
                            Global.annarchy_dir+'/pyx/'+file # dest
                )
                changed_pyx = True
                if Global.config['verbose']:
                    Global._print(file, 'has changed since last compilation.')

    else: # Copy everything
        for file in os.listdir(Global.annarchy_dir+'/generate/build'):
            shutil.copy(Global.annarchy_dir+'/generate/build/'+file, # src
                        Global.annarchy_dir+'/build/'+file # dest
            )
        for file in os.listdir(Global.annarchy_dir+'/generate/pyx'):
            shutil.copy(Global.annarchy_dir+'/generate/pyx/'+file, # src
                        Global.annarchy_dir+'/pyx/'+file # dest
            )
        changed_cpp = True
        changed_pyx = True
        
    return changed_cpp, changed_pyx
    
def _update_global_operations():
    
    for proj in Global._projections:
        if proj.synapse != None:
            proj_dict = proj.synapse._global_operations()
            
            # only post-synaptic variables are generated in populations
            for entry in proj_dict['pre']:
                #print 'Add to', proj.pre.name,'the item', entry
                proj.pre.generator._add_global_oparation(entry) 
            
            for entry in proj_dict['post']:
                #print 'Add to', proj.post.name,'the item', entry
                proj.post.generator._add_global_oparation(entry)
            
    
def compile(clean=False, cpp_stand_alone=False, debug_build=False):
    """
    This method uses the network architecture to generate optimized C++ code and compile a shared library that will carry the simulation.
    
    *Parameters*:

    * *clean*: boolean to specifying if the library should be recompiled entirely or only the changes since last compilation (default: False).
    * *cpp_stand_alone*: creates a cpp library solely. It's possible to run the simulation, but no interaction possibilities exist. These argument should be always False.
    * *debug_build*: creates a debug version of ANNarchy, which logs the creation of objects and some other data (default: False).
    """
    Global._print('ANNarchy', ANNarchy4.__version__, 'on', sys.platform, '(', os.name,')')
        
    # Test if profiling is enabled
    profile_enabled = False
    try:
        from ANNarchy4.extensions import Profile
    except ImportError:
        pass
    else:
        profile_enabled = True
        
    # Create the necessary subfolders and copy the source files
    if Global.config['verbose']:
        Global._print("Create 'annarchy' subdirectory.")

    folder_management(profile_enabled, clean)
    
    # Tell each population which global operation they should compute
    _update_global_operations()
    
    # Generate the code
    changed_cpp, changed_pyx = code_generation(cpp_stand_alone, profile_enabled, clean)
    
    # Create ANNarchyCore.so and py extensions 
    if changed_cpp or changed_pyx:   
        Global._print('Compiling ...')
        if Global.config['show_time']:
            t0 = time.time()
            
    os.chdir(Global.annarchy_dir)
    if sys.platform.startswith('linux'):
        if not debug_build:
            flags = "-O2"
        else:
            flags = "-O0 -g -D_DEBUG"

        src = """# Makefile
SRC = $(wildcard build/*.cpp)
PYX = $(wildcard pyx/*.pyx)
OBJ = $(patsubst build/%.cpp, build/%.o, $(SRC))
     
<<<<<<< HEAD
all:
	@echo "Please provide a target, either 'ANNarchyCython_2.x' or 'ANNarchyCython_3.x"
=======
ANNarchyCython.so : $(OBJ) pyx/ANNarchyCython.o
\tg++ -shared -Wl,-z,relro -fpermissive -std=c++0x -fopenmp build/*.o pyx/ANNarchyCython.o -L. -L/usr/lib64 -Wl,-R./annarchy -lpython2.7 -o ANNarchyCython.so  
>>>>>>> f42bb946

ANNarchyCython_2.x: $(OBJ) pyx/ANNarchyCython_2.7.o
\t@echo "Build ANNarchyCython library for python 2.x"
\tg++ -shared -Wl,-z,relro -fpermissive -std=c++11 -fopenmp build/*.o pyx/ANNarchyCython_2.7.o -L. -L/usr/lib64 -Wl,-R./annarchy -lpython2.7 -o ANNarchyCython.so  

pyx/ANNarchyCython_2.7.o : pyx/ANNarchyCython.pyx
\tcython pyx/ANNarchyCython.pyx --cplus  
<<<<<<< HEAD
\tg++ """+flags+""" -pipe -Wp,-D_FORTIFY_SOURCE=2 -fexceptions -fstack-protector --param=ssp-buffer-size=4 -D_GNU_SOURCE -fwrapv -fPIC -I/usr/include/python2.7 -c pyx/ANNarchyCython.cpp -o pyx/ANNarchyCython_2.7.o -L. -I. -Ibuild -fopenmp -std=c++11 -fpermissive 

ANNarchyCython_3.x: $(OBJ) pyx/ANNarchyCython_3.x.o
\t@echo "Build ANNarchyCython library for python 3.x"
\tg++ -shared -Wl,-z,relro -fpermissive -std=c++11 -fopenmp build/*.o pyx/ANNarchyCython_3.x.o -L. -L/usr/lib64 -Wl,-R./annarchy -lpython3.2mu -o ANNarchyCython.so  

pyx/ANNarchyCython_3.x.o : pyx/ANNarchyCython.pyx
\tcython pyx/ANNarchyCython.pyx --cplus  
\tg++ """+flags+""" -pipe -Wp,-D_FORTIFY_SOURCE=2 -fexceptions -fstack-protector --param=ssp-buffer-size=4 -D_GNU_SOURCE -fwrapv -fPIC -I/usr/include/python3.2 -c pyx/ANNarchyCython.cpp -o pyx/ANNarchyCython_3.x.o -L. -I. -Ibuild -fopenmp -std=c++11 -fpermissive 

build/%.o : build/%.cpp
\tg++ """+flags+""" -fPIC -pipe -fpermissive -std=c++11 -fopenmp -I. -c $< -o $@

clean:
	rm -rf build/*.o
	rm -rf pyx/*.o
	rm -rf ANNarchyCython.so
"""
=======
\tg++ """+flags+""" -pipe -Wp,-D_FORTIFY_SOURCE=2 -fexceptions -fstack-protector --param=ssp-buffer-size=4 -D_GNU_SOURCE -fwrapv -fPIC -I/usr/include/python2.7 -c pyx/ANNarchyCython.cpp -o pyx/ANNarchyCython.o -L. -I. -Ibuild -fopenmp -std=c++0x -fpermissive 

build/%.o : build/%.cpp
\tg++ """+flags+""" -fPIC -pipe -fpermissive -std=c++0x -fopenmp -I. -c $< -o $@
""" #% {'dflags': flags}
>>>>>>> f42bb946

        with open('Makefile', 'w') as wfile:
            wfile.write(src)
        if changed_pyx: # Force recompilation of the Cython wrappers
            os.system('touch pyx/ANNarchyCython.pyx')

        if sys.version_info[:2] >= (2, 6) and sys.version_info[:2] < (3, 0):
            os.system('make ANNarchyCython_2.x -j4 > compile_stdout.log 2> compile_stderr.log')
        else:
            os.system('make ANNarchyCython_3.x -j4 > compile_stdout.log 2> compile_stderr.log')
        
    else: # Windows: to test....
        sources_dir = os.path.abspath(os.path.dirname(__file__)+'/../data')
        shutil.copy(sources_dir+'/compile.bat', Global.annarchy_dir)
        proc = subprocess.Popen(['compile.bat'], shell=True)
        proc.wait()
    
    Global._compiled = True

    if changed_cpp or changed_pyx:   
        if Global.config['show_time']:
            Global._print('Compilation took', time.time() - t0, 'seconds.')
        
    if Global.config['verbose']:
        Global._print('Building network ...')
          
    # Return to the current directory
    os.chdir('..')
    # Import the libraries
    try:
        import ANNarchyCython
    except ImportError:
        if not cpp_stand_alone:
            Global._print('\nError: the Cython library was not correctly compiled.')
            exit(0)
            
    # Create the Python objects    
    if not cpp_stand_alone:
        # bind the py extensions to the corresponding python objects
        for pop in Global._populations:
            if Global.config['verbose']:
                Global._print('    Create population', pop.name)

            if Global.config['show_time']:
                t0 = time.time()

            # Create the Cython instance
            pop.cyInstance = eval('ANNarchyCython.py'+ pop.generator.class_name+'()')
            # Create the attributes
            pop._init_attributes()
            # Initialize their value
            pop.generator._init_variables()
            if Global.config['show_time']:
                Global._print('Creating', pop.name, 'took', (time.time()-t0)*1000, 'milliseconds')             
        # instantiate projections
        for proj in Global._projections:
            if Global.config['verbose']:
                Global._print('Creating projection from', proj.pre.name,'to', proj.post.name,'with target="', proj.target,'"')        

            if Global.config['show_time']:
                t0 = time.time()

            # Create the synapses
            proj.connect() 
            if proj.connector.delays != None:
                #print 'set new delay',proj.connector.delays.max(),'for',proj.pre.name
                proj.pre.cyInstance.set_max_delay(int(proj.connector.delays.max()))
 
            # Create the attributes
            proj._init_attributes()   
            if Global.config['show_time']:
                Global._print('        took', (time.time()-t0)*1000, 'milliseconds')

    else:
        #abort the application after compiling ANNarchyCPP
        Global._print('\nCompilation process of ANNarchyCPP completed successful.\n')
        exit(0)<|MERGE_RESOLUTION|>--- conflicted
+++ resolved
@@ -430,46 +430,33 @@
 PYX = $(wildcard pyx/*.pyx)
 OBJ = $(patsubst build/%.cpp, build/%.o, $(SRC))
      
-<<<<<<< HEAD
 all:
 	@echo "Please provide a target, either 'ANNarchyCython_2.x' or 'ANNarchyCython_3.x"
-=======
-ANNarchyCython.so : $(OBJ) pyx/ANNarchyCython.o
-\tg++ -shared -Wl,-z,relro -fpermissive -std=c++0x -fopenmp build/*.o pyx/ANNarchyCython.o -L. -L/usr/lib64 -Wl,-R./annarchy -lpython2.7 -o ANNarchyCython.so  
->>>>>>> f42bb946
 
 ANNarchyCython_2.x: $(OBJ) pyx/ANNarchyCython_2.7.o
 \t@echo "Build ANNarchyCython library for python 2.x"
-\tg++ -shared -Wl,-z,relro -fpermissive -std=c++11 -fopenmp build/*.o pyx/ANNarchyCython_2.7.o -L. -L/usr/lib64 -Wl,-R./annarchy -lpython2.7 -o ANNarchyCython.so  
+\tg++ -shared -Wl,-z,relro -fpermissive -std=c++0x -fopenmp build/*.o pyx/ANNarchyCython_2.7.o -L. -L/usr/lib64 -Wl,-R./annarchy -lpython2.7 -o ANNarchyCython.so  
 
 pyx/ANNarchyCython_2.7.o : pyx/ANNarchyCython.pyx
 \tcython pyx/ANNarchyCython.pyx --cplus  
-<<<<<<< HEAD
-\tg++ """+flags+""" -pipe -Wp,-D_FORTIFY_SOURCE=2 -fexceptions -fstack-protector --param=ssp-buffer-size=4 -D_GNU_SOURCE -fwrapv -fPIC -I/usr/include/python2.7 -c pyx/ANNarchyCython.cpp -o pyx/ANNarchyCython_2.7.o -L. -I. -Ibuild -fopenmp -std=c++11 -fpermissive 
+\tg++ """+flags+""" -pipe -Wp,-D_FORTIFY_SOURCE=2 -fexceptions -fstack-protector --param=ssp-buffer-size=4 -D_GNU_SOURCE -fwrapv -fPIC -I/usr/include/python2.7 -c pyx/ANNarchyCython.cpp -o pyx/ANNarchyCython_2.7.o -L. -I. -Ibuild -fopenmp -std=c++0x -fpermissive 
 
 ANNarchyCython_3.x: $(OBJ) pyx/ANNarchyCython_3.x.o
 \t@echo "Build ANNarchyCython library for python 3.x"
-\tg++ -shared -Wl,-z,relro -fpermissive -std=c++11 -fopenmp build/*.o pyx/ANNarchyCython_3.x.o -L. -L/usr/lib64 -Wl,-R./annarchy -lpython3.2mu -o ANNarchyCython.so  
+\tg++ -shared -Wl,-z,relro -fpermissive -std=c++0x -fopenmp build/*.o pyx/ANNarchyCython_3.x.o -L. -L/usr/lib64 -Wl,-R./annarchy -lpython3.2mu -o ANNarchyCython.so  
 
 pyx/ANNarchyCython_3.x.o : pyx/ANNarchyCython.pyx
 \tcython pyx/ANNarchyCython.pyx --cplus  
-\tg++ """+flags+""" -pipe -Wp,-D_FORTIFY_SOURCE=2 -fexceptions -fstack-protector --param=ssp-buffer-size=4 -D_GNU_SOURCE -fwrapv -fPIC -I/usr/include/python3.2 -c pyx/ANNarchyCython.cpp -o pyx/ANNarchyCython_3.x.o -L. -I. -Ibuild -fopenmp -std=c++11 -fpermissive 
+\tg++ """+flags+""" -pipe -Wp,-D_FORTIFY_SOURCE=2 -fexceptions -fstack-protector --param=ssp-buffer-size=4 -D_GNU_SOURCE -fwrapv -fPIC -I/usr/include/python3.2 -c pyx/ANNarchyCython.cpp -o pyx/ANNarchyCython_3.x.o -L. -I. -Ibuild -fopenmp -std=c++0x -fpermissive 
 
 build/%.o : build/%.cpp
-\tg++ """+flags+""" -fPIC -pipe -fpermissive -std=c++11 -fopenmp -I. -c $< -o $@
+\tg++ """+flags+""" -fPIC -pipe -fpermissive -std=c++0x -fopenmp -I. -c $< -o $@
 
 clean:
 	rm -rf build/*.o
 	rm -rf pyx/*.o
 	rm -rf ANNarchyCython.so
 """
-=======
-\tg++ """+flags+""" -pipe -Wp,-D_FORTIFY_SOURCE=2 -fexceptions -fstack-protector --param=ssp-buffer-size=4 -D_GNU_SOURCE -fwrapv -fPIC -I/usr/include/python2.7 -c pyx/ANNarchyCython.cpp -o pyx/ANNarchyCython.o -L. -I. -Ibuild -fopenmp -std=c++0x -fpermissive 
-
-build/%.o : build/%.cpp
-\tg++ """+flags+""" -fPIC -pipe -fpermissive -std=c++0x -fopenmp -I. -c $< -o $@
-""" #% {'dflags': flags}
->>>>>>> f42bb946
 
         with open('Makefile', 'w') as wfile:
             wfile.write(src)
