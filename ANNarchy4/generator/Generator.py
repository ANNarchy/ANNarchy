--- conflicted
+++ resolved
@@ -236,17 +236,11 @@
     * *profile_enabled*: copy needed data for profile extension
     """
     sources_dir = os.path.abspath(os.path.dirname(__file__)+'/../data')
-<<<<<<< HEAD
+
     if clean or profile_enabled:
         shutil.rmtree(Global.annarchy_dir, True)
-    if not os.path.exists(Global.annarchy_dir):  
-=======
-
-    if clean or profile_enabled:
-        shutil.rmtree(Global.annarchy_dir, True)
 
     if not os.path.exists(Global.annarchy_dir):    
->>>>>>> 0cbe8251
         os.mkdir(Global.annarchy_dir)
         os.mkdir(Global.annarchy_dir+'/pyx')
         os.mkdir(Global.annarchy_dir+'/build')
