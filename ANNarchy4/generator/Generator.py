--- conflicted
+++ resolved
@@ -401,13 +401,8 @@
         
     # Create the necessary subfolders and copy the source files
     if Global.config['verbose']:
-<<<<<<< HEAD
-        print("\nCreate 'annarchy' subdirectory.")
-    folder_management(profile_enabled)
-=======
         print "Create 'annarchy' subdirectory."
     folder_management(profile_enabled, clean)
->>>>>>> 3e2313db
     
     # Tell each population which global operation they should compute
     _update_global_operations()
@@ -415,17 +410,11 @@
     # Generate the code
     changed_cpp, changed_pyx = code_generation(cpp_stand_alone, profile_enabled, clean)
     
-<<<<<<< HEAD
-    # Create ANNarchyCore.so and py extensions
-    
-    print('\nCompiling ...')
-=======
     # Create ANNarchyCore.so and py extensions 
     if changed_cpp or changed_pyx:   
         print 'Compiling ...'
->>>>>>> 3e2313db
-    if Global.config['show_time']:
-        t0 = time.time()
+        if Global.config['show_time']:
+            t0 = time.time()
             
     os.chdir(Global.annarchy_dir)
     if sys.platform.startswith('linux'):
@@ -462,21 +451,14 @@
         proc.wait()
     
     Global._compiled = True
-<<<<<<< HEAD
-    print(' OK.')
-    if Global.config['show_time']:
-        print('    took', time.time() - t0, 'seconds.')
-        
-    print('\nConstruct network ...\n')
-       
-=======
-    if Global.config['show_time']:
-        print 'Compilation took', time.time() - t0, 'seconds.'
+
+    if changed_cpp or changed_pyx:   
+        if Global.config['show_time']:
+            print 'Compilation took', time.time() - t0, 'seconds.'
         
     if Global.config['verbose']:
         print 'Building network ...' 
           
->>>>>>> 3e2313db
     # Return to the current directory
     os.chdir('..')
     # Import the libraries
@@ -502,21 +484,15 @@
             # Initialize their value
             pop.generator._init_variables()
             if Global.config['show_time']:
-<<<<<<< HEAD
-                print('    took', (time.time()-t0)*1000, 'milliseconds')             
-        # instantiate projections
-        for proj in Global._projections:
-            if Global.config['verbose']:
-                print('    Create projection from', proj.pre.name,'to', proj.post.name,'with target="', proj.target,'"')           
-=======
                 print 'Creating', pop.name, 'took', (time.time()-t0)*1000, 'milliseconds'             
         # instantiate projections
         for proj in Global._projections:
             if Global.config['verbose']:
                 print 'Creating projection from', proj.pre.name,'to', proj.post.name,'with target="', proj.target,'"'           
->>>>>>> 3e2313db
+
             if Global.config['show_time']:
                 t0 = time.time()
+
             # Create the synapses
             proj.connect() 
             if proj.connector.delays != None:
@@ -526,12 +502,7 @@
             # Create the attributes
             proj._init_attributes()   
             if Global.config['show_time']:
-<<<<<<< HEAD
-                print('        took', (time.time()-t0)*1000, 'milliseconds')             
-=======
                 print '        took', (time.time()-t0)*1000, 'milliseconds'  
-#        print 'OK.'           
->>>>>>> 3e2313db
 
     else:
         #abort the application after compiling ANNarchyCPP
