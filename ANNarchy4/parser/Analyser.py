--- conflicted
+++ resolved
@@ -48,11 +48,7 @@
             
         if value['var'].type != type(init_value) and value['var'].type != None:
             if not Global.config['suppress_warnings']:
-<<<<<<< HEAD
-                print("'WARNING: type mismatch between provided type and initialization value of '",value['name'],"' ('",value['var'].type,",",type(init_value),").")
-=======
                 print "'WARNING: type mismatch between provided type and initialization value of '", name,"' ('", value['var'].type,",", type(init_value),")."
->>>>>>> 24b0ca7d
              
     else:
         # parameter, have always an initial value,
@@ -78,19 +74,9 @@
 
     def parse(self):
         # Determine parameters and variables
-<<<<<<< HEAD
-        for value in self.neuron:
-            if not 'name' in value.keys():
-                print('Error: dictionary must have a name attribute.')
-                exit(0)
-
-            if 'var' in value.keys():
-                self.variables_names.append(value['name'])
-=======
         for name, value in self.neuron.iteritems():
             if value['type'] == 'local':
                 self.variables_names.append(name)
->>>>>>> 24b0ca7d
             else: # A parameter
                 self.parameters_names.append(name)
 
@@ -203,19 +189,6 @@
         self.global_operations = {'pre': [], 'post': []}
 
     def parse(self):
-<<<<<<< HEAD
-        # Determine parameters and variables
-        for value in self.synapse:
-            if not 'name' in value.keys():
-                print('Error: dictionary must have a name attribute.')
-                exit(0)
-            if 'var' in value.keys(): # A variable which needs to be analysed
-                self.variables_names.append(value['name'])
-            else: # A parameter
-                self.parameters_names.append(value['name'])
-=======
->>>>>>> 24b0ca7d
-
         # Determine parameters and variables
         for name, value in self.synapse.iteritems():
             if value['type'] == 'local':
