"""

    Analyser.py

    This file is part of ANNarchy.

    Copyright (C) 2013-2016  Julien Vitay <julien.vitay@gmail.com>,
    Helge Uelo Dinkelbach <helge.dinkelbach@gmail.com>

    This program is free software: you can redistribute it and/or modify
    it under the terms of the GNU General Public License as published by
    the Free Software Foundation, either version 3 of the License, or
    (at your option) any later version.

    ANNarchy is distributed in the hope that it will be useful,
    but WITHOUT ANY WARRANTY; without even the implied warranty of
    MERCHANTABILITY or FITNESS FOR A PARTICULAR PURPOSE.  See the
    GNU General Public License for more details.

    You should have received a copy of the GNU General Public License
    along with this program.  If not, see <http://www.gnu.org/licenses/>.

"""
from ANNarchy4.core.Neuron import RateNeuron
from ANNarchy4.core.Synapse import RateSynapse
from ANNarchy4.core.Global import _error, _warning, authorized_keywords
from ANNarchy4.core.Random import available_distributions
from ANNarchy4.parser.Equation import Equation

from pprint import pprint
import re


class Analyser(object):
    """ Main class which analyses the network structure and equations in order to generate the C++ files."""

    def __init__(self, populations, projections):
        """ Constructor, called with Global._populations and Global._projections by default."""
    
        self.populations = populations
        self.projections = projections
        
        self.analysed_populations = {}
        self.analysed_projections = {}
        
    def analyse(self):
        """ Extracts all the relevant information in the network to prepare code generation."""
                       
        # Generate C++ code for all population variables 
        for pop in self.populations:      
            
            # Make sure population have targets declared only once 
            pop.targets = list(set(pop.targets))  
            
            # Actualize initial values
            for variable in pop.description['parameters']:
                if isinstance(pop.init[variable['name']], bool) or \
                   isinstance(pop.init[variable['name']], int) or \
                   isinstance(pop.init[variable['name']], float) :
                    variable['init'] = pop.init[variable['name']]
            for variable in pop.description['variables']:
                if isinstance(pop.init[variable['name']], bool) or \
                   isinstance(pop.init[variable['name']], int) or \
                   isinstance(pop.init[variable['name']], float) :
                    variable['init'] = pop.init[variable['name']]
               
            # Extract RandomDistribution objects
            pop.description['random_distributions'] = _extract_randomdist(pop)
                    
            # Translate the equation to C++
            for variable in pop.description['variables']:
                eq = variable['transformed_eq']
                
                # Extract if-then-else statements
                eq, condition = _extract_ite(variable['name'], eq, pop)
                
                # Find the numerical method if any
                if 'implicit' in variable['flags']:
                    method = 'implicit'
                elif 'exponential' in variable['flags']:
                    method = 'exponential'
                else:
                    method = 'explicit'
                
                # Analyse the equation
                if condition == []:
                    translator = Equation(variable['name'], eq, 
                                          pop.description['attributes'], 
                                          pop.description['local'], 
                                          pop.description['global'], 
                                          method = method)
                    code = translator.parse()
                else: # An if-then-else statement
                    code = self._translate_ITE(variable['name'], eq, condition, pop, {})
                
                # Replace sum(target) with sum(i, rk_target)
                for target in pop.description['targets']:
                    if target in pop.targets:
                        code = code.replace('sum('+target+')', 'sum(i, ' + \
                                            str(pop.targets.index(target))+')')
                    else: # used in the eq, but not connected
                        code = code.replace('sum('+target+')', '0.0')
                        
                # Store the result
                variable['cpp'] = code
       
            
        # Generate C++ code for all projection variables 
        for proj in self.projections:
            
            # Actualize initial values
            for variable in proj.description['parameters']:
                if isinstance(proj.init[variable['name']], bool) or \
                   isinstance(proj.init[variable['name']], int) or \
                   isinstance(proj.init[variable['name']], float) :
                    variable['init'] = proj.init[variable['name']]
            for variable in proj.description['variables']:
                if isinstance(proj.init[variable['name']], bool) or \
                   isinstance(proj.init[variable['name']], int) or \
                   isinstance(proj.init[variable['name']], float) :
                    variable['init'] = proj.init[variable['name']]        
             
            # Extract RandomDistribution objects
            proj.description['random_distributions'] = _extract_randomdist(proj)
                        
            # Variables names for the parser which should be left untouched
            untouched = {}   
            
            # Iterate over all variables
            for variable in proj.description['variables']:
                eq = variable['transformed_eq']
                
                # Replace %(target) by its actual value
                eq = eq.replace('%(target)', proj.target)
                
                # Extract global operations
                eq, untouched_globs, global_ops = _extract_globalops(variable['name'], eq, proj)
                proj.pre.description['global_operations'] += global_ops['pre']
                proj.post.description['global_operations'] += global_ops['post']
                
                # Extract pre- and post_synaptic variables
                eq, untouched_var = _extract_prepost(variable['name'], eq, proj)
                
                # Extract if-then-else statements
                eq, condition = _extract_ite(variable['name'], eq, proj)
                
                # Add the untouched variables to the global list
                for name, val in untouched_globs.iteritems():
                    if not untouched.has_key(name):
                        untouched[name] = val
                for name, val in untouched_var.iteritems():
                    if not untouched.has_key(name):
                        untouched[name] = val
                        
                # Save the tranformed equation 
                variable['transformed_eq'] = eq
                        
                # Find the numerical method if any
                if 'implicit' in variable['flags']:
                    method = 'implicit'
                elif 'exponential' in variable['flags']:
                    method = 'exponential'
                else:
                    method = 'explicit'
                    
                # Analyse the equation
                if condition == []: # Call Equation
                    translator = Equation(variable['name'], eq, proj.description['attributes'], 
                                          proj.description['local'], proj.description['global'], 
                                          method = method, untouched = untouched.keys())
                    code = translator.parse()
                        
                else: # An if-then-else statement
                    code = self._translate_ITE(variable['name'], eq, condition, proj, untouched)
                                         
                # Replace untouched variables with their original name
                for prev, new in untouched.iteritems():
                    code = code.replace(prev, new)     
                
                # Store the result
                variable['cpp'] = code
                
            # Translate the psp code if any
            if 'raw_psp' in proj.description.keys():
                print proj.description.keys()
                print proj.description['raw_psp']
                
                psp = {'eq' : proj.description['raw_psp'].strip()}
                # Replace pre- and post_synaptic variables
                eq = psp['eq']
                eq, untouched = _extract_prepost(variable['name'], eq, proj)
                # Analyse the equation
                translator = Equation('psp', eq, 
                                      proj.description['attributes'], 
                                      proj.description['local'], 
                                      proj.description['global'], 
                                      method = 'explicit', 
                                      untouched = untouched.keys(),
                                      type='return')
                code = translator.parse()
                # Replace _pre_rate_ with (*pre_rates_)[rank_[i]]
                code = code.replace('_pre_rate_', '(*pre_rates_)[rank_[i]]')
                # Store the result
                psp['cpp'] = code
                proj.description['psp'] = psp               
        
        # Store the result of analysis for generating the code
        for pop in self.populations:
            # Make sure global operations are generated only once
            glops = []
            for op in pop.description['global_operations']:
                if not op in glops:
                    glops.append(op)
            pop.description['global_operations'] = glops
            # Store the result for generation
            self.analysed_populations[pop.class_name] = pop.description  
        for proj in self.projections:
            self.analysed_projections[proj.name] = proj.description  
        return True # success
    
    def _translate_ITE(self, name, eq, condition, proj, untouched):
        " Recursively processes the different parts of an ITE statement"
        def process_ITE(condition):
            if_statement = condition[0]
            then_statement = condition[1]
            else_statement = condition[2]
            if_code = Equation(name, if_statement, proj.description['attributes'], 
                              proj.description['local'], proj.description['global'], 
                              method = 'explicit', untouched = untouched.keys(),
                              type='cond').parse()
            if isinstance(then_statement, list): # nested conditional
                then_code =  process_ITE(then_statement)
            else:
                then_code = Equation(name, then_statement, proj.description['attributes'], 
                              proj.description['local'], proj.description['global'], 
                              method = 'explicit', untouched = untouched.keys(),
                              type='return').parse().split(';')[0]
            if isinstance(else_statement, list): # nested conditional
                else_code =  process_ITE(else_statement)
            else:
                else_code = Equation(name, else_statement, proj.description['attributes'], 
                              proj.description['local'], proj.description['global'], 
                              method = 'explicit', untouched = untouched.keys(),
                              type='return').parse().split(';')[0]
                              
            code = '(' + if_code + ' ? ' + then_code + ' : ' + else_code + ')'
            return code
              
        # Main equation, wehere the right part is __conditional__
        translator = Equation(name, eq, proj.description['attributes'], 
                              proj.description['local'], proj.description['global'], 
                              method = 'explicit', untouched = untouched.keys())
        code = translator.parse() 
        # Process the ITE
        itecode =  process_ITE(condition)
        # Replace
        code = code.replace('__conditional__', itecode)
        return code

def _extract_ite(name, eq, proj):
    """ Extracts if-then-else statements and processes them.
    
    If-then-else statements must be of the form:
    
    .. code-block:: python
    
        variable = if condition: ...
                       val1 ...
                   else: ...
                       val2
                       
    Conditional statements can be nested, but they should return only one value!
    """
    
    def transform(code):
        " Transforms the code into a list of lines."
        res = []
        items = []
        for arg in code.split(':'):
            items.append( arg.strip())
        for i in range(len(items)):
            if items[i].startswith('if '):
                res.append( items[i].strip() )
            elif items[i].endswith('else'):
                res.append(items[i].split('else')[0].strip() )
                res.append('else' )
            else: # the last then
                res.append( items[i].strip() )    
        return res
        
        
    def parse(lines):
        " Recursive analysis of if-else statmenets"
        result = []
        while lines:
            if lines[0].startswith('if'):
                block = [lines.pop(0).split('if')[1], parse(lines)]
                if lines[0].startswith('else'):
                    lines.pop(0)
                    block.append(parse(lines))
                result.append(block)
            elif not lines[0].startswith(('else')):
                result.append(lines.pop(0))
            else:
                break
        return result[0]
    
    # Process the equation            
    condition = []   
    # Check that there are as many : as else, otherwise throw an error
    left, right =  eq.split('=')
    nb_then = len(re.findall(':', right))
    nb_else = len(re.findall('else', right))
    # The equation contains a conditional statement
    if nb_then > 0:
        # A if must be right after the equal sign
        if not right[0:2] == 'if':
            _error(eq, '\nThe right term must directly start with a if statement.')
            exit(0)
        # It must have the same number of : and of else
        if not nb_then == 2*nb_else:
            _error(eq, '\nConditional statements must use both : and else.')
            exit(0)
        multilined = transform(right)
        condition = parse(multilined)
        right = '__conditional__'
        eq = left + '=' + right
    return eq, condition

def _extract_randomdist(pop):
    " Extracts RandomDistribution objects from all variables"
    rk_rand = 0
    random_objects = []
    for variable in pop.description['variables']:
        eq = variable['eq']
        # Search for all distributions
        for dist in available_distributions:
            matches = re.findall('(?P<pre>[^\_a-zA-Z0-9.])'+dist+'\(([^()]+)\)', eq)
            for l, v in matches:
                # Store its definition
                desc = {'name': '__rand_' + str(rk_rand) + '_',
                        'definition': dist + '(' + v + ')',
                        'args' : v}
                rk_rand += 1
                random_objects.append(desc)
                # Replace its definition by its temporary name
                # Problem: when one uses twice the same RD in a single equation (perverse...)
                eq = eq.replace(desc['definition'], desc['name'])
                # Add the new variable to the vocabulary
                pop.description['attributes'].append(desc['name'])
                if variable['name'] in pop.description['local']:
                    pop.description['local'].append(desc['name'])
                else: # Why not on a population-wide variable?
                    pop.description['global'].append(desc['name'])
        variable['transformed_eq'] = eq
        
    return random_objects
    
def _extract_globalops(name, eq, proj):
    """ Replaces global operations (mean(pre.rate), etc)  with arbitrary names and 
    returns a dictionary of changes.
    """
    untouched = {}    
    globs = {'pre' : [],
             'post' : [] }   
    glop_names = ['min', 'max', 'mean']
    eq=eq.replace(' ', '')
    for op in glop_names:
        pre_matches = re.findall('([^a-zA-Z0-9.])'+op+'\(pre\.([a-zA-Z0-9]+)\)', eq)
        post_matches = re.findall('([^a-zA-Z0-9.])'+op+'\(post\.([a-zA-Z0-9]+)\)', eq)
        # Check if a global variable depends on pre
        if len(pre_matches) > 0 and name in proj.description['global']:
            _error(eq + '\nA postsynaptic variable can not depend on pre.' + pre_matches[0])
            exit(0)
        for pre, var in pre_matches:
            if var in proj.pre.attributes:
                globs['pre'].append({'function': op, 'variable': var})
                oldname = op + '(pre.' + var + ')'
                newname = '__pre_' + op + '_' + var
                eq = eq.replace(oldname, newname)
                untouched[newname] = ' pre_population_->get'+op.capitalize()+var.capitalize()+'()'
            else:
                _error(eq+'\nPopulation '+proj.name+' has no attribute '+var+'.')
                exit(0)
        for pre, var in post_matches:
            if var in proj.pre.attributes:
                globs['post'].append({'function': op, 'variable': var})
                oldname = op + '(post.' + var + ')'
                newname = '__post_' + op + '_' + var
                eq = eq.replace(oldname, newname)
                untouched[newname] = ' post_population_->get'+op.capitalize()+var.capitalize()+'()'
            else:
                _error(eq+'\nPopulation '+proj.pre.name+' has no attribute '+var+'.')
                exit(0)
    return eq, untouched, globs
    
def _extract_prepost(name, eq, proj):
    " Replaces pre.var and post.var with arbitrary names and returns a dictionary of changes."
    untouched = {}                
    pre_matches = re.findall('pre\.([a-zA-Z0-9]+)', eq)
    post_matches = re.findall('post\.([a-zA-Z0-9]+)', eq)
    # Check if a global variable depends on pre
    if len(pre_matches) > 0 and name in proj.description['global']:
        _error(eq + '\nA postsynaptic variable can not depend on pre.' + pre_matches[0])
        exit(0)
    # Replace all pre.* occurences with a temporary variable
    for var in list(set(pre_matches)):
        if var == 'sum': # pre.sum(exc)
            pass
        elif var in proj.pre.attributes:
            target = 'pre.' + var
            eq = eq.replace(target, '_pre_'+var+'_')
            untouched['_pre_'+var+'_'] = ' pre_population_->getSingle'+var.capitalize()+'( rank_[i] ) '
        else:
            _error(eq+'\nPopulation '+proj.pre.description['name']+' has no attribute '+var+'.')
            exit(0)
    # Replace all post.* occurences with a temporary variable
    for var in list(set(post_matches)):
        if var == 'sum': # pre.sum(exc)
            pass
        elif var in proj.post.attributes:
            target = 'post.' + var
            eq = eq.replace(target, '_post_'+var+'_')
            untouched['_post_'+var+'_'] = ' post_population_->getSingle'+var.capitalize()+'(  post_neuron_rank_ ) '
        else:
            _error(eq+'\nPopulation '+proj.post.description['name']+' has no attribute '+var+'.')
            exit(0)
    return eq, untouched
            
def analyse_population(pop):
    """ Performs the initial analysis for a single population."""
    # Identify the population type
    pop_type = 'rate' if isinstance(pop.neuron_type, RateNeuron) else 'spike'
    # Store basic information
    description = {
        'pop': pop,
        'name': pop.name,
        'type': pop_type,
        'raw_parameters': pop.neuron_type.parameters,
        'raw_equations': pop.neuron_type.equations,
        'raw_functions': pop.neuron_type.functions
    }
    if pop_type == 'spike': # Additionally store reset and spike
        description['raw_reset'] = pop.neuron_type.reset
        description['raw_spike'] = pop.neuron_type.spike
        
    # Extract parameters and variables names
    parameters = _extract_parameters(pop.neuron_type.parameters)
    variables = _extract_variables(pop.neuron_type.equations)
    # Build lists of all attributes (param+var), which are local or global
    attributes, local_var, global_var = _get_attributes(parameters, variables)
    # Test if attributes are declared only once
    if len(attributes) != len(list(set(attributes))):
        _error(pop.name, ': attributes must be declared only once.', attributes)
        exit(0)
    # Extract all targets
    targets = _extract_targets(variables)
    # Add this info to the description
    description['parameters'] = parameters
    description['variables'] = variables
    description['attributes'] = attributes
    description['local'] = local_var
    description['global'] = global_var
    description['targets'] = targets
    description['global_operations'] = []
    return description

def analyse_projection(proj):  
    """ Performs the analysis for a single projection."""      
    # Identify the synapse type
    proj_type = 'rate' if isinstance(proj.synapse_type, RateSynapse) else 'spike'
    # Store basic information
    description = {
        'pre': proj.pre.name,
        'pre_class': proj.pre.class_name,
        'post': proj.post.name,
        'post_class': proj.post.class_name,
        'target': proj.target,
        'type': proj_type,
        'raw_parameters': proj.synapse_type.parameters,
        'raw_equations': proj.synapse_type.equations,
        'raw_functions': proj.synapse_type.functions
    }
    if proj_type == 'spike': # Additionally store pre_spike and post_spike
        description['raw_pre_spike'] = proj.synapse_type.pre_spike
        description['raw_post_spike'] = proj.synapse_type.post_spike
<<<<<<< HEAD
    else: # Additionally store psp
        if proj.synapse_type.psp:
            description['raw_psp'] = proj.synapse_type.psp
        
=======
    else: # Additionally store psp if exists
        if proj.synapse_type.psp:
            description['raw_psp'] = proj.synapse_type.psp
>>>>>>> 47268d9f
    # Extract parameters and variables names
    parameters = _extract_parameters(proj.synapse_type.parameters)
    variables = _extract_variables(proj.synapse_type.equations)
    # Build lists of all attributes (param+var), which are local or global
    attributes, local_var, global_var = _get_attributes(parameters, variables)
    # Test if attributes are declared only once
    if len(attributes) != len(list(set(attributes))):
        _error(proj.name, ': attributes must be declared only once.', attributes)
        exit(0)
    # Add this info to the description
    description['parameters'] = parameters
    description['variables'] = variables
    description['attributes'] = attributes
    description['local'] = local_var
    description['global'] = global_var
    description['global_operations'] = []
    return description            

    
    
def _extract_parameters(description):
    """ Extracts all variable information from a multiline description."""
    parameters = []
    # Split the multilines into individual lines
    parameter_list = _prepare_string(description)
    # Analyse all variables
    for definition in parameter_list:
        # Check if there are flags after the : symbol
        equation, constraint = _split_equation(definition)
        # Extract the name of the variable
        name = _extract_name(equation)
        if name == '_undefined':
            exit(0)
        # Process the flags if any
        bounds, flags = _extract_flags(constraint)
        # Get the type of the variable (float/int/bool)
        if 'int' in flags:
            ctype = 'int'
        elif 'bool' in flags:
            ctype = 'bool'
        else:
            ctype = 'DATA_TYPE'
        # For parameters, the initial value can be given in the equation
        if 'init' in bounds.keys(): # if init is provided, it wins
            init = bounds['init']
            if ctype == 'bool':
                if init in ['false', 'False', '0']:
                    init = False
                elif init in ['true', 'True', '1']:
                    init = True
            elif ctype == 'int':
                init = int(init)
            else:
                init = float(init)
        elif '=' in equation: # the value is in the equation
            init = equation.split('=')[1].strip()
            if init in ['false', 'False']:
                init = False
                ctype = 'bool'
            elif init in ['true', 'True']:
                init = True
                ctype = 'bool'
            else:
                init = eval(ctype.replace('DATA_TYPE', 'float') + '(' + init + ')')
        else: # Nothing is given: baseline : population
            if ctype == 'bool':
                init = False
            elif ctype == 'int':
                init = 0
            elif ctype == 'DATA_TYPE':
                init = 0.0
            
        # Store the result
        desc = {'name': name,
                'eq': equation,
                'bounds': bounds,
                'flags' : flags,
                'ctype' : ctype,
                'init' : init}
        parameters.append(desc)              
    return parameters
    
def _extract_variables(description):
    """ Extracts all variable information from a multiline description."""
    variables = []
    # Split the multilines into individual lines
    variable_list = _prepare_string(description)
    # Analyse all variables
    for definition in variable_list:
        # Check if there are flags after the : symbol
        equation, constraint = _split_equation(definition)
        # Extract the name of the variable
        name = _extract_name(equation)
        if name == '_undefined':
            exit(0)
        # Process the flags if any
        bounds, flags = _extract_flags(constraint)
        # Get the type of the variable (float/int/bool)
        if 'int' in flags:
            ctype = 'int'
        elif 'bool' in flags:
            ctype = 'bool'
        else:
            ctype = 'DATA_TYPE'
        # Get the init value if declared
        if 'init' in bounds.keys():
            init = bounds['init']
            if ctype == 'bool':
                if init in ['false', 'False', '0']:
                    init = False
                elif init in ['true', 'True', '1']:
                    init = True
            elif ctype == 'int':
                init = int(init)
            else:
                init = float(init)
        else: # Default = 0 according to ctype
            if ctype == 'bool':
                init = False
            elif ctype == 'int':
                init = 0
            elif ctype == 'DATA_TYPE':
                init = 0.0
        # Store the result
        desc = {'name': name,
                'eq': equation,
                'bounds': bounds,
                'flags' : flags,
                'ctype' : ctype,
                'init' : init }
        variables.append(desc)              
    return variables        
    
def _get_attributes(parameters, variables):
    """ Returns a list of all attributes names, plus the lists of local/global variables."""
    attributes = []; local_var = []; global_var = []
    for p in parameters + variables:
        attributes.append(p['name'])
        if 'population' in p['flags'] or 'postsynaptic' in p['flags']:
            global_var.append(p['name'])
        else:
            local_var.append(p['name'])
    return attributes, local_var, global_var

def _extract_targets(variables):
    targets = []
    for var in variables:
        code = re.findall('(?P<pre>[^\_a-zA-Z0-9.])sum\(([^()]+)\)', var['eq'])
        for l, t in code:
            targets.append(t)
    return list(set(targets))


####################################
# Functions for string manipulation
####################################
        
def _split_equation(definition):
    " Splits a description into equation and flags."
    try:
        equation, constraint = definition.rsplit(':', 1)
    except ValueError:
        equation = definition.strip() # there are no constraints
        constraint = None
    else:
        has_constraint = False
        for keyword in authorized_keywords:
            if keyword in constraint:
                has_constraint = True
        if has_constraint:
            equation = equation.strip()
            constraint = constraint.strip()
        else:
            equation = definition.strip() # there are no constraints
            constraint = None            
    finally:
        return equation, constraint
    
def _prepare_string(stream):
    """ Splits up a multiline equation, remove comments and unneeded spaces or tabs."""
    expr_set = []        
    # replace the ,,, by empty space and split the result up
    tmp_set = re.sub('\s+\.\.\.\s+', ' ', stream).split('\n')
    for expr in tmp_set:
        expr = re.sub('\#[\s\S]+', ' ', expr)   # remove comments
        expr = re.sub('\s+', ' ', expr)     # remove additional tabs etc.
        if expr == ' ' or len(expr)==0: # through beginning line breaks or something similar empty strings are contained in the set
            continue           
        expr_set.append(''.join(expr))        
    return expr_set 

def _extract_name(equation):
    " Extracts the name of a parameter/variable by looking the left term of an equation."
    equation = equation.replace(' ','')
    try:
        name = equation.split('=')[0]
    except: # No equal sign. Eg: baseline : init=0.0
        return equation.strip()
    # Search for increments
    operators = ['+=', '-=', '*=', '/=']
    for op in operators:
        if op in equation: 
            return equation.split(op)[0]        
    # Search for any operation in the left side
    operators = ['+', '-', '*', '/']
    ode = False
    for op in operators:
        if not name.find(op) == -1: 
            ode = True
    if not ode: # variable name is alone on the left side
        return name
    # ODE: the variable name is between d and /dt
    name = re.findall("(?<=d)[\w\s]+(?=/dt)", name)
    if len(name) == 1:
        return name[0].strip()
    else:
        _error('No variable name can be found in ' + equation)
        return '_undefined'   
    
                
def _extract_flags(constraint):
    """ Extracts from all attributes given after : which are bounds (eg min=0.0 or init=0.1) 
        and which are flags (eg postsynaptic, implicit...).
    """
    bounds = {}
    flags = []
    # Check if there are constraints at all
    if not constraint:
        return bounds, flags
    # Split according to ','
    for con in constraint.split(','):
        try: # bound of the form key = val
            key, value = con.split('=')
            bounds[key.strip()] = value.strip()
        except ValueError: # No equal sign = flag
            flags.append(con.strip())
    return bounds, flags    <|MERGE_RESOLUTION|>--- conflicted
+++ resolved
@@ -58,6 +58,7 @@
                    isinstance(pop.init[variable['name']], int) or \
                    isinstance(pop.init[variable['name']], float) :
                     variable['init'] = pop.init[variable['name']]
+                
             for variable in pop.description['variables']:
                 if isinstance(pop.init[variable['name']], bool) or \
                    isinstance(pop.init[variable['name']], int) or \
@@ -66,7 +67,10 @@
                
             # Extract RandomDistribution objects
             pop.description['random_distributions'] = _extract_randomdist(pop)
-                    
+                   
+            if 'raw_spike' in pop.description.keys() and 'raw_reset' in pop.description.keys():
+                pop.description['spike'] = _extract_spike_variable(pop.description)
+            
             # Translate the equation to C++
             for variable in pop.description['variables']:
                 eq = variable['transformed_eq']
@@ -100,7 +104,7 @@
                                             str(pop.targets.index(target))+')')
                     else: # used in the eq, but not connected
                         code = code.replace('sum('+target+')', '0.0')
-                        
+                
                 # Store the result
                 variable['cpp'] = code
        
@@ -484,16 +488,10 @@
     if proj_type == 'spike': # Additionally store pre_spike and post_spike
         description['raw_pre_spike'] = proj.synapse_type.pre_spike
         description['raw_post_spike'] = proj.synapse_type.post_spike
-<<<<<<< HEAD
-    else: # Additionally store psp
-        if proj.synapse_type.psp:
-            description['raw_psp'] = proj.synapse_type.psp
-        
-=======
     else: # Additionally store psp if exists
         if proj.synapse_type.psp:
             description['raw_psp'] = proj.synapse_type.psp
->>>>>>> 47268d9f
+
     # Extract parameters and variables names
     parameters = _extract_parameters(proj.synapse_type.parameters)
     variables = _extract_variables(proj.synapse_type.equations)
@@ -646,6 +644,29 @@
             targets.append(t)
     return list(set(targets))
 
+def _extract_spike_variable(pop_desc):
+    spike_name = _extract_name(pop_desc['raw_spike'].strip())
+    translator = Equation('raw_spike_cond', pop_desc['raw_spike'], 
+                          pop_desc['attributes'], 
+                          pop_desc['local'], 
+                          pop_desc['global'], 
+                          type = 'cond')
+    raw_spike_code = translator.parse()
+    
+    raw_reset_code = ''
+    for tmp in _prepare_string(pop_desc['raw_reset']):
+        name = _extract_name(tmp)
+        translator = Equation(name, tmp, 
+                              pop_desc['attributes'], 
+                              pop_desc['local'], 
+                              pop_desc['global'], 
+                              type = 'simple')
+        raw_reset_code += translator.parse() +'\n'
+    
+    print spike_name
+    print raw_spike_code
+    print raw_reset_code
+    return { 'name': spike_name, 'spike_cond': raw_spike_code, 'spike_reset': raw_reset_code}
 
 ####################################
 # Functions for string manipulation
@@ -693,7 +714,7 @@
     except: # No equal sign. Eg: baseline : init=0.0
         return equation.strip()
     # Search for increments
-    operators = ['+=', '-=', '*=', '/=']
+    operators = ['+=', '-=', '*=', '/=', '>=', '<=']
     for op in operators:
         if op in equation: 
             return equation.split(op)[0]        
