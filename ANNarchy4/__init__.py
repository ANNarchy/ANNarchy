<<<<<<< HEAD
from .core.Global import *
from .generator.Generator import compile
from .core.IO import save, load, load_parameter
from .core.Neuron import Neuron
from .core.Synapse import Synapse
from .core.Population import Population
from .core.PopulationView import PopulationView
from .core.Projection import Projection
from .core.Dendrite import Dendrite
from .core.Connector import Connector, One2One, All2All, Gaussian, DoG
from .core.Random import Constant, Uniform, Normal
from .core.Variable import Variable
from .core.SpikeVariable import SpikeVariable
from .visualization import Visualization

from .extensions import *
=======
#
# ANNarchy4 core
from core.Global import *
from core.Network import Network, MagicNetwork
from generator.Generator import compile
from core.IO import save, load, load_parameter
from core.Neuron import RateNeuron, SpikeNeuron
from core.Synapse import RateSynapse, SpikeSynapse
from core.Population import Population
from core.PopulationView import PopulationView
from core.Projection import Projection
from core.Dendrite import Dendrite
from core.Connector import Connector, One2One, All2All, Gaussian, DoG
from core.Random import Constant, Uniform, Normal
from core.Variable import Variable
from core.SpikeVariable import SpikeVariable
from visualization import Visualization

#
# extension packages, imported as available
from extensions import *
if core.Global.config['verbose']:
    check_extensions()
>>>>>>> 24b0ca7d

import numpy as np
__version__ = '4.1'
__release__ = '4.1.0.alpha'<|MERGE_RESOLUTION|>--- conflicted
+++ resolved
@@ -1,21 +1,3 @@
-<<<<<<< HEAD
-from .core.Global import *
-from .generator.Generator import compile
-from .core.IO import save, load, load_parameter
-from .core.Neuron import Neuron
-from .core.Synapse import Synapse
-from .core.Population import Population
-from .core.PopulationView import PopulationView
-from .core.Projection import Projection
-from .core.Dendrite import Dendrite
-from .core.Connector import Connector, One2One, All2All, Gaussian, DoG
-from .core.Random import Constant, Uniform, Normal
-from .core.Variable import Variable
-from .core.SpikeVariable import SpikeVariable
-from .visualization import Visualization
-
-from .extensions import *
-=======
 #
 # ANNarchy4 core
 from core.Global import *
@@ -39,7 +21,6 @@
 from extensions import *
 if core.Global.config['verbose']:
     check_extensions()
->>>>>>> 24b0ca7d
 
 import numpy as np
 __version__ = '4.1'
