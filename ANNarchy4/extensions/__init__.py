--- conflicted
+++ resolved
@@ -20,7 +20,7 @@
     pass
 
 def check_extensions():
-    Global._print('checking for extensions.')
+    Global._debug('checking for extensions.')
     
     try:
         from Nao import Nao
@@ -29,7 +29,7 @@
         pass
     
     else:
-        Global._print('... Nao module available ...')
+        Global._debug('... Nao module available ...')
     
     try:
         from Profile import Profile
@@ -38,8 +38,4 @@
         pass
     
     else:
-<<<<<<< HEAD
-        Global._print('... Profile module available ...')
-=======
-        print '... Profile module available ...'
->>>>>>> 24b0ca7d
+        Global._debug('... Profile module available ...')