"""

    IO.py
    
    This file is part of ANNarchy.
    
    Copyright (C) 2013-2016  Julien Vitay <julien.vitay@gmail.com>,
    Helge Uelo Dinkelbach <helge.dinkelbach@gmail.com>

    This program is free software: you can redistribute it and/or modify
    it under the terms of the GNU General Public License as published by
    the Free Software Foundation, either version 3 of the License, or
    (at your option) any later version.

    ANNarchy is distributed in the hope that it will be useful,
    but WITHOUT ANY WARRANTY; without even the implied warranty of
    MERCHANTABILITY or FITNESS FOR A PARTICULAR PURPOSE.  See the
    GNU General Public License for more details.

    You should have received a copy of the GNU General Public License
    along with this program.  If not, see <http://www.gnu.org/licenses/>.
    
"""
from ANNarchy4.core import Global 
import os
import pickle
from lxml import etree 
import scipy.io as sio
<<<<<<< HEAD
=======
import exceptions
>>>>>>> 24b0ca7d

def load_parameter(in_file):
    """
    Load parameter set from xml file.
    
    Parameters:
    
    * *in_file*: either single or collection of strings. if the location of the xml file differs from the base directory, you need to provide relative or absolute path.
    """
    par = {}
    damaged_pars = []   # for printout
    
    files = []
    if isinstance(in_file,str):
        files.append(in_file)
    else:
        files = in_file
    
    for file in files:
        try:
            doc = etree.parse(file)
            
        except exceptions.IOError:
            print('Error: file \'',file,'\' not found.')
            continue
        
        matches = doc.findall('parameter')
        
        for parameter in matches:
            childs = parameter.getchildren()
    
            #TODO: allways correct ???
            if len(childs) != 2:
                print('Error: to much tags in parameter')
    
            name=None
            value=None
            for child in childs:
    
                if child.tag == 'name':
                    name = child.text
                elif child.tag == 'value':
                    value = child.text
                    
                    if value == None:
                        print('Error: no value defined for',name)
                        damaged_pars.append(name)
                        value = 0
                    else:
                        try:
                            value = int(value)
                        except exceptions.ValueError:
                            try:
                                value = float(value)
                            except exceptions.ValueError:
                                value = value
                        
                else:
                    print('Error: unexpected xml-tag', child.tag)
            
            if name == None:
                print('Error: no name in parameter set.')
            elif value == None:
                print('Error: no value in parameter set.')
                damaged_pars.append(name)
            elif name in par.keys():
                print("Error: parameter",name,"already exists.")
                damaged_pars.append(name)
            else:
                par[name] = value
        
        #if len(damaged_pars) > 0:
        #    print 'damaged parameters:'
        #    for d_par in damaged_pars:
        #        print '-',d_par
             
    return par
    
def save(in_file, pure_data=True, variables=True, connections=True):
    """
    Save the current network state to file.
    
    Parameter:
    
    * *in_file*: filename, may contain relative or absolute path. Allowed file extensions: '.mat' and '.data'
    
        .. warning:: Only the '.data' files are loadable by ANNarchy. 
        
    * *pure_data*: if True only the network state will be saved. If False additionaly all neuron and synapse definitions will be saved (by default True).
    
    * *variables*: if True population data will be saved (by default True)
    
    * *connections*: if True projection data will be saved (by default True)
    
    Example:
    
        .. code-block:: python
        
            save('results/init.data')
            
            save('1000_trials.mat')
    
    """    
    # Check if the repertory exist
    (path, filename) = os.path.split(in_file) 
    
    if not path == '':
        if not os.path.isdir(path):
            print('creating folder', path)
            os.mkdir(path)
    
    extension = os.path.splitext(filename)[1]
    
    #
    #
    if pure_data:
        data = _net_description(variables, connections)
    else:
        #
        # steps_
        #
        # pickle neuron, synapse
        #
        # pickle proj, population
        #
        # data = above + _description_data(variables, connections)
        print('Complete save currently not implemented')
        return
    
    if extension == '.mat':
<<<<<<< HEAD
        Global._debug("Save in matlab format.")
        
        
    elif extension == '.data':
        Global._debug("Save in python pickle format.")
=======
        #Global._debug("Save in matlab format.")
        sio.savemat(in_file, data)
        
    elif extension == '.data':
        #Global._debug("Save in python pickle format.")
>>>>>>> 24b0ca7d
        
        #
        # save in Pythons pickle format
        with open(in_file, mode = 'w') as w_file:
            try:
                pickle.dump(data, w_file, protocol=pickle.HIGHEST_PROTOCOL)
            except Exception as e:
                print('Error while saving in Python pickle format.')
                print(e)
                return
    else:
        Global._error("invalid file format.")
        return

def load(in_file, pure_data=True):
    """
    Load the current network state.
    
    Parameter:
    
    * *in_file*: the complete filename, allowed extensions are: '.data' for python pickle format.
    * *pure_data*: if True only the network state will be loaded assumes that the network is build up. If False the stored neuron and synapse definitions will be used to build up a network (by default True).
    * *variables*: if True population data will be saved (by default True)
    * *connections*: if True projection data will be saved (by default True)
    
    Example:
    
        .. code-block:: python
        
            load('results/init.data')
            
    """    
    (path, filename) = os.path.split(in_file)
    extension = os.path.splitext(filename)[1]
    
    with open(in_file, mode = 'r') as r_file:
        try:
<<<<<<< HEAD
            net_desc = pickle.load(r_file)
=======
            net_desc = {}
            
            if extension == '.mat':
                #Global._debug("Save in matlab format.")
                print 'Error: currently not supported to load network data from matlab files.'
                return
                #sio.loadmat(in_file, net_desc)
        
            elif extension == '.data':         
                net_desc = pickle.load(r_file)
>>>>>>> 24b0ca7d
    
            if pure_data:
                _load_pop_data(net_desc)
                
                _load_proj_data(net_desc)
            else:
                #
                # steps_
                #
                # unpickle neuron, synapse
                #
                # unpickle proj, population
                #
                # compile()
                #
                # _load_only_data(net_desc)
                print('Load network from scratch is not implemented yet.')
                return
    
        except Exception as e:
            print('Error while loading in Python pickle format.')
            print(e)
            return
  
def _net_description(variables, connections):
    """
    Returns a dictionary containing the requested network data.
    
    Parameter:
    
        * *variables*: if *True* the population data will be saved
        * *projection*: if *True* the projection data will be saved
    """
    network_desc = {}
    
    if variables:
        for pop in Global._populations:
            pop_desc = {}
            pop_desc['name'] = pop.name
    
            varias = {}
            for var in pop.variables:
                varias[var] = pop.get_variable(var)
            pop_desc['variables'] = varias
                
            params = {}
            for par in pop.parameters:
                params[par] = pop.get_parameter(par)
            pop_desc['parameter'] = params
            
            network_desc[pop.name] = pop_desc 

    if connections:
        for proj in Global._projections:
    
            proj_desc = {}
            proj_desc['post_ranks'] = proj._post_ranks
                  
            dendrites = []  
            for dendrite in proj.dendrites:
                dendrite_desc = {}
        
                dendrite_desc['post_rank'] = dendrite.post_rank
                
                varias = {}
                for var in dendrite.variables:
                    varias[var] = dendrite.get_variable(var)
                dendrite_desc['variables'] = varias
                    
                params = {}
                for par in dendrite.parameters:
                    params[par] = dendrite.get_parameter(par)
                dendrite_desc['parameter'] = params
                
                dendrites.append(dendrite_desc)
            
            proj_desc['dendrites'] = dendrites
            network_desc[proj.name] = proj_desc 

    return network_desc
            
def _load_pop_data(net_desc):
    """
    Update populations with the stored data set. 
    """
    #
    # over all popolations
    for pop in Global._populations:
        
        # check if the population is contained in save file
        if pop.name in net_desc.keys():
            pop_desc = net_desc[pop.name]
            
            for var in pop_desc['variables'].keys():
                setattr(pop, var, pop_desc['variables'][var].reshape(pop.size) )
                
            for par in pop_desc['parameter'].keys():
                setattr(pop, par, pop_desc['parameter'][par] )
    
def _load_proj_data(net_desc):
    """
    Update projections with the stored data set. 
    """
    for net_proj in Global._projections:

        if net_proj.name in net_desc.keys():
            
            proj_desc = net_desc[net_proj.name]
            
            #
            # over all stored dendrites
            for saved_dendrite in proj_desc['dendrites']:
                
                net_dendrite = net_proj.dendrite(saved_dendrite['post_rank'])
                
                for var in saved_dendrite['variables'].keys():
                    setattr(net_dendrite, var, saved_dendrite['variables'][var])
                    
                for par in saved_dendrite['parameter'].keys():
                    setattr(net_dendrite, par, saved_dendrite['parameter'][par])
                    <|MERGE_RESOLUTION|>--- conflicted
+++ resolved
@@ -26,10 +26,6 @@
 import pickle
 from lxml import etree 
 import scipy.io as sio
-<<<<<<< HEAD
-=======
-import exceptions
->>>>>>> 24b0ca7d
 
 def load_parameter(in_file):
     """
@@ -52,7 +48,7 @@
         try:
             doc = etree.parse(file)
             
-        except exceptions.IOError:
+        except IOError:
             print('Error: file \'',file,'\' not found.')
             continue
         
@@ -81,10 +77,10 @@
                     else:
                         try:
                             value = int(value)
-                        except exceptions.ValueError:
+                        except ValueError:
                             try:
                                 value = float(value)
-                            except exceptions.ValueError:
+                            except ValueError:
                                 value = value
                         
                 else:
@@ -160,19 +156,11 @@
         return
     
     if extension == '.mat':
-<<<<<<< HEAD
         Global._debug("Save in matlab format.")
-        
+        sio.savemat(in_file, data)
         
     elif extension == '.data':
         Global._debug("Save in python pickle format.")
-=======
-        #Global._debug("Save in matlab format.")
-        sio.savemat(in_file, data)
-        
-    elif extension == '.data':
-        #Global._debug("Save in python pickle format.")
->>>>>>> 24b0ca7d
         
         #
         # save in Pythons pickle format
@@ -210,9 +198,6 @@
     
     with open(in_file, mode = 'r') as r_file:
         try:
-<<<<<<< HEAD
-            net_desc = pickle.load(r_file)
-=======
             net_desc = {}
             
             if extension == '.mat':
@@ -223,7 +208,6 @@
         
             elif extension == '.data':         
                 net_desc = pickle.load(r_file)
->>>>>>> 24b0ca7d
     
             if pure_data:
                 _load_pop_data(net_desc)
