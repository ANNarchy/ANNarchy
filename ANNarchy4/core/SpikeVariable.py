--- conflicted
+++ resolved
@@ -43,9 +43,6 @@
             elif key=='max':
                 self.max = keyValueArgs[key]
             else:
-<<<<<<< HEAD
-                print('unknown key: '+key)
-=======
                 print 'unknown key: '+key
                   
     #
@@ -56,8 +53,7 @@
         for i in itemDir:
             str += '{0} : {1}, '.format(i, itemDir[i])
         str+= ']'
->>>>>>> 24b0ca7d
-         
+
         return str
      
     def __repr__(self):
