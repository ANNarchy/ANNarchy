<<<<<<< HEAD
=======
"""

    Master.py
    
    This file is part of ANNarchy.
    
    Copyright (C) 2013-2016  Julien Vitay <julien.vitay@gmail.com>,
    Helge Uelo Dinkelbach <helge.dinkelbach@gmail.com>

    This program is free software: you can redistribute it and/or modify
    it under the terms of the GNU General Public License as published by
    the Free Software Foundation, either version 3 of the License, or
    (at your option) any later version.

    ANNarchy is distributed in the hope that it will be useful,
    but WITHOUT ANY WARRANTY; without even the implied warranty of
    MERCHANTABILITY or FITNESS FOR A PARTICULAR PURPOSE.  See the
    GNU General Public License for more details.

    You should have received a copy of the GNU General Public License
    along with this program.  If not, see <http://www.gnu.org/licenses/>.

"""    
import parser
>>>>>>> cb5b5ee6
import pprint
from Variable import Variable
from SpikeVariable import SpikeVariable

#
# maybe we find  a better name for this class
#
class Master(object):
    """
    Internal base class.
    """
    def __init__(self, debug, order, keyValueArgs):
        """
        extract variable, initializer values and store them locally.
        """
        self.debug = debug
        self.variables = []
        self.order = order
        self.spike_vars = 0
        
        #
        # sort out all initialization values                
        for key in keyValueArgs:
            alreadyContained, v = self.keyAlreadyContained(key, keyValueArgs[key])

            if not alreadyContained:
                self.variables.append(v)
        
        # debug
        if debug:
            print 'Object '+self.__class__.__name__
            pprint.pprint(self.variables)

    def set(self, keyValueArgs):
        """
        update variable/parameter locally.
        """        
        print keyValueArgs

    def keyAlreadyContained(self, key, value):
        """
        check if a variable/parameter already stored locally.
        If the value is not listed a new object is returned.
        """        
        for v in self.variables:
            if v['name'] == key:
                return True, v

        
        if isinstance(value, Variable):
            return False, {'name': key, 'var': value }
        elif isinstance(value, SpikeVariable):
            self.spike_vars +=1
            return False, {'name': key, 'var': value }
        else:
            return False, {'name': key, 'init': value }
<|MERGE_RESOLUTION|>--- conflicted
+++ resolved
@@ -1,83 +1,79 @@
-<<<<<<< HEAD
-=======
-"""
-
-    Master.py
-    
-    This file is part of ANNarchy.
-    
-    Copyright (C) 2013-2016  Julien Vitay <julien.vitay@gmail.com>,
-    Helge Uelo Dinkelbach <helge.dinkelbach@gmail.com>
-
-    This program is free software: you can redistribute it and/or modify
-    it under the terms of the GNU General Public License as published by
-    the Free Software Foundation, either version 3 of the License, or
-    (at your option) any later version.
-
-    ANNarchy is distributed in the hope that it will be useful,
-    but WITHOUT ANY WARRANTY; without even the implied warranty of
-    MERCHANTABILITY or FITNESS FOR A PARTICULAR PURPOSE.  See the
-    GNU General Public License for more details.
-
-    You should have received a copy of the GNU General Public License
-    along with this program.  If not, see <http://www.gnu.org/licenses/>.
-
-"""    
-import parser
->>>>>>> cb5b5ee6
-import pprint
-from Variable import Variable
-from SpikeVariable import SpikeVariable
-
-#
-# maybe we find  a better name for this class
-#
-class Master(object):
-    """
-    Internal base class.
-    """
-    def __init__(self, debug, order, keyValueArgs):
-        """
-        extract variable, initializer values and store them locally.
-        """
-        self.debug = debug
-        self.variables = []
-        self.order = order
-        self.spike_vars = 0
-        
-        #
-        # sort out all initialization values                
-        for key in keyValueArgs:
-            alreadyContained, v = self.keyAlreadyContained(key, keyValueArgs[key])
-
-            if not alreadyContained:
-                self.variables.append(v)
-        
-        # debug
-        if debug:
-            print 'Object '+self.__class__.__name__
-            pprint.pprint(self.variables)
-
-    def set(self, keyValueArgs):
-        """
-        update variable/parameter locally.
-        """        
-        print keyValueArgs
-
-    def keyAlreadyContained(self, key, value):
-        """
-        check if a variable/parameter already stored locally.
-        If the value is not listed a new object is returned.
-        """        
-        for v in self.variables:
-            if v['name'] == key:
-                return True, v
-
-        
-        if isinstance(value, Variable):
-            return False, {'name': key, 'var': value }
-        elif isinstance(value, SpikeVariable):
-            self.spike_vars +=1
-            return False, {'name': key, 'var': value }
-        else:
-            return False, {'name': key, 'init': value }
+"""
+
+    Master.py
+    
+    This file is part of ANNarchy.
+    
+    Copyright (C) 2013-2016  Julien Vitay <julien.vitay@gmail.com>,
+    Helge Uelo Dinkelbach <helge.dinkelbach@gmail.com>
+
+    This program is free software: you can redistribute it and/or modify
+    it under the terms of the GNU General Public License as published by
+    the Free Software Foundation, either version 3 of the License, or
+    (at your option) any later version.
+
+    ANNarchy is distributed in the hope that it will be useful,
+    but WITHOUT ANY WARRANTY; without even the implied warranty of
+    MERCHANTABILITY or FITNESS FOR A PARTICULAR PURPOSE.  See the
+    GNU General Public License for more details.
+
+    You should have received a copy of the GNU General Public License
+    along with this program.  If not, see <http://www.gnu.org/licenses/>.
+
+"""    
+import pprint
+from Variable import Variable
+from SpikeVariable import SpikeVariable
+
+#
+# maybe we find  a better name for this class
+#
+class Master(object):
+    """
+    Internal base class.
+    """
+    def __init__(self, debug, order, keyValueArgs):
+        """
+        extract variable, initializer values and store them locally.
+        """
+        self.debug = debug
+        self.variables = []
+        self.order = order
+        self.spike_vars = 0
+        
+        #
+        # sort out all initialization values                
+        for key in keyValueArgs:
+            alreadyContained, v = self.keyAlreadyContained(key, keyValueArgs[key])
+
+            if not alreadyContained:
+                self.variables.append(v)
+        
+        # debug
+        if debug:
+            print 'Object '+self.__class__.__name__
+            pprint.pprint(self.variables)
+
+    def set(self, keyValueArgs):
+        """
+        update variable/parameter locally.
+        """        
+        print keyValueArgs
+
+    def keyAlreadyContained(self, key, value):
+        """
+        check if a variable/parameter already stored locally.
+        If the value is not listed a new object is returned.
+        """        
+        for v in self.variables:
+            if v['name'] == key:
+                return True, v
+
+        
+        if isinstance(value, Variable):
+            return False, {'name': key, 'var': value }
+        elif isinstance(value, SpikeVariable):
+            self.spike_vars +=1
+            return False, {'name': key, 'var': value }
+        else:
+            return False, {'name': key, 'init': value }