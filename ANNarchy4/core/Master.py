--- conflicted
+++ resolved
@@ -1,254 +1,236 @@
-"""
-
-    Master.py
-    
-    This file is part of ANNarchy.
-    
-    Copyright (C) 2013-2016  Julien Vitay <julien.vitay@gmail.com>,
-    Helge Uelo Dinkelbach <helge.dinkelbach@gmail.com>
-
-    This program is free software: you can redistribute it and/or modify
-    it under the terms of the GNU General Public License as published by
-    the Free Software Foundation, either version 3 of the License, or
-    (at your option) any later version.
-
-    ANNarchy is distributed in the hope that it will be useful,
-    but WITHOUT ANY WARRANTY; without even the implied warranty of
-    MERCHANTABILITY or FITNESS FOR A PARTICULAR PURPOSE.  See the
-    GNU General Public License for more details.
-
-    You should have received a copy of the GNU General Public License
-    along with this program.  If not, see <http://www.gnu.org/licenses/>.
-
-"""    
-<<<<<<< HEAD
-import pprint
-
-from .Variable import Variable
-from .SpikeVariable import SpikeVariable
-=======
-from Variable import Variable
->>>>>>> 24b0ca7d
-
-import Random
-
-import re
-
-
-class Master(object):
-    """
-    Root object for all neuron or synapse base class implementations.
-    
-    The transformation code of several data used are similar. Special cases are handled 
-    through the several derived classes.
-    """
-    def __init__(self):
-        """
-        Constructor.
-        """
-        self._variables = {}
-        self._order = []
-        
-    def _transform_expr_in_variable(self, expr, param_dict, is_eq=False):
-        """
-        Private function.
-        
-        This function transforms a single expression into a ANNarchy Variable representation and 
-        should be called only by the _convert function.
-        
-        Parameter:
-        
-        * *is_eq*: determines if the expression belongs to equation part or parameter part.
-        
-        Return:
-        
-        * instance of ANNarchy.core.Variable
-        """
-        var = {}
-        var['type'] = 'local'
-        
-        try:
-            constraints = {}
-            equation, constraint = expr.split(':')
-            # eval the constraints
-            for con in constraint.split(','):
-                try:
-                    key, value = con.split('=')
-                    key = re.sub('\s+', '', key)
-                    constraints[key] = value
-                    
-                except ValueError:
-                    con = con.replace(' ','')
-                    if con.find('population') !=-1:
-                        var['type'] = 'global'
-                    elif con.find('postsynaptic') !=-1:
-                        var['type'] = 'global'
-                    else:
-                        print expr
-                        print "WARNING: constraint statement '", con, "' is wrong or no arguments provided."
-                        continue
-            
-        except ValueError:
-            equation = expr # there are no constraints
-            
-        finally:
-                     
-            #
-            # evaluate the equation
-            try:
-                lside, rside = equation.split('=')
-
-                dict_entry = ''.join(re.findall("(?<=\')[\W\w\_]+(?=')", rside))
-                if dict_entry != '':
-                    try:
-                        tmp = param_dict[dict_entry]
-                    except KeyError:
-                        print 'key', dict_entry, 'not found in provided dictionary.'
-                    
-                    rside = str(tmp)
-                                            
-                name = re.findall("[\w\s]+\/[\w\s]+", lside)
-                if name == []:
-                    #found direct value assignment, either init value or equation
-                    name = re.findall("[\w]+", lside)
-
-                    tmp_side = rside.replace(' ','')
-                    if tmp_side in self._variables.keys():
-                        rside = self._variables[tmp_side]['var'].init
-                        
-                    elif tmp_side == 'True':
-                        var['var'] = Variable(init='True', **constraints)
-
-                    elif rside.replace(' ', '') == 'False':
-                        var['var'] = Variable(init='False', **constraints)
-
-                    try:
-                        rval = float(rside)
-                        if is_eq:
-                            var['var'] = Variable(eq=equation, **constraints)
-                        else:
-                            var['var'] = Variable(init=rside, **constraints)
-                                            
-                    except:    
-                        rand_dist = re.findall("[\w\s]+(?=\()", rside) #matches Uniform(), Normal() but also sum()
-                        found = False
-                        for rand in rand_dist:
-                            rand = rand.replace(' ','')
-                            
-                            if rand in Random.RandomDistribution().keywords():
-                                found = True
-                                args = re.findall("[\d\.]+", equation)
-                                rand_obj = getattr(Random, rand)(float(args[0]),float(args[1]))
-                                var['var'] = Variable(eq=rand_obj, **constraints)
-                                
-                        if not found:
-                            var['var'] = Variable(eq=equation, **constraints)
-    
-                else:
-                    # found an ODE
-                    name = re.findall("(?<=d)[\w\s]+(?=/)", lside)
-                    var['var'] = Variable(eq = equation, **constraints)
-                    
-            except ValueError:
-                if not 'init' in constraints.keys():
-                    print 'WARNING: no default value for', equation
-                
-                name = equation
-                var['var'] = Variable(**constraints)                    
-            
-        # during other operations a list of single characters is created
-        # so, now we convert list of single characters to a string
-        name = ''.join(name) 
-        
-<<<<<<< HEAD
-        # debug
-        if debug:
-            print('Object '+self.__class__.__name__)
-            pprint.pprint(self.variables)
-
-    def keyAlreadyContained(self, key, value):
-=======
-        if is_eq:
-            self._order.append(name)
-
-        return name, var
-    
-    def _prepare_string(self, stream):
-        """
-        The function splits up the several equations, remove comments and unneeded spaces or tabs.
-        
-        Parameter:
-        
-        *  *stream*: string contain a variable, parameter or similar set, e.g.
-        
-        .. code-block:: python 
-
-            \"\"\" 
-                tau = 10.0 : population
-                baseline = 0.0 
-            \"\"\"
-        
-        Return:
-            
-        an array contain the several strings, according the above example:
-        
-        .. code-block:: python
-            
-            [ ' tau = 10.0 : population ', ' baseline = 0.0 ' ] 
-        """
-        expr_set = []
-        
-        # replace the ,,, by empty space and split the result up
-        tmp_set = re.sub('\s+\.\.\.\s+', ' ', stream).split('\n')
-        
-        for expr in tmp_set:
-            expr = re.sub('\#[\s\S]+', ' ', expr)   # remove comments
-            expr = re.sub('\s+', ' ', expr)     # remove additional tabs etc.
-                    
-            if expr == ' ' or len(expr)==0: # through beginning line breaks or something similar empty strings are contained in the set
-                continue
-            
-            expr_set.append(''.join(expr))
-        
-        return expr_set
-        
-    def _convert(self, parameters, equations, param_dict):
-        """
-        Private function.
-        
-        This function transforms the different possible equation types into an easier
-        parsable data representation. This function is called from the different Neuron/Synapse
-        constructors. 
->>>>>>> 24b0ca7d
-        """
-        tmp_par = self._prepare_string(parameters)
-        tmp_eq = self._prepare_string(equations)
-                
-        # check each line      
-        for expr in tmp_par:
-            name, var = self._transform_expr_in_variable(expr, param_dict)
-            self._variables[name] = var
-            
-        # check each line      
-        for expr in tmp_eq:
-            name, var = self._transform_expr_in_variable(expr, param_dict, True)
-            name = name.replace(' ','')
-            
-            if name in self._variables.keys():
-                self._variables[name]['var'] + var['var'] 
-            else:
-                self._variables[name] = var
-
-        # check created variables        
-        for var in self._variables.keys():
-            self._variables[var]['var']._validate()
-            
-    @property
-    def variables(self):
-        return self._variables
-    
-    @property
-    def order(self):
-        return self._order
-    
+"""
+
+    Master.py
+    
+    This file is part of ANNarchy.
+    
+    Copyright (C) 2013-2016  Julien Vitay <julien.vitay@gmail.com>,
+    Helge Uelo Dinkelbach <helge.dinkelbach@gmail.com>
+
+    This program is free software: you can redistribute it and/or modify
+    it under the terms of the GNU General Public License as published by
+    the Free Software Foundation, either version 3 of the License, or
+    (at your option) any later version.
+
+    ANNarchy is distributed in the hope that it will be useful,
+    but WITHOUT ANY WARRANTY; without even the implied warranty of
+    MERCHANTABILITY or FITNESS FOR A PARTICULAR PURPOSE.  See the
+    GNU General Public License for more details.
+
+    You should have received a copy of the GNU General Public License
+    along with this program.  If not, see <http://www.gnu.org/licenses/>.
+
+"""    
+from Variable import Variable
+import Random
+import re
+
+
+class Master(object):
+    """
+    Root object for all neuron or synapse base class implementations.
+    
+    The transformation code of several data used are similar. Special cases are handled 
+    through the several derived classes.
+    """
+    def __init__(self):
+        """
+        Constructor.
+        """
+        self._variables = {}
+        self._order = []
+        
+    def _transform_expr_in_variable(self, expr, param_dict, is_eq=False):
+        """
+        Private function.
+        
+        This function transforms a single expression into a ANNarchy Variable representation and 
+        should be called only by the _convert function.
+        
+        Parameter:
+        
+        * *is_eq*: determines if the expression belongs to equation part or parameter part.
+        
+        Return:
+        
+        * instance of ANNarchy.core.Variable
+        """
+        var = {}
+        var['type'] = 'local'
+        
+        try:
+            constraints = {}
+            equation, constraint = expr.split(':')
+            # eval the constraints
+            for con in constraint.split(','):
+                try:
+                    key, value = con.split('=')
+                    key = re.sub('\s+', '', key)
+                    constraints[key] = value
+                    
+                except ValueError:
+                    con = con.replace(' ','')
+                    if con.find('population') !=-1:
+                        var['type'] = 'global'
+                    elif con.find('postsynaptic') !=-1:
+                        var['type'] = 'global'
+                    else:
+                        print expr
+                        print "WARNING: constraint statement '", con, "' is wrong or no arguments provided."
+                        continue
+            
+        except ValueError:
+            equation = expr # there are no constraints
+            
+        finally:
+                     
+            #
+            # evaluate the equation
+            try:
+                lside, rside = equation.split('=')
+
+                dict_entry = ''.join(re.findall("(?<=\')[\W\w\_]+(?=')", rside))
+                if dict_entry != '':
+                    try:
+                        tmp = param_dict[dict_entry]
+                    except KeyError:
+                        print 'key', dict_entry, 'not found in provided dictionary.'
+                    
+                    rside = str(tmp)
+                                            
+                name = re.findall("[\w\s]+\/[\w\s]+", lside)
+                if name == []:
+                    #found direct value assignment, either init value or equation
+                    name = re.findall("[\w]+", lside)
+
+                    tmp_side = rside.replace(' ','')
+                    if tmp_side in self._variables.keys():
+                        rside = self._variables[tmp_side]['var'].init
+                        
+                    elif tmp_side == 'True':
+                        var['var'] = Variable(init='True', **constraints)
+
+                    elif rside.replace(' ', '') == 'False':
+                        var['var'] = Variable(init='False', **constraints)
+
+                    try:
+                        rval = float(rside)
+                        if is_eq:
+                            var['var'] = Variable(eq=equation, **constraints)
+                        else:
+                            var['var'] = Variable(init=rside, **constraints)
+                                            
+                    except:    
+                        rand_dist = re.findall("[\w\s]+(?=\()", rside) #matches Uniform(), Normal() but also sum()
+                        found = False
+                        for rand in rand_dist:
+                            rand = rand.replace(' ','')
+                            
+                            if rand in Random.RandomDistribution().keywords():
+                                found = True
+                                args = re.findall("[\d\.]+", equation)
+                                rand_obj = getattr(Random, rand)(float(args[0]),float(args[1]))
+                                var['var'] = Variable(eq=rand_obj, **constraints)
+                                
+                        if not found:
+                            var['var'] = Variable(eq=equation, **constraints)
+    
+                else:
+                    # found an ODE
+                    name = re.findall("(?<=d)[\w\s]+(?=/)", lside)
+                    var['var'] = Variable(eq = equation, **constraints)
+                    
+            except ValueError:
+                if not 'init' in constraints.keys():
+                    print 'WARNING: no default value for', equation
+                
+                name = equation
+                var['var'] = Variable(**constraints)                    
+            
+        # during other operations a list of single characters is created
+        # so, now we convert list of single characters to a string
+        name = ''.join(name) 
+        
+        if is_eq:
+            self._order.append(name)
+
+        return name, var
+    
+    def _prepare_string(self, stream):
+        """
+        The function splits up the several equations, remove comments and unneeded spaces or tabs.
+        
+        Parameter:
+        
+        *  *stream*: string contain a variable, parameter or similar set, e.g.
+        
+        .. code-block:: python 
+
+            \"\"\" 
+                tau = 10.0 : population
+                baseline = 0.0 
+            \"\"\"
+        
+        Return:
+            
+        an array contain the several strings, according the above example:
+        
+        .. code-block:: python
+            
+            [ ' tau = 10.0 : population ', ' baseline = 0.0 ' ] 
+        """
+        expr_set = []
+        
+        # replace the ,,, by empty space and split the result up
+        tmp_set = re.sub('\s+\.\.\.\s+', ' ', stream).split('\n')
+        
+        for expr in tmp_set:
+            expr = re.sub('\#[\s\S]+', ' ', expr)   # remove comments
+            expr = re.sub('\s+', ' ', expr)     # remove additional tabs etc.
+                    
+            if expr == ' ' or len(expr)==0: # through beginning line breaks or something similar empty strings are contained in the set
+                continue
+            
+            expr_set.append(''.join(expr))
+        
+        return expr_set
+        
+    def _convert(self, parameters, equations, param_dict):
+        """
+        Private function.
+        
+        This function transforms the different possible equation types into an easier
+        parsable data representation. This function is called from the different Neuron/Synapse
+        constructors. 
+        """
+        tmp_par = self._prepare_string(parameters)
+        tmp_eq = self._prepare_string(equations)
+                
+        # check each line      
+        for expr in tmp_par:
+            name, var = self._transform_expr_in_variable(expr, param_dict)
+            self._variables[name] = var
+            
+        # check each line      
+        for expr in tmp_eq:
+            name, var = self._transform_expr_in_variable(expr, param_dict, True)
+            name = name.replace(' ','')
+            
+            if name in self._variables.keys():
+                self._variables[name]['var'] + var['var'] 
+            else:
+                self._variables[name] = var
+
+        # check created variables        
+        for var in self._variables.keys():
+            self._variables[var]['var']._validate()
+            
+    @property
+    def variables(self):
+        return self._variables
+    
+    @property
+    def order(self):
+        return self._order
+    
     