--- conflicted
+++ resolved
@@ -113,7 +113,6 @@
         
         self._convert(parameters, equations)
         
-<<<<<<< HEAD
         spike_eq = self._prepare_string(spike)[0]
         reset_eq = self._prepare_string(reset)
         
@@ -133,13 +132,5 @@
         
         self._variables[var_name]['var'] = new_var 
         
-=======
-        spike_eq = self._prepare_string(spike)
-        self._variables['spike_event'] = { 'type': 'spike_event', 'var' : Variable(eq=spike_eq) }
-        
-        reset_eq = self._prepare_string(reset)
-        self._variables['reset'] = { 'type': 'reset', 'var' : Variable(eq=reset_eq) }
-
->>>>>>> cac57ab1
     def __str__(self):
         return pprint.pformat( self._variables, depth=4 )