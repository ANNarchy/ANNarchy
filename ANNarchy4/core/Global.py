"""

    Global.py
    
    This file is part of ANNarchy.
    
    Copyright (C) 2013-2016  Julien Vitay <julien.vitay@gmail.com>,
    Helge Uelo Dinkelbach <helge.dinkelbach@gmail.com>

    This program is free software: you can redistribute it and/or modify
    it under the terms of the GNU General Public License as published by
    the Free Software Foundation, either version 3 of the License, or
    (at your option) any later version.

    ANNarchy is distributed in the hope that it will be useful,
    but WITHOUT ANY WARRANTY; without even the implied warranty of
    MERCHANTABILITY or FITNESS FOR A PARTICULAR PURPOSE.  See the
    GNU General Public License for more details.

    You should have received a copy of the GNU General Public License
    along with this program.  If not, see <http://www.gnu.org/licenses/>.

"""    
from __future__ import print_function

import sys, os
from datetime import datetime
from math import ceil

# instances
_populations = []       # created populations
_projections = []       # created projections

# predefined variables / parameters
_pre_def_synapse = ['value', 'rank', 'delay', 'psp']
_pre_def_synapse_var = ['value', 'rank', 'delay', 'psp']
_pre_def_synapse_par = []

_pre_def_neuron = ['rank', 'rate']

_cy_instance = None

# path to annarchy working directory
annarchy_dir = os.getcwd() + '/annarchy'

_compiled = False   #I know it's evil

# discretization timestamp
config = dict(
   { 
    'dt' : 1.0,
    'verbose': False,
    'show_time': False,
    'suppress_warnings': False,
    'float_prec': 'single'
   }
)

def setup(**keyValueArgs):
    """
    The setup function is used to configure ANNarchy4 simulation environment. It takes various optional arguments: 

    Parameter:
    
    * *dt*:         discretization constant
    * *verbose*:    shows details about compilation process on console (by default False). Additional some information of the network construction will be shown.
    * *suppress_warnings*:  if set True warnings suppressed.
    * *show_time*:  if set True, initialization times are shown. ATTENTION: verbose should be set to True additionally.
    * *float_prec*: determine the used floating point precision. By default ANNarchy4 uses single floating point precision for computation. 
    
    **Note**: use this function before any other functions of ANNarchy4.
    """
    for key in keyValueArgs:

        if key in config.keys():
            config[key] = keyValueArgs[key]

def compile(self):
    """
    Compile all classes and setup the network
    """
    generator.compile(populations = self._populations, projections = self._projections)
    
def reset(states=False, connections=False):
    """
    Reinitialises the network, runs each object's reset() method (resetting them to 0).

    Parameter:

    * *populations*: if set to True then it will reinitialise the neuron state variables.
    * *projections*: if set to True then it will reinitialise the connection variables.
    """
    if populations:
        for pop in _populations:
            pop.reset()
            
    if projections:
        print('currently not implemented')
        
def get_population(name):
    """
    Returns population corresponding to *name*.
    
    Parameter:
    
    * *name*: population name

    Returns:
    
    the requested population if existing otherwise None is returned.
    """
    for pop in _populations:
        if pop.name == name:
            return pop
        
    print("Error: no population",name,"found.")
    return None

def get_projection(pre, post, target):
    """
    Returns projection corresponding to the arguments.
    
    Parameters:
    
    * *pre*: presynaptic population
    * *post*: postsynaptic population
    * *target*: connection type
    
    Returns:
    
    the requested projection if existing otherwise None is returned.
    """
    for proj in _projections:
        
        if proj.post == post:
            if proj.pre == pre:
                if proj.target == target:
                    return proj
    
    print("Error: no projection",pre.name,"->",post.name,"with target ",target,"found.")
    return None

def simulate(duration):
    """
    Runs the network for the given duration.
    """
    nb_steps = ceil(duration / config['dt'])
    import ANNarchyCython
    ANNarchyCython.pyNetwork().Run(nb_steps)
    
def current_time():
    """
    Returns current simulation time in ms.
    
    **Note**: computed as number of simulation steps times dt
    """
    import ANNarchyCython
    ANNarchyCython.pyNetwork().get_time() * config['dt']

def current_step():
    """
    Returns current simulation step.
    """
    import ANNarchyCython
    ANNarchyCython.pyNetwork().get_time()

def set_current_time(time):
    """
    Set current simulation time in ms.
    
    **Note**: computed as number of simulation steps times dt
    """
    import ANNarchyCython
    ANNarchyCython.pyNetwork().set_time(int( time / config['dt']))
    
def set_current_step(time):
    """
    set current simulation step.
    """
    import ANNarchyCython
    ANNarchyCython.pyNetwork().set_time( time )
        
def record(to_record):
    """
    Record variables of one or more populations. For more detailed information please refer to the Population.record method.
    
    Parameter:
    
    * *to_record*: a set of dictionaries containing population objects and variable names. Optionally you may append an as_1D key to get a different format.
    
    Example:
    
        .. code-block:: python
        
            to_record = [
                { 'pop': Input, 'var': 'rate' }, 
                { 'pop': Input, 'var': 'mp', 'as_1D': True }        
            ]
            
        By default the variable data is always handled in population geometry shape. In this example, we force the storage of ``mp`` as one dimensional array.

    """
    for data_set in to_record:
        data_set['pop'].start_record(data_set['var'])

def get_record(to_record):
    """
    Retrieve recorded variables of one or more populations. For more detailed information please refer to the Population.get_record method.
  
    Parameter:
    
    * *to_record*: a set of dictionaries containing population objects and variable names. Optionally you may append an as_1D key to get a different format. For more details check Population.record().
    
    Returns:
    
    * A dictionary containing all recorded values. The dictionary is empty if no recorded data is available.
    
    Example:
    
        .. code-block:: python
        
            ...
        
    """    
    data = {}
    
    for data_set in to_record:
        if data_set['pop'].name in data:
            if 'as_1D' in data_set.keys():
                data[ data_set['pop'].name ].update( { data_set['var']: data_set['pop'].get_record(data_set['var'], data_set['as_1D']) } )
            else:
                data[ data_set['pop'].name ].update( { data_set['var']: data_set['pop'].get_record(data_set['var']) } )
        else:
            if 'as_1D' in data_set.keys():
                data.update( { data_set['pop'].name: { data_set['var']: data_set['pop'].get_record(data_set['var'], data_set['as_1D']) } } )
            else:
                data.update( { data_set['pop'].name: { data_set['var']: data_set['pop'].get_record(data_set['var']) } } )
    
<<<<<<< HEAD
    return data

def current_time():
    """
    Returns current simulation time in ms.
    
    **Note**: computed as number of simulation steps times dt
    """
    import ANNarchyCython
    return ANNarchyCython.pyNetwork().get_time() * config['dt']

def current_step():
    """
    Returns current simulation step.
    """
    import ANNarchyCython    
    return ANNarchyCython.pyNetwork().get_time()    

def set_current_time(time):
    """
    Set current simulation time in ms.
    
    **Note**: computed as number of simulation steps times dt
    """
    import ANNarchyCython
    ANNarchyCython.pyNetwork().set_time(int( time / config['dt']))

def set_current_step(time):
    """
    set current simulation step.
    """
    import ANNarchyCython    
    ANNarchyCython.pyNetwork().set_time( time )    

def _print(*var_text):
    """
    Prints a message to standard out.
    """    
    text = ''
    for var in var_text:
        text += var + ' '
        
    if sys.version_info[:2] >= (2, 6) and sys.version_info[:2] < (3, 0):
        p = print        
        p(text)
    else:
        print(text)

def _debug(*var_text):
    """
    Prints a message to standard out, if verbose mode set True.
    """    
    if not config['verbose']:
        return
    
    text = ''
    for var in var_text:
        text += var + ' '
        
    if sys.version_info[:2] >= (2, 6) and sys.version_info[:2] < (3, 0):
        p = print        
        p(text)
    else:
        print(text)
        
def _warning(*var_text):
    """
    Prints a warning message to standard out.
    """
    text = 'WARNING: '
    for var in var_text:
        text += var + ' '

    if sys.version_info[:2] >= (2, 6) and sys.version_info[:2] < (3, 0):
        p = print        
        p(text)
    else:
        print(text)
        
def _error(*var_text):
    """
    Prints an error message to standard out.
    """
    text = 'ERROR: '
    for var in var_text:
        text += var + ' '
    
    if sys.version_info[:2] >= (2, 6) and sys.version_info[:2] < (3, 0):
        p = print        
        p(text)
    else:
        print(text)

=======
    return data

>>>>>>> 24b0ca7d
<|MERGE_RESOLUTION|>--- conflicted
+++ resolved
@@ -1,336 +1,330 @@
-"""
-
-    Global.py
-    
-    This file is part of ANNarchy.
-    
-    Copyright (C) 2013-2016  Julien Vitay <julien.vitay@gmail.com>,
-    Helge Uelo Dinkelbach <helge.dinkelbach@gmail.com>
-
-    This program is free software: you can redistribute it and/or modify
-    it under the terms of the GNU General Public License as published by
-    the Free Software Foundation, either version 3 of the License, or
-    (at your option) any later version.
-
-    ANNarchy is distributed in the hope that it will be useful,
-    but WITHOUT ANY WARRANTY; without even the implied warranty of
-    MERCHANTABILITY or FITNESS FOR A PARTICULAR PURPOSE.  See the
-    GNU General Public License for more details.
-
-    You should have received a copy of the GNU General Public License
-    along with this program.  If not, see <http://www.gnu.org/licenses/>.
-
-"""    
-from __future__ import print_function
-
-import sys, os
-from datetime import datetime
-from math import ceil
-
-# instances
-_populations = []       # created populations
-_projections = []       # created projections
-
-# predefined variables / parameters
-_pre_def_synapse = ['value', 'rank', 'delay', 'psp']
-_pre_def_synapse_var = ['value', 'rank', 'delay', 'psp']
-_pre_def_synapse_par = []
-
-_pre_def_neuron = ['rank', 'rate']
-
-_cy_instance = None
-
-# path to annarchy working directory
-annarchy_dir = os.getcwd() + '/annarchy'
-
-_compiled = False   #I know it's evil
-
-# discretization timestamp
-config = dict(
-   { 
-    'dt' : 1.0,
-    'verbose': False,
-    'show_time': False,
-    'suppress_warnings': False,
-    'float_prec': 'single'
-   }
-)
-
-def setup(**keyValueArgs):
-    """
-    The setup function is used to configure ANNarchy4 simulation environment. It takes various optional arguments: 
-
-    Parameter:
-    
-    * *dt*:         discretization constant
-    * *verbose*:    shows details about compilation process on console (by default False). Additional some information of the network construction will be shown.
-    * *suppress_warnings*:  if set True warnings suppressed.
-    * *show_time*:  if set True, initialization times are shown. ATTENTION: verbose should be set to True additionally.
-    * *float_prec*: determine the used floating point precision. By default ANNarchy4 uses single floating point precision for computation. 
-    
-    **Note**: use this function before any other functions of ANNarchy4.
-    """
-    for key in keyValueArgs:
-
-        if key in config.keys():
-            config[key] = keyValueArgs[key]
-
-def compile(self):
-    """
-    Compile all classes and setup the network
-    """
-    generator.compile(populations = self._populations, projections = self._projections)
-    
-def reset(states=False, connections=False):
-    """
-    Reinitialises the network, runs each object's reset() method (resetting them to 0).
-
-    Parameter:
-
-    * *populations*: if set to True then it will reinitialise the neuron state variables.
-    * *projections*: if set to True then it will reinitialise the connection variables.
-    """
-    if populations:
-        for pop in _populations:
-            pop.reset()
-            
-    if projections:
-        print('currently not implemented')
-        
-def get_population(name):
-    """
-    Returns population corresponding to *name*.
-    
-    Parameter:
-    
-    * *name*: population name
-
-    Returns:
-    
-    the requested population if existing otherwise None is returned.
-    """
-    for pop in _populations:
-        if pop.name == name:
-            return pop
-        
-    print("Error: no population",name,"found.")
-    return None
-
-def get_projection(pre, post, target):
-    """
-    Returns projection corresponding to the arguments.
-    
-    Parameters:
-    
-    * *pre*: presynaptic population
-    * *post*: postsynaptic population
-    * *target*: connection type
-    
-    Returns:
-    
-    the requested projection if existing otherwise None is returned.
-    """
-    for proj in _projections:
-        
-        if proj.post == post:
-            if proj.pre == pre:
-                if proj.target == target:
-                    return proj
-    
-    print("Error: no projection",pre.name,"->",post.name,"with target ",target,"found.")
-    return None
-
-def simulate(duration):
-    """
-    Runs the network for the given duration.
-    """
-    nb_steps = ceil(duration / config['dt'])
-    import ANNarchyCython
-    ANNarchyCython.pyNetwork().Run(nb_steps)
-    
-def current_time():
-    """
-    Returns current simulation time in ms.
-    
-    **Note**: computed as number of simulation steps times dt
-    """
-    import ANNarchyCython
-    ANNarchyCython.pyNetwork().get_time() * config['dt']
-
-def current_step():
-    """
-    Returns current simulation step.
-    """
-    import ANNarchyCython
-    ANNarchyCython.pyNetwork().get_time()
-
-def set_current_time(time):
-    """
-    Set current simulation time in ms.
-    
-    **Note**: computed as number of simulation steps times dt
-    """
-    import ANNarchyCython
-    ANNarchyCython.pyNetwork().set_time(int( time / config['dt']))
-    
-def set_current_step(time):
-    """
-    set current simulation step.
-    """
-    import ANNarchyCython
-    ANNarchyCython.pyNetwork().set_time( time )
-        
-def record(to_record):
-    """
-    Record variables of one or more populations. For more detailed information please refer to the Population.record method.
-    
-    Parameter:
-    
-    * *to_record*: a set of dictionaries containing population objects and variable names. Optionally you may append an as_1D key to get a different format.
-    
-    Example:
-    
-        .. code-block:: python
-        
-            to_record = [
-                { 'pop': Input, 'var': 'rate' }, 
-                { 'pop': Input, 'var': 'mp', 'as_1D': True }        
-            ]
-            
-        By default the variable data is always handled in population geometry shape. In this example, we force the storage of ``mp`` as one dimensional array.
-
-    """
-    for data_set in to_record:
-        data_set['pop'].start_record(data_set['var'])
-
-def get_record(to_record):
-    """
-    Retrieve recorded variables of one or more populations. For more detailed information please refer to the Population.get_record method.
-  
-    Parameter:
-    
-    * *to_record*: a set of dictionaries containing population objects and variable names. Optionally you may append an as_1D key to get a different format. For more details check Population.record().
-    
-    Returns:
-    
-    * A dictionary containing all recorded values. The dictionary is empty if no recorded data is available.
-    
-    Example:
-    
-        .. code-block:: python
-        
-            ...
-        
-    """    
-    data = {}
-    
-    for data_set in to_record:
-        if data_set['pop'].name in data:
-            if 'as_1D' in data_set.keys():
-                data[ data_set['pop'].name ].update( { data_set['var']: data_set['pop'].get_record(data_set['var'], data_set['as_1D']) } )
-            else:
-                data[ data_set['pop'].name ].update( { data_set['var']: data_set['pop'].get_record(data_set['var']) } )
-        else:
-            if 'as_1D' in data_set.keys():
-                data.update( { data_set['pop'].name: { data_set['var']: data_set['pop'].get_record(data_set['var'], data_set['as_1D']) } } )
-            else:
-                data.update( { data_set['pop'].name: { data_set['var']: data_set['pop'].get_record(data_set['var']) } } )
-    
-<<<<<<< HEAD
-    return data
-
-def current_time():
-    """
-    Returns current simulation time in ms.
-    
-    **Note**: computed as number of simulation steps times dt
-    """
-    import ANNarchyCython
-    return ANNarchyCython.pyNetwork().get_time() * config['dt']
-
-def current_step():
-    """
-    Returns current simulation step.
-    """
-    import ANNarchyCython    
-    return ANNarchyCython.pyNetwork().get_time()    
-
-def set_current_time(time):
-    """
-    Set current simulation time in ms.
-    
-    **Note**: computed as number of simulation steps times dt
-    """
-    import ANNarchyCython
-    ANNarchyCython.pyNetwork().set_time(int( time / config['dt']))
-
-def set_current_step(time):
-    """
-    set current simulation step.
-    """
-    import ANNarchyCython    
-    ANNarchyCython.pyNetwork().set_time( time )    
-
-def _print(*var_text):
-    """
-    Prints a message to standard out.
-    """    
-    text = ''
-    for var in var_text:
-        text += var + ' '
-        
-    if sys.version_info[:2] >= (2, 6) and sys.version_info[:2] < (3, 0):
-        p = print        
-        p(text)
-    else:
-        print(text)
-
-def _debug(*var_text):
-    """
-    Prints a message to standard out, if verbose mode set True.
-    """    
-    if not config['verbose']:
-        return
-    
-    text = ''
-    for var in var_text:
-        text += var + ' '
-        
-    if sys.version_info[:2] >= (2, 6) and sys.version_info[:2] < (3, 0):
-        p = print        
-        p(text)
-    else:
-        print(text)
-        
-def _warning(*var_text):
-    """
-    Prints a warning message to standard out.
-    """
-    text = 'WARNING: '
-    for var in var_text:
-        text += var + ' '
-
-    if sys.version_info[:2] >= (2, 6) and sys.version_info[:2] < (3, 0):
-        p = print        
-        p(text)
-    else:
-        print(text)
-        
-def _error(*var_text):
-    """
-    Prints an error message to standard out.
-    """
-    text = 'ERROR: '
-    for var in var_text:
-        text += var + ' '
-    
-    if sys.version_info[:2] >= (2, 6) and sys.version_info[:2] < (3, 0):
-        p = print        
-        p(text)
-    else:
-        print(text)
-
-=======
-    return data
-
->>>>>>> 24b0ca7d
+"""
+
+    Global.py
+    
+    This file is part of ANNarchy.
+    
+    Copyright (C) 2013-2016  Julien Vitay <julien.vitay@gmail.com>,
+    Helge Uelo Dinkelbach <helge.dinkelbach@gmail.com>
+
+    This program is free software: you can redistribute it and/or modify
+    it under the terms of the GNU General Public License as published by
+    the Free Software Foundation, either version 3 of the License, or
+    (at your option) any later version.
+
+    ANNarchy is distributed in the hope that it will be useful,
+    but WITHOUT ANY WARRANTY; without even the implied warranty of
+    MERCHANTABILITY or FITNESS FOR A PARTICULAR PURPOSE.  See the
+    GNU General Public License for more details.
+
+    You should have received a copy of the GNU General Public License
+    along with this program.  If not, see <http://www.gnu.org/licenses/>.
+
+"""    
+from __future__ import print_function
+
+import sys, os
+from datetime import datetime
+from math import ceil
+
+# instances
+_populations = []       # created populations
+_projections = []       # created projections
+
+# predefined variables / parameters
+_pre_def_synapse = ['value', 'rank', 'delay', 'psp']
+_pre_def_synapse_var = ['value', 'rank', 'delay', 'psp']
+_pre_def_synapse_par = []
+
+_pre_def_neuron = ['rank', 'rate']
+
+_cy_instance = None
+
+# path to annarchy working directory
+annarchy_dir = os.getcwd() + '/annarchy'
+
+_compiled = False   #I know it's evil
+
+# discretization timestamp
+config = dict(
+   { 
+    'dt' : 1.0,
+    'verbose': False,
+    'show_time': False,
+    'suppress_warnings': False,
+    'float_prec': 'single'
+   }
+)
+
+def setup(**keyValueArgs):
+    """
+    The setup function is used to configure ANNarchy4 simulation environment. It takes various optional arguments: 
+
+    Parameter:
+    
+    * *dt*:         discretization constant
+    * *verbose*:    shows details about compilation process on console (by default False). Additional some information of the network construction will be shown.
+    * *suppress_warnings*:  if set True warnings suppressed.
+    * *show_time*:  if set True, initialization times are shown. ATTENTION: verbose should be set to True additionally.
+    * *float_prec*: determine the used floating point precision. By default ANNarchy4 uses single floating point precision for computation. 
+    
+    **Note**: use this function before any other functions of ANNarchy4.
+    """
+    for key in keyValueArgs:
+
+        if key in config.keys():
+            config[key] = keyValueArgs[key]
+
+def compile(self):
+    """
+    Compile all classes and setup the network
+    """
+    generator.compile(populations = self._populations, projections = self._projections)
+    
+def reset(states=False, connections=False):
+    """
+    Reinitialises the network, runs each object's reset() method (resetting them to 0).
+
+    Parameter:
+
+    * *populations*: if set to True then it will reinitialise the neuron state variables.
+    * *projections*: if set to True then it will reinitialise the connection variables.
+    """
+    if populations:
+        for pop in _populations:
+            pop.reset()
+            
+    if projections:
+        print('currently not implemented')
+        
+def get_population(name):
+    """
+    Returns population corresponding to *name*.
+    
+    Parameter:
+    
+    * *name*: population name
+
+    Returns:
+    
+    the requested population if existing otherwise None is returned.
+    """
+    for pop in _populations:
+        if pop.name == name:
+            return pop
+        
+    print("Error: no population",name,"found.")
+    return None
+
+def get_projection(pre, post, target):
+    """
+    Returns projection corresponding to the arguments.
+    
+    Parameters:
+    
+    * *pre*: presynaptic population
+    * *post*: postsynaptic population
+    * *target*: connection type
+    
+    Returns:
+    
+    the requested projection if existing otherwise None is returned.
+    """
+    for proj in _projections:
+        
+        if proj.post == post:
+            if proj.pre == pre:
+                if proj.target == target:
+                    return proj
+    
+    print("Error: no projection",pre.name,"->",post.name,"with target ",target,"found.")
+    return None
+
+def simulate(duration):
+    """
+    Runs the network for the given duration.
+    """
+    nb_steps = ceil(duration / config['dt'])
+    import ANNarchyCython
+    ANNarchyCython.pyNetwork().Run(nb_steps)
+    
+def current_time():
+    """
+    Returns current simulation time in ms.
+    
+    **Note**: computed as number of simulation steps times dt
+    """
+    import ANNarchyCython
+    ANNarchyCython.pyNetwork().get_time() * config['dt']
+
+def current_step():
+    """
+    Returns current simulation step.
+    """
+    import ANNarchyCython
+    ANNarchyCython.pyNetwork().get_time()
+
+def set_current_time(time):
+    """
+    Set current simulation time in ms.
+    
+    **Note**: computed as number of simulation steps times dt
+    """
+    import ANNarchyCython
+    ANNarchyCython.pyNetwork().set_time(int( time / config['dt']))
+    
+def set_current_step(time):
+    """
+    set current simulation step.
+    """
+    import ANNarchyCython
+    ANNarchyCython.pyNetwork().set_time( time )
+        
+def record(to_record):
+    """
+    Record variables of one or more populations. For more detailed information please refer to the Population.record method.
+    
+    Parameter:
+    
+    * *to_record*: a set of dictionaries containing population objects and variable names. Optionally you may append an as_1D key to get a different format.
+    
+    Example:
+    
+        .. code-block:: python
+        
+            to_record = [
+                { 'pop': Input, 'var': 'rate' }, 
+                { 'pop': Input, 'var': 'mp', 'as_1D': True }        
+            ]
+            
+        By default the variable data is always handled in population geometry shape. In this example, we force the storage of ``mp`` as one dimensional array.
+
+    """
+    for data_set in to_record:
+        data_set['pop'].start_record(data_set['var'])
+
+def get_record(to_record):
+    """
+    Retrieve recorded variables of one or more populations. For more detailed information please refer to the Population.get_record method.
+  
+    Parameter:
+    
+    * *to_record*: a set of dictionaries containing population objects and variable names. Optionally you may append an as_1D key to get a different format. For more details check Population.record().
+    
+    Returns:
+    
+    * A dictionary containing all recorded values. The dictionary is empty if no recorded data is available.
+    
+    Example:
+    
+        .. code-block:: python
+        
+            ...
+        
+    """    
+    data = {}
+    
+    for data_set in to_record:
+        if data_set['pop'].name in data:
+            if 'as_1D' in data_set.keys():
+                data[ data_set['pop'].name ].update( { data_set['var']: data_set['pop'].get_record(data_set['var'], data_set['as_1D']) } )
+            else:
+                data[ data_set['pop'].name ].update( { data_set['var']: data_set['pop'].get_record(data_set['var']) } )
+        else:
+            if 'as_1D' in data_set.keys():
+                data.update( { data_set['pop'].name: { data_set['var']: data_set['pop'].get_record(data_set['var'], data_set['as_1D']) } } )
+            else:
+                data.update( { data_set['pop'].name: { data_set['var']: data_set['pop'].get_record(data_set['var']) } } )
+    
+    return data
+
+def current_time():
+    """
+    Returns current simulation time in ms.
+    
+    **Note**: computed as number of simulation steps times dt
+    """
+    import ANNarchyCython
+    return ANNarchyCython.pyNetwork().get_time() * config['dt']
+
+def current_step():
+    """
+    Returns current simulation step.
+    """
+    import ANNarchyCython    
+    return ANNarchyCython.pyNetwork().get_time()    
+
+def set_current_time(time):
+    """
+    Set current simulation time in ms.
+    
+    **Note**: computed as number of simulation steps times dt
+    """
+    import ANNarchyCython
+    ANNarchyCython.pyNetwork().set_time(int( time / config['dt']))
+
+def set_current_step(time):
+    """
+    set current simulation step.
+    """
+    import ANNarchyCython    
+    ANNarchyCython.pyNetwork().set_time( time )    
+
+def _print(*var_text):
+    """
+    Prints a message to standard out.
+    """    
+    text = ''
+    for var in var_text:
+        text += var + ' '
+        
+    if sys.version_info[:2] >= (2, 6) and sys.version_info[:2] < (3, 0):
+        p = print        
+        p(text)
+    else:
+        print(text)
+
+def _debug(*var_text):
+    """
+    Prints a message to standard out, if verbose mode set True.
+    """    
+    if not config['verbose']:
+        return
+    
+    text = ''
+    for var in var_text:
+        text += var + ' '
+        
+    if sys.version_info[:2] >= (2, 6) and sys.version_info[:2] < (3, 0):
+        p = print        
+        p(text)
+    else:
+        print(text)
+        
+def _warning(*var_text):
+    """
+    Prints a warning message to standard out.
+    """
+    text = 'WARNING: '
+    for var in var_text:
+        text += var + ' '
+
+    if sys.version_info[:2] >= (2, 6) and sys.version_info[:2] < (3, 0):
+        p = print        
+        p(text)
+    else:
+        print(text)
+        
+def _error(*var_text):
+    """
+    Prints an error message to standard out.
+    """
+    text = 'ERROR: '
+    for var in var_text:
+        text += var + ' '
+    
+    if sys.version_info[:2] >= (2, 6) and sys.version_info[:2] < (3, 0):
+        p = print        
+        p(text)
+    else:
+        print(text)
