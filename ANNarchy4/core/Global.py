--- conflicted
+++ resolved
@@ -1,407 +1,371 @@
-"""
-
-    Global.py
-    
-    This file is part of ANNarchy.
-    
-    Copyright (C) 2013-2016  Julien Vitay <julien.vitay@gmail.com>,
-    Helge Uelo Dinkelbach <helge.dinkelbach@gmail.com>
-
-    This program is free software: you can redistribute it and/or modify
-    it under the terms of the GNU General Public License as published by
-    the Free Software Foundation, either version 3 of the License, or
-    (at your option) any later version.
-
-    ANNarchy is distributed in the hope that it will be useful,
-    but WITHOUT ANY WARRANTY; without even the implied warranty of
-    MERCHANTABILITY or FITNESS FOR A PARTICULAR PURPOSE.  See the
-    GNU General Public License for more details.
-
-    You should have received a copy of the GNU General Public License
-    along with this program.  If not, see <http://www.gnu.org/licenses/>.
-
-"""    
-from __future__ import print_function
-
-import sys, os
-from datetime import datetime
-from math import ceil
-
-from PyQt4.QtCore import QCoreApplication
-
-# instances
-_populations = []       # created populations
-_projections = []       # created projections
-
-# predefined variables / parameters
-_pre_def_synapse = ['value', 'rank', 'delay', 'psp']
-_pre_def_synapse_var = ['value', 'rank', 'delay', 'psp']
-_pre_def_synapse_par = []
-
-_pre_def_neuron = ['rank', 'rate']
-
-_cy_instance = None
-_visualizer = None
-
-# path to annarchy working directory
-annarchy_dir = os.getcwd() + '/annarchy'
-
-_compiled = False   #I know it's evil
-
-# discretization timestamp
-config = dict(
-   { 
-    'dt' : 1.0,
-    'verbose': False,
-    'show_time': False,
-    'suppress_warnings': False,
-    'float_prec': 'single',
-    'num_threads': None #default by os
-   }
-)
-
-# Authorized keywork for attributes
-authorized_keywords = [
-    'init',                   
-    'min',
-    'max',
-    'population',
-    'postsynaptic',
-    'explicit',
-    'implicit',
-    'exponential',
-]
-
-def setup(**keyValueArgs):
-    """
-    The setup function is used to configure ANNarchy4 simulation environment. It takes various optional arguments: 
-
-    Parameter:
-    
-    * *dt*:         discretization constant
-    * *verbose*:    shows details about compilation process on console (by default False). Additional some information of the network construction will be shown.
-    * *suppress_warnings*:  if set True warnings (e. g. from mathematical parser) are suppressed.
-    * *show_time*:  if set True, initialization times are shown. ATTENTION: verbose should be set to True additionally.
-    * *float_prec*: determine the used floating point precision. By default ANNarchy4 uses single floating point precision for computation. 
-    
-    **Note**: use this function before any other functions of ANNarchy4.
-    """
-    for key in keyValueArgs:
-
-        if key in config.keys():
-            config[key] = keyValueArgs[key]
-<<<<<<< HEAD
-
-def compile(clean=False, debug_build=False, cpp_stand_alone=False, profile_enabled=False):
-    """
-    Compile all classes and setup the network
-
-    Parameters:
-    
-    * *clean*: boolean to specifying if the library should be recompiled entirely or only the changes since last compilation (default: False).
-    * *debug_build*: creates a debug version of ANNarchy, which logs the creation of objects and some other data (default: False).
-
-    .. hint: these parameters are also available but should only used if performance issues exists
-
-        * *cpp_stand_alone*: creates a cpp library solely. It's possible to run the simulation, but no interaction possibilities exist. These argument should be always False.
-        * *profile_enabled*: creates a profilable version of ANNarchy, which logs several computation timings (default: False).
-    
-    """
-    generator.compile(clean, _populations, _projections, cpp_standalone, debug_build, profile_enabled)
-    
-def render():
-    if _visualizer:
-        _visualizer.render_data()
-        
-def reset(states=False, connections=False):
-=======
-    
-def reset(populations=True, projections=False):
->>>>>>> 47268d9f
-    """
-    Reinitialises the network, runs each object's reset() method (resetting them to 0).
-
-    Parameter:
-
-    * *states*: if set to True then it will reinitialise the neuron state variables.
-    * *connections*: if set to True then it will reinitialise the connection variables.
-    """
-    if states:
-        for pop in _populations:
-            pop.reset()
-            
-<<<<<<< HEAD
-    if connections:
-        print('currently not implemented')
-=======
-    if projections:
-        _print(' resetting projections is currently not implemented')
->>>>>>> 47268d9f
-        
-def get_population(name):
-    """
-    Returns population corresponding to *name*.
-    
-    Parameter:
-    
-    * *name*: population name
-
-    Returns:
-    
-    the requested population if existing otherwise None is returned.
-    """
-    for pop in _populations:
-        if pop.name == name:
-            return pop
-        
-    print("Error: no population",name,"found.")
-    return None
-
-def get_projection(pre, post, target):
-    """
-    Returns projection corresponding to the arguments.
-    
-    Parameters:
-    
-    * *pre*: presynaptic population
-    * *post*: postsynaptic population
-    * *target*: connection type
-    
-    Returns:
-    
-    the requested projection if existing otherwise None is returned.
-    """
-    for proj in _projections:
-        
-        if proj.post == post:
-            if proj.pre == pre:
-                if proj.target == target:
-                    return proj
-    
-    print("Error: no projection",pre.name,"->",post.name,"with target ",target,"found.")
-    return None
-
-def simulate(duration):
-    """
-    Runs the network for the given duration. 
-    
-    If an integer is given, the argument represents the number of time steps.
-    
-<<<<<<< HEAD
-    for i in xrange(int(nb_steps)):
-        QCoreApplication.processEvents() # handle user events
-        ANNarchyCython.pyNetwork().Run(1)
-=======
-    If a floating point value is given, it represents a duration in milliseconds computed relative to the discretization step declared in setup() (default: 1ms). 
-    """
-    if isinstance(duration, int):
-        nb_steps = duration
-    elif isinstance(duration, float):
-        nb_steps = ceil(duration / config['dt'])
-    else:
-        _error('simulate() require either integers or floats.')
-    try:
-        import ANNarchyCython
-    except:
-        _error('simulate(): the network is not compiled yet.')
-        exit(0)
-    else:
-        # check if user defined a certain number of threads.
-        if config['num_threads'] != None:
-            ANNarchyCython.pyNetwork().set_num_threads(config['num_threads'])
-        
-        ANNarchyCython.pyNetwork().Run(nb_steps)
->>>>>>> 47268d9f
-    
-def current_time():
-    """
-    Returns current simulation time in ms.
-    
-    **Note**: computed as number of simulation steps times dt
-    """
-    try:
-        import ANNarchyCython
-        return ANNarchyCython.pyNetwork().get_time() * config['dt']
-    except:
-        return 0.0
-
-def current_step():
-    """
-    Returns current simulation step.
-    """
-    try:
-        import ANNarchyCython
-        return ANNarchyCython.pyNetwork().get_time()
-    except:
-        return 0
-
-def set_current_time(time):
-    """
-    Set current simulation time in ms.
-    
-    **Note**: computed as number of simulation steps times dt
-    """
-    try:
-        import ANNarchyCython
-        ANNarchyCython.pyNetwork().set_time(int( time / config['dt']))
-    except:
-        _warning('the network is not compiled yet')
-    
-def set_current_step(time):
-    """
-    set current simulation step.
-    """
-    try:
-        import ANNarchyCython
-        ANNarchyCython.pyNetwork().set_time( time )
-    except:
-        _warning('the network is not compiled yet')
-        
-def record(to_record):
-    """
-    Record variables of one or more populations. For more detailed information please refer to the Population.record method.
-    
-    Parameter:
-    
-    * *to_record*: a set of dictionaries containing population objects and variable names. Optionally you may append an as_1D key to get a different format.
-    
-    Example:
-    
-        .. code-block:: python
-        
-            to_record = [
-                { 'pop': Input, 'var': 'rate' }, 
-                { 'pop': Input, 'var': 'mp', 'as_1D': True }        
-            ]
-            
-        By default the variable data is always handled in population geometry shape. In this example, we force the storage of ``mp`` as one dimensional array.
-
-    """
-    for data_set in to_record:
-        data_set['pop'].start_record(data_set['var'])
-
-def get_record(to_record):
-    """
-    Retrieve recorded variables of one or more populations. For more detailed information please refer to the Population.get_record method.
-  
-    Parameter:
-    
-    * *to_record*: a set of dictionaries containing population objects and variable names. Optionally you may append an as_1D key to get a different format. For more details check Population.record().
-    
-    Returns:
-    
-    * A dictionary containing all recorded values. The dictionary is empty if no recorded data is available.
-    
-    Example:
-    
-        .. code-block:: python
-        
-            ...
-        
-    """    
-    data = {}
-    
-    for data_set in to_record:
-        if data_set['pop'].name in data:
-            if 'as_1D' in data_set.keys():
-                data[ data_set['pop'].name ].update( { data_set['var']: data_set['pop'].get_record(data_set['var'], data_set['as_1D']) } )
-            else:
-                data[ data_set['pop'].name ].update( { data_set['var']: data_set['pop'].get_record(data_set['var']) } )
-        else:
-            if 'as_1D' in data_set.keys():
-                data.update( { data_set['pop'].name: { data_set['var']: data_set['pop'].get_record(data_set['var'], data_set['as_1D']) } } )
-            else:
-                data.update( { data_set['pop'].name: { data_set['var']: data_set['pop'].get_record(data_set['var']) } } )
-    
-    return data
-
-# def current_time():
-#     """
-#     Returns current simulation time in ms.
-#     
-#     **Note**: computed as number of simulation steps times dt
-#     """
-#     import ANNarchyCython
-#     return ANNarchyCython.pyNetwork().get_time() * config['dt']
-# 
-# def current_step():
-#     """
-#     Returns current simulation step.
-#     """
-#     import ANNarchyCython    
-#     return ANNarchyCython.pyNetwork().get_time()    
-# 
-# def set_current_time(time):
-#     """
-#     Set current simulation time in ms.
-#     
-#     **Note**: computed as number of simulation steps times dt
-#     """
-#     import ANNarchyCython
-#     ANNarchyCython.pyNetwork().set_time(int( time / config['dt']))
-# 
-# def set_current_step(time):
-#     """
-#     set current simulation step.
-#     """
-#     import ANNarchyCython    
-#     ANNarchyCython.pyNetwork().set_time( time )    
-
-def _print(*var_text):
-    """
-    Prints a message to standard out.
-    """    
-    text = ''
-    for var in var_text:
-        text += str(var) + ' '
-        
-    if sys.version_info[:2] >= (2, 6) and sys.version_info[:2] < (3, 0):
-        p = print        
-        p(text)
-    else:
-        print(text)
-
-def _debug(*var_text):
-    """
-    Prints a message to standard out, if verbose mode set True.
-    """    
-    if not config['verbose']:
-        return
-    
-    text = ''
-    for var in var_text:
-        text += str(var) + ' '
-        
-    if sys.version_info[:2] >= (2, 6) and sys.version_info[:2] < (3, 0):
-        p = print        
-        p(text)
-    else:
-        print(text)
-        
-def _warning(*var_text):
-    """
-    Prints a warning message to standard out.
-    """
-    text = 'WARNING: '
-    for var in var_text:
-        text += str(var) + ' '
-
-    if sys.version_info[:2] >= (2, 6) and sys.version_info[:2] < (3, 0):
-        p = print        
-        p(text)
-    else:
-        print(text)
-        
-def _error(*var_text):
-    """
-    Prints an error message to standard out.
-    """
-    text = 'ERROR: '
-    for var in var_text:
-        text += str(var) + ' '
-    
-    if sys.version_info[:2] >= (2, 6) and sys.version_info[:2] < (3, 0):
-        p = print        
-        p(text)
-    else:
-        print(text)
+"""
+
+    Global.py
+    
+    This file is part of ANNarchy.
+    
+    Copyright (C) 2013-2016  Julien Vitay <julien.vitay@gmail.com>,
+    Helge Uelo Dinkelbach <helge.dinkelbach@gmail.com>
+
+    This program is free software: you can redistribute it and/or modify
+    it under the terms of the GNU General Public License as published by
+    the Free Software Foundation, either version 3 of the License, or
+    (at your option) any later version.
+
+    ANNarchy is distributed in the hope that it will be useful,
+    but WITHOUT ANY WARRANTY; without even the implied warranty of
+    MERCHANTABILITY or FITNESS FOR A PARTICULAR PURPOSE.  See the
+    GNU General Public License for more details.
+
+    You should have received a copy of the GNU General Public License
+    along with this program.  If not, see <http://www.gnu.org/licenses/>.
+
+"""    
+from __future__ import print_function
+
+import sys, os
+from datetime import datetime
+from math import ceil
+
+from PyQt4.QtCore import QCoreApplication
+
+# instances
+_populations = []       # created populations
+_projections = []       # created projections
+
+# predefined variables / parameters
+_pre_def_synapse = ['value', 'rank', 'delay', 'psp']
+_pre_def_synapse_var = ['value', 'rank', 'delay', 'psp']
+_pre_def_synapse_par = []
+
+_pre_def_neuron = ['rank', 'rate']
+
+_cy_instance = None
+_visualizer = None
+
+# path to annarchy working directory
+annarchy_dir = os.getcwd() + '/annarchy'
+
+_compiled = False   #I know it's evil
+
+# discretization timestamp
+config = dict(
+   { 
+    'dt' : 1.0,
+    'verbose': False,
+    'show_time': False,
+    'suppress_warnings': False,
+    'float_prec': 'single',
+    'num_threads': None #default by os
+   }
+)
+
+# Authorized keywork for attributes
+authorized_keywords = [
+    'init',                   
+    'min',
+    'max',
+    'population',
+    'postsynaptic',
+    'explicit',
+    'implicit',
+    'exponential',
+]
+
+def setup(**keyValueArgs):
+    """
+    The setup function is used to configure ANNarchy4 simulation environment. It takes various optional arguments: 
+
+    Parameter:
+    
+    * *dt*:         discretization constant
+    * *verbose*:    shows details about compilation process on console (by default False). Additional some information of the network construction will be shown.
+    * *suppress_warnings*:  if set True warnings (e. g. from mathematical parser) are suppressed.
+    * *show_time*:  if set True, initialization times are shown. ATTENTION: verbose should be set to True additionally.
+    * *float_prec*: determine the used floating point precision. By default ANNarchy4 uses single floating point precision for computation. 
+    
+    **Note**: use this function before any other functions of ANNarchy4.
+    """
+    for key in keyValueArgs:
+
+        if key in config.keys():
+            config[key] = keyValueArgs[key]
+    
+def reset(states=True, connections=False):
+    """
+    Reinitialises the network, runs each object's reset() method (resetting them to 0).
+
+    Parameter:
+
+    * *states*: if set to True then it will reinitialise the neuron state variables.
+    * *connections*: if set to True then it will reinitialise the connection variables.
+    """
+    if states:
+        for pop in _populations:
+            pop.reset()
+            
+    if connections:
+        print('currently not implemented')
+        
+def get_population(name):
+    """
+    Returns population corresponding to *name*.
+    
+    Parameter:
+    
+    * *name*: population name
+
+    Returns:
+    
+    the requested population if existing otherwise None is returned.
+    """
+    for pop in _populations:
+        if pop.name == name:
+            return pop
+        
+    print("Error: no population",name,"found.")
+    return None
+
+def get_projection(pre, post, target):
+    """
+    Returns projection corresponding to the arguments.
+    
+    Parameters:
+    
+    * *pre*: presynaptic population
+    * *post*: postsynaptic population
+    * *target*: connection type
+    
+    Returns:
+    
+    the requested projection if existing otherwise None is returned.
+    """
+    for proj in _projections:
+        
+        if proj.post == post:
+            if proj.pre == pre:
+                if proj.target == target:
+                    return proj
+    
+    print("Error: no projection",pre.name,"->",post.name,"with target ",target,"found.")
+    return None
+
+def simulate(duration):
+    """
+    Runs the network for the given duration. 
+    
+    If an integer is given, the argument represents the number of time steps.
+    
+    If a floating point value is given, it represents a duration in milliseconds computed relative to the discretization step declared in setup() (default: 1ms). 
+    """
+    if isinstance(duration, int):
+        nb_steps = duration
+    elif isinstance(duration, float):
+        nb_steps = ceil(duration / config['dt'])
+    else:
+        _error('simulate() require either integers or floats.')
+        return
+    try:
+        import ANNarchyCython
+    except:
+        _error('simulate(): the network is not compiled yet.')
+        return
+    else:
+        # check if user defined a certain number of threads.
+        if config['num_threads'] != None:
+            ANNarchyCython.pyNetwork().set_num_threads(config['num_threads'])
+        
+        ANNarchyCython.pyNetwork().Run(nb_steps)
+    
+def current_time():
+    """
+    Returns current simulation time in ms.
+    
+    **Note**: computed as number of simulation steps times dt
+    """
+    try:
+        import ANNarchyCython
+        return ANNarchyCython.pyNetwork().get_time() * config['dt']
+    except:
+        return 0.0
+
+def current_step():
+    """
+    Returns current simulation step.
+    """
+    try:
+        import ANNarchyCython
+        return ANNarchyCython.pyNetwork().get_time()
+    except:
+        return 0
+
+def set_current_time(time):
+    """
+    Set current simulation time in ms.
+    
+    **Note**: computed as number of simulation steps times dt
+    """
+    try:
+        import ANNarchyCython
+        ANNarchyCython.pyNetwork().set_time(int( time / config['dt']))
+    except:
+        _warning('the network is not compiled yet')
+    
+def set_current_step(time):
+    """
+    set current simulation step.
+    """
+    try:
+        import ANNarchyCython
+        ANNarchyCython.pyNetwork().set_time( time )
+    except:
+        _warning('the network is not compiled yet')
+        
+def record(to_record):
+    """
+    Record variables of one or more populations. For more detailed information please refer to the Population.record method.
+    
+    Parameter:
+    
+    * *to_record*: a set of dictionaries containing population objects and variable names. Optionally you may append an as_1D key to get a different format.
+    
+    Example:
+    
+        .. code-block:: python
+        
+            to_record = [
+                { 'pop': Input, 'var': 'rate' }, 
+                { 'pop': Input, 'var': 'mp', 'as_1D': True }        
+            ]
+            
+        By default the variable data is always handled in population geometry shape. In this example, we force the storage of ``mp`` as one dimensional array.
+
+    """
+    for data_set in to_record:
+        data_set['pop'].start_record(data_set['var'])
+
+def get_record(to_record):
+    """
+    Retrieve recorded variables of one or more populations. For more detailed information please refer to the Population.get_record method.
+  
+    Parameter:
+    
+    * *to_record*: a set of dictionaries containing population objects and variable names. Optionally you may append an as_1D key to get a different format. For more details check Population.record().
+    
+    Returns:
+    
+    * A dictionary containing all recorded values. The dictionary is empty if no recorded data is available.
+    
+    Example:
+    
+        .. code-block:: python
+        
+            ...
+        
+    """    
+    data = {}
+    
+    for data_set in to_record:
+        if data_set['pop'].name in data:
+            if 'as_1D' in data_set.keys():
+                data[ data_set['pop'].name ].update( { data_set['var']: data_set['pop'].get_record(data_set['var'], data_set['as_1D']) } )
+            else:
+                data[ data_set['pop'].name ].update( { data_set['var']: data_set['pop'].get_record(data_set['var']) } )
+        else:
+            if 'as_1D' in data_set.keys():
+                data.update( { data_set['pop'].name: { data_set['var']: data_set['pop'].get_record(data_set['var'], data_set['as_1D']) } } )
+            else:
+                data.update( { data_set['pop'].name: { data_set['var']: data_set['pop'].get_record(data_set['var']) } } )
+    
+    return data
+
+# def current_time():
+#     """
+#     Returns current simulation time in ms.
+#     
+#     **Note**: computed as number of simulation steps times dt
+#     """
+#     import ANNarchyCython
+#     return ANNarchyCython.pyNetwork().get_time() * config['dt']
+# 
+# def current_step():
+#     """
+#     Returns current simulation step.
+#     """
+#     import ANNarchyCython    
+#     return ANNarchyCython.pyNetwork().get_time()    
+# 
+# def set_current_time(time):
+#     """
+#     Set current simulation time in ms.
+#     
+#     **Note**: computed as number of simulation steps times dt
+#     """
+#     import ANNarchyCython
+#     ANNarchyCython.pyNetwork().set_time(int( time / config['dt']))
+# 
+# def set_current_step(time):
+#     """
+#     set current simulation step.
+#     """
+#     import ANNarchyCython    
+#     ANNarchyCython.pyNetwork().set_time( time )    
+
+def _print(*var_text):
+    """
+    Prints a message to standard out.
+    """    
+    text = ''
+    for var in var_text:
+        text += str(var) + ' '
+        
+    if sys.version_info[:2] >= (2, 6) and sys.version_info[:2] < (3, 0):
+        p = print        
+        p(text)
+    else:
+        print(text)
+
+def _debug(*var_text):
+    """
+    Prints a message to standard out, if verbose mode set True.
+    """    
+    if not config['verbose']:
+        return
+    
+    text = ''
+    for var in var_text:
+        text += str(var) + ' '
+        
+    if sys.version_info[:2] >= (2, 6) and sys.version_info[:2] < (3, 0):
+        p = print        
+        p(text)
+    else:
+        print(text)
+        
+def _warning(*var_text):
+    """
+    Prints a warning message to standard out.
+    """
+    text = 'WARNING: '
+    for var in var_text:
+        text += str(var) + ' '
+
+    if sys.version_info[:2] >= (2, 6) and sys.version_info[:2] < (3, 0):
+        p = print        
+        p(text)
+    else:
+        print(text)
+        
+def _error(*var_text):
+    """
+    Prints an error message to standard out.
+    """
+    text = 'ERROR: '
+    for var in var_text:
+        text += str(var) + ' '
+    
+    if sys.version_info[:2] >= (2, 6) and sys.version_info[:2] < (3, 0):
+        p = print        
+        p(text)
+    else:
+        print(text)
