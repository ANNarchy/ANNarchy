--- conflicted
+++ resolved
@@ -1,150 +1,145 @@
-"""
-
-    Random.py
-    
-    This file is part of ANNarchy.
-    
-    Copyright (C) 2013-2016  Julien Vitay <julien.vitay@gmail.com>,
-    Helge Uelo Dinkelbach <helge.dinkelbach@gmail.com>
-
-    This program is free software: you can redistribute it and/or modify
-    it under the terms of the GNU General Public License as published by
-    the Free Software Foundation, either version 3 of the License, or
-    (at your option) any later version.
-
-    ANNarchy is distributed in the hope that it will be useful,
-    but WITHOUT ANY WARRANTY; without even the implied warranty of
-    MERCHANTABILITY or FITNESS FOR A PARTICULAR PURPOSE.  See the
-    GNU General Public License for more details.
-
-    You should have received a copy of the GNU General Public License
-    along with this program.  If not, see <http://www.gnu.org/licenses/>.
-    
-"""
-import numpy as np
-
-class RandomDistribution(object):
-    """ 
-    BaseClass for random distributions.
-    """
-
-    def __init__(self):
-        pass
-
-    def get_values(self, shape):
-        print('Error: instantiated base class RandomDistribution is not allowed.')
-        return 0.0
-
-    def get_value(self):
-        print('Error: instantiated base class RandomDistribution is not allowed.')
-        return 0.0
-
-<<<<<<< HEAD
-    def genCPP(self):
-        print('Error: instantiated base class RandomDistribution is not allowed.')
-=======
-    def _gen_cpp(self):
-        print 'ERROR: instantiated base class RandomDistribution is not allowed.'
->>>>>>> 24b0ca7d
-        return ''
-    
-    def keywords(self):
-        return ['Normal', 'Uniform', 'Constant']
-
-class Constant(RandomDistribution):
-    """
-    Random distribution instance returning a constant value.
-    """
-    def __init__(self, value):
-        """
-        Constructor.
-        
-        Parameter:
-        * *value*: the constant value
-        """
-        self._value = value
-        
-    def get_values(self, shape):
-        return self._value * np.ones(shape)
-    
-    def get_value(self):
-        return self.get_values((1))
-    
-    def _gen_cpp(self):
-        return 'Constant<DATA_TYPE>('+str(self._value)+')'
+"""
+
+    Random.py
+    
+    This file is part of ANNarchy.
+    
+    Copyright (C) 2013-2016  Julien Vitay <julien.vitay@gmail.com>,
+    Helge Uelo Dinkelbach <helge.dinkelbach@gmail.com>
+
+    This program is free software: you can redistribute it and/or modify
+    it under the terms of the GNU General Public License as published by
+    the Free Software Foundation, either version 3 of the License, or
+    (at your option) any later version.
+
+    ANNarchy is distributed in the hope that it will be useful,
+    but WITHOUT ANY WARRANTY; without even the implied warranty of
+    MERCHANTABILITY or FITNESS FOR A PARTICULAR PURPOSE.  See the
+    GNU General Public License for more details.
+
+    You should have received a copy of the GNU General Public License
+    along with this program.  If not, see <http://www.gnu.org/licenses/>.
+    
+"""
+import numpy as np
+
+class RandomDistribution(object):
+    """ 
+    BaseClass for random distributions.
+    """
+
+    def __init__(self):
+        pass
+
+    def get_values(self, shape):
+        print('Error: instantiated base class RandomDistribution is not allowed.')
+        return 0.0
+
+    def get_value(self):
+        print('Error: instantiated base class RandomDistribution is not allowed.')
+        return 0.0
+
+    def _gen_cpp(self):
+        print 'ERROR: instantiated base class RandomDistribution is not allowed.'
+        return ''
+    
+    def keywords(self):
+        return ['Normal', 'Uniform', 'Constant']
+
+class Constant(RandomDistribution):
+    """
+    Random distribution instance returning a constant value.
+    """
+    def __init__(self, value):
+        """
+        Constructor.
+        
+        Parameter:
+        * *value*: the constant value
+        """
+        self._value = value
+        
+    def get_values(self, shape):
+        return self._value * np.ones(shape)
+    
+    def get_value(self):
+        return self.get_values((1))
+    
+    def _gen_cpp(self):
+        return 'Constant<DATA_TYPE>('+str(self._value)+')'
         
     def max(self):
         return self._value
 
     def min(self):
         return self._value
-
-class Uniform(RandomDistribution):
-    """
-    Random distribution instance returning a random value based on uniform distribution.
-    """   
-    def __init__(self, min, max, cpp_seed=-1):
-        """
-        Constructor.
-        
-        Parameters:
-        * *min*: min
-        * *min*: min
-        * *cpp_seed*: seed value for cpp. If cpp_seed == -1, the cpp seed will be initialized without a special.
-        """
-        self._min = min
-        self._max = max
-        self._cpp_seed = cpp_seed
-        
-    def get_values(self, shape):
-        return np.random.uniform(self._min, self._max, shape)
-    
-    def get_value(self):
-        return self.get_values((1))
-    
-    def _gen_cpp(self):
-        if(self._cpp_seed == -1):
-            return 'UniformDistribution<DATA_TYPE>('+str(self._min)+','+ str(self._max)+')'
-        else:
+
+class Uniform(RandomDistribution):
+    """
+    Random distribution instance returning a random value based on uniform distribution.
+    """   
+    def __init__(self, min, max, cpp_seed=-1):
+        """
+        Constructor.
+        
+        Parameters:
+        * *min*: min
+        * *min*: min
+        * *cpp_seed*: seed value for cpp. If cpp_seed == -1, the cpp seed will be initialized without a special.
+        """
+        self._min = min
+        self._max = max
+        self._cpp_seed = cpp_seed
+        
+    def get_values(self, shape):
+        return np.random.uniform(self._min, self._max, shape)
+    
+    def get_value(self):
+        return self.get_values((1))
+    
+    def _gen_cpp(self):
+        if(self._cpp_seed == -1):
+            return 'UniformDistribution<DATA_TYPE>('+str(self._min)+','+ str(self._max)+')'
+        else:
             return 'UniformDistribution<DATA_TYPE>('+str(self._min)+','+ str(self._max)+','+ str(self._cpp_seed)+')'
 
     def max(self):
-        return self._max
+        return self._max
 
     def min(self):
-        return self._min
-
-class Normal(RandomDistribution):
-    """
-    Random distribution instance returning a random value based on uniform distribution.
-    """   
-    def __init__(self, mu, sigma, cpp_seed=-1):
-        """
-        Constructor.
-        
-        Parameters:
-        * *mu*: mean
-        * *sigma*: standard deviation
-        * *cpp_seed*: seed value for cpp. If cpp_seed == -1, the cpp seed will be initialized without a special.
-        """
-        self._mu = mu
-        self._sigma = sigma
-        self._cpp_seed = cpp_seed
-        
-    def get_values(self, shape):
-        return np.random.normal(self._mu, self._sigma, shape)
-    
-    def get_value(self):
-        return self.get_values((1))
-    
-    def _gen_cpp(self):
-        if(self._cpp_seed == -1):
-            return 'NormalDistribution<DATA_TYPE>('+str(self._mu)+','+ str(self._sigma)+')'
-        else:
-            return 'NormalDistribution<DATA_TYPE>('+str(self._mu)+','+ str(self._sigma)+','+ str(self._cpp_seed)+')'
+        return self._min
+
+class Normal(RandomDistribution):
+    """
+    Random distribution instance returning a random value based on uniform distribution.
+    """   
+    def __init__(self, mu, sigma, cpp_seed=-1):
+        """
+        Constructor.
+        
+        Parameters:
+        * *mu*: mean
+        * *sigma*: standard deviation
+        * *cpp_seed*: seed value for cpp. If cpp_seed == -1, the cpp seed will be initialized without a special.
+        """
+        self._mu = mu
+        self._sigma = sigma
+        self._cpp_seed = cpp_seed
+        
+    def get_values(self, shape):
+        return np.random.normal(self._mu, self._sigma, shape)
+    
+    def get_value(self):
+        return self.get_values((1))
+    
+    def _gen_cpp(self):
+        if(self._cpp_seed == -1):
+            return 'NormalDistribution<DATA_TYPE>('+str(self._mu)+','+ str(self._sigma)+')'
+        else:
+            return 'NormalDistribution<DATA_TYPE>('+str(self._mu)+','+ str(self._sigma)+','+ str(self._cpp_seed)+')'
         
     def max(self):
-        return self._mu
+        return self._mu
 
     def min(self):
-        return 0
+        return 0
