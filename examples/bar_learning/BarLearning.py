--- conflicted
+++ resolved
@@ -135,47 +135,8 @@
 
     compile()
 
-<<<<<<< HEAD
-    win.nextRow()
-    box = win.addViewBox(lockAspect=True)
-    rv_vis = pg.ImageItem()
-    box.addItem(rv_vis)
-
-    #win.setCentralWidget(imv)
-    win.show()
-
-    def update():
-        
-        tStart = 0
-
-        for trial in range(3000):
-            if (trial == 0):
-                tStart = time.clock()
-                                
-            if (trial > 0) and (trial % 100==0):
-                print trial, ' trials comnputed, took', time.clock() - tStart, 'seconds'
-                tStart = time.clock()
-                
-            set_input()
-            simulate(50) 
-     
-            input_vis.setImage(input_pop.baseline)
-            feature_vis.setImage(feature_pop.rate)
-            rv_vis.setImage(input_feature._gather_data('value').transpose())
-            QtGui.QApplication.processEvents()
-                
-        timer.stop()
-        
-    timer = QtCore.QTimer()
-    timer.timeout.connect(update)
-    timer.start(0)
-    QtGui.QApplication.instance().exec_()
-=======
     # Create the GUI
     view = Viewer()
     
     # Start the simulation
-    view.run()
-
-        
->>>>>>> 47e07a99
+    view.run()