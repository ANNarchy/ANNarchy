#
#   BarLearning example for ANNarchy4
#
#   authors: Julien Vitay, Helge Uelo Dinkelbach
#
from ANNarchy4 import *

# Defining the neurons
InputNeuron = RateNeuron(
    parameters=""" 
        tau = 10.0 : population
        baseline = 0.0 
    """,
    equations="""
        tau * drate/dt + rate = baseline : min=0.0
    """
)

LeakyNeuron = RateNeuron(
    parameters=""" 
        tau = 10.0 : population
        baseline = 0.0 
    """,
    equations="""
        tau * drate/dt + rate = sum(exc) - sum(inh) : min=0.0
    """
)

# Defining the synapses
Oja = RateSynapse(
    parameters=""" 
        tau = 2000 : postsynaptic
        alpha = 8.0 : postsynaptic
    """,
    equations="""
        tau * dvalue/dt = pre.rate * post.rate - alpha * post.rate^2 * value
    """
)  

AntiHebb = RateSynapse(
    parameters=""" 
        tau = 2000 : postsynaptic
        alpha = 0.3 : postsynaptic
    """,
    equations="""
        tau * dvalue/dt = pre.rate * post.rate - alpha * post.rate^2 * value : min = 0.0
    """
)  

# Creating the populations
nb_neurons = 16 
input_pop = Population(geometry=(nb_neurons, nb_neurons), neuron=InputNeuron)
feature_pop = Population(geometry=(nb_neurons, 4), neuron=LeakyNeuron)

# Creating the projections
input_feature = Projection(
    pre=input_pop, 
    post=feature_pop, 
    target='exc', 
    synapse = Oja,
    connector=All2All(weights = Uniform(-0.5, 0.5))
)
                     
feature_feature = Projection(
    pre=feature_pop, 
    post=feature_pop, 
    target='inh', 
    synapse = AntiHebb,
    connector=All2All(weights = Uniform(0.0, 1.0))
) 

# Definition of the environment
def set_input():
    # Choose which bars will be used as inputs
    values = np.zeros((nb_neurons, nb_neurons))
    for w in range(nb_neurons):
        if np.random.random() < 1./ float(nb_neurons):
            values[:, w] = 1.
    for h in range(nb_neurons):
        if np.random.random() < 1./ float(nb_neurons):
            values[h, :] = 1.

    # Set the input
    input_pop.baseline = values.reshape(nb_neurons**2)

# visualization meanwhile yes/no
vis_during_sim=True

if __name__=='__main__':

<<<<<<< HEAD
    save('save_init.mat')
    save('save_init.data')
    
    #load('save_1000.data')
    
    # Definition of the environment
    def set_input():
        # Choose which bars will be used as inputs
        values = np.zeros((nb_neurons, nb_neurons))
        for w in range(nb_neurons):
            if np.random.random() < 1./ float(nb_neurons):
                values[:, w] = 1.
        for h in range(nb_neurons):
            if np.random.random() < 1./ float(nb_neurons):
                values[h, :] = 1.
        # Set the input
        input_pop.baseline = values.reshape(nb_neurons**2)
=======
    # Compiling the network
    compile()
>>>>>>> 24b0ca7d

    # Collect visualizing information
    plot1 = {'pop': input_pop, 'var': 'rate'}
    plot2 = {'pop': feature_pop, 'var': 'rate'}
    plot3 = {'proj': input_feature, 'var': 'value', 
         'max': 0.1, 'title': 'Receptive fields'}

    # Setup visualizer
    vis = Visualization( [plot1, plot2, plot3 ] )

    # Run the simulation        
    for trial in range(1000):
        set_input()
        simulate(50) 

        if vis_during_sim:
           vis.render()

    save('save_2000.data')

    # Visualize the result of learning
    vis.render()  

    print 'simulation finished.'

    raw_input()<|MERGE_RESOLUTION|>--- conflicted
+++ resolved
@@ -88,28 +88,8 @@
 
 if __name__=='__main__':
 
-<<<<<<< HEAD
-    save('save_init.mat')
-    save('save_init.data')
-    
-    #load('save_1000.data')
-    
-    # Definition of the environment
-    def set_input():
-        # Choose which bars will be used as inputs
-        values = np.zeros((nb_neurons, nb_neurons))
-        for w in range(nb_neurons):
-            if np.random.random() < 1./ float(nb_neurons):
-                values[:, w] = 1.
-        for h in range(nb_neurons):
-            if np.random.random() < 1./ float(nb_neurons):
-                values[h, :] = 1.
-        # Set the input
-        input_pop.baseline = values.reshape(nb_neurons**2)
-=======
     # Compiling the network
     compile()
->>>>>>> 24b0ca7d
 
     # Collect visualizing information
     plot1 = {'pop': input_pop, 'var': 'rate'}
@@ -128,8 +108,6 @@
         if vis_during_sim:
            vis.render()
 
-    save('save_2000.data')
-
     # Visualize the result of learning
     vis.render()  
 
