#
#    ANNarchy-4 NeuralField
#
#
from ANNarchy4 import *
from datetime import datetime

#
# Define the neuron classes
#
<<<<<<< HEAD
Simple = Neuron(  tau = 1.0,
                  baseline = Variable(init = 1, type=int),
                  rate = Variable(init = 0.0, max=1.5, type=float, eq="rate = baseline")
=======
Simple = Neuron(   tau = 1.0,
                  rate = Variable(init = 0.0, eq="tau * drate / dt = cos(2*pi*t)")
                  #rate = Variable(init = 0.0, eq="rate = t")
>>>>>>> 79268f73
               )

SimpleSynapse = Synapse(
    tau = 1.0,
    boolPar = True,
    boolVar = Variable(init=True),
    intVar = Variable(init=1, type=int),
    value2 = Variable(init=0, eq="value2 = 1.0 / pre.rate", min=-0.5, max=1.0, type=float),
    value = Variable(init=0, eq="value = 1.0 / pre.rate", min=-0.5, max=1.0)
)

InputPop = Population(name="Input", geometry=(8,8), neuron=Simple)
Layer1Pop = Population(name="Layer1", geometry=(1,1), neuron=Simple)

Proj = Projection(pre="Input", post="Layer1", target='exc', synapse=SimpleSynapse, connector=Connector('All2All', weights=RandomDistribution('uniform', [0.0,1.0])))

#
# Analyse and compile everything, initialize the parameters/variables...
#
compile()

import math
import numpy as np

if __name__ == '__main__':

    #print 'target:',Proj.dendrite[0].target

    #
    #   synapse removal
    print Proj.dendrite(0).rank
    print Proj.dendrite(0).value
    
    print 'test: remove synapse to neuron 1'
    print 'result', Proj.dendrite(0).remove_synapse(1)
    
    print Proj.dendrite(0).rank
    print Proj.dendrite(0).value
    
    #
    #   synapse add - this test should lead to an error output
    print 'remove synapse to neuron 1'    
    Proj.dendrite(0).remove_synapse(1)
    
    #
    #   synapse add - this test should lead to an error output
    print 'add synapse (0, , 0.11111, 0)'    
    Proj.dendrite(0).add_synapse(0, 0.11111, 0)
    
    #
    #   synapse add
    print 'add synapse (1, 0.11111, 0)'        
    Proj.dendrite(0).add_synapse(1, 0.11111, 0)

    print Proj.dendrite(0).rank
    print Proj.dendrite(0).value
    
    for i in xrange(15):
        simulate(1)
        print InputPop.rate<|MERGE_RESOLUTION|>--- conflicted
+++ resolved
@@ -1,79 +1,73 @@
-#
-#    ANNarchy-4 NeuralField
-#
-#
-from ANNarchy4 import *
-from datetime import datetime
-
-#
-# Define the neuron classes
-#
-<<<<<<< HEAD
-Simple = Neuron(  tau = 1.0,
-                  baseline = Variable(init = 1, type=int),
-                  rate = Variable(init = 0.0, max=1.5, type=float, eq="rate = baseline")
-=======
-Simple = Neuron(   tau = 1.0,
-                  rate = Variable(init = 0.0, eq="tau * drate / dt = cos(2*pi*t)")
-                  #rate = Variable(init = 0.0, eq="rate = t")
->>>>>>> 79268f73
-               )
-
-SimpleSynapse = Synapse(
-    tau = 1.0,
-    boolPar = True,
-    boolVar = Variable(init=True),
-    intVar = Variable(init=1, type=int),
-    value2 = Variable(init=0, eq="value2 = 1.0 / pre.rate", min=-0.5, max=1.0, type=float),
-    value = Variable(init=0, eq="value = 1.0 / pre.rate", min=-0.5, max=1.0)
-)
-
-InputPop = Population(name="Input", geometry=(8,8), neuron=Simple)
-Layer1Pop = Population(name="Layer1", geometry=(1,1), neuron=Simple)
-
-Proj = Projection(pre="Input", post="Layer1", target='exc', synapse=SimpleSynapse, connector=Connector('All2All', weights=RandomDistribution('uniform', [0.0,1.0])))
-
-#
-# Analyse and compile everything, initialize the parameters/variables...
-#
-compile()
-
-import math
-import numpy as np
-
-if __name__ == '__main__':
-
-    #print 'target:',Proj.dendrite[0].target
-
-    #
-    #   synapse removal
-    print Proj.dendrite(0).rank
-    print Proj.dendrite(0).value
-    
-    print 'test: remove synapse to neuron 1'
-    print 'result', Proj.dendrite(0).remove_synapse(1)
-    
-    print Proj.dendrite(0).rank
-    print Proj.dendrite(0).value
-    
-    #
-    #   synapse add - this test should lead to an error output
-    print 'remove synapse to neuron 1'    
-    Proj.dendrite(0).remove_synapse(1)
-    
-    #
-    #   synapse add - this test should lead to an error output
-    print 'add synapse (0, , 0.11111, 0)'    
-    Proj.dendrite(0).add_synapse(0, 0.11111, 0)
-    
-    #
-    #   synapse add
-    print 'add synapse (1, 0.11111, 0)'        
-    Proj.dendrite(0).add_synapse(1, 0.11111, 0)
-
-    print Proj.dendrite(0).rank
-    print Proj.dendrite(0).value
-    
-    for i in xrange(15):
-        simulate(1)
+#
+#    ANNarchy-4 NeuralField
+#
+#
+from ANNarchy4 import *
+from datetime import datetime
+
+#
+# Define the neuron classes
+#
+Simple = Neuron(  tau = 1.0,
+                  baseline = Variable(init = 1, eq="baseline = baseline + 1", type=int),
+                  rate = Variable(init = 0.0, max=1.5, type=float, eq="rate = baseline")
+               )
+
+SimpleSynapse = Synapse(
+    tau = 1.0,
+    boolPar = True,
+    boolVar = Variable(init=True),
+    intVar = Variable(init=1, type=int),
+    value = Variable(init=0, eq="value = 1.0 / pre.rate", min=-0.5, max=1.0),
+    #value2 = Variable(init=0, eq="value2 = 1.0 / pre.rate", min=-0.5, max=1.0, type=float)
+)
+
+InputPop = Population(name="Input", geometry=(8,8), neuron=Simple)
+Layer1Pop = Population(name="Layer1", geometry=(1,1), neuron=Simple)
+
+Proj = Projection(pre="Input", post="Layer1", target='exc', synapse=SimpleSynapse, connector=Connector('All2All', weights= Uniform(0.0,1.0)))
+
+#
+# Analyse and compile everything, initialize the parameters/variables...
+#
+compile()
+
+import math
+import numpy as np
+
+if __name__ == '__main__':
+
+    #print 'target:',Proj.dendrite[0].target
+
+    #
+    #   synapse removal
+    print Proj.dendrite(0).rank
+    print Proj.dendrite(0).value
+    
+    print 'test: remove synapse to neuron 1'
+    print 'result', Proj.dendrite(0).remove_synapse(1)
+    
+    print Proj.dendrite(0).rank
+    print Proj.dendrite(0).value
+    
+    #
+    #   synapse add - this test should lead to an error output
+    print 'remove synapse to neuron 1'    
+    Proj.dendrite(0).remove_synapse(1)
+    
+    #
+    #   synapse add - this test should lead to an error output
+    print 'add synapse (0, , 0.11111, 0)'    
+    Proj.dendrite(0).add_synapse(0, 0.11111, 0)
+    
+    #
+    #   synapse add
+    print 'add synapse (1, 0.11111, 0)'        
+    Proj.dendrite(0).add_synapse(1, 0.11111, 0)
+
+    print Proj.dendrite(0).rank
+    print Proj.dendrite(0).value
+    
+    for i in xrange(15):
+        simulate(1)
         print InputPop.rate