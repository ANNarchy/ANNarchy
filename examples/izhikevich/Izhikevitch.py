from ANNarchy4 import *
from pylab import show, figure, subplot, legend, close

#
# experiment setup
setup(dt=1)
nb_steps = 1000
nb_exc_neurons = 800
nb_inh_neurons = 200

# Define the neurons
Izhikevitch = SpikeNeuron(
parameters="""
    I_in = 0.0
    noise_scale = 5.0
    a = 0.02
    b = 0.2
    c = -65.0
    d = 2.0
    threshold= 30.0
    u = b * c 
""",
equations="""
    noise = Normal(0.0,1.0)
    I = sum(exc) + sum(inh) + noise * noise_scale : init = 0.0
    dv/dt = 0.04 * v * v + 5*v + 140 -u + I
    du/dt = a * (b*v - u)
""",
spike = """
    v : v > threshold
""",
reset = """
    v = c
    u = u+d
"""
#    order = ['I', 'v','u']
)
print Izhikevitch

Simple = SpikeSynapse(
<<<<<<< HEAD
    #psp = Variable(init=0, eq = "psp = exp(-(t - t_spike))*value")  
    psp = """ psp = if t is (t_spike+1) then value else 0.0 """
=======
    psp = """ 
        if t is (t_spike+1) then value else 0.0 
    """
>>>>>>> cac57ab1
)
print Simple

Excitatory = Population(name='Excitory', geometry=(nb_exc_neurons), neuron=Izhikevitch)
re = np.random.random(nb_exc_neurons)
Excitatory.c = -65.0 + 15.0*re**2
Excitatory.d = 8.0 - 6.0*re**2

Inhibitory = Population(name='Inhibitory', geometry=(nb_inh_neurons), neuron=Izhikevitch)
ri = np.random.random(nb_inh_neurons)
Inhibitory.noise_scale=2.0
Inhibitory.b = 0.25 - 0.05*ri
Inhibitory.a = 0.02 + 0.08*ri
Inhibitory.u = (0.25 - 0.05*ri) * (-65.0) # b * -65

exc_exc = Projection(
    pre=Excitatory, 
    post=Excitatory, 
    target='exc',
    synapse = Simple,
    connector=All2All(weights=Uniform(0,0.5))
)
  
exc_inh = Projection(
    pre=Excitatory, 
    post=Inhibitory, 
    target='exc',
    synapse = Simple,
    connector=All2All(weights=Uniform(0,0.5))
)
 
inh_exc = Projection(
    pre=Inhibitory, 
    post=Excitatory, 
    target='inh',
    synapse = Simple,
    connector=All2All(weights= Uniform(-1.0,0.0))
)
 
inh_inh = Projection(
    pre=Inhibitory, 
    post=Inhibitory, 
    target='inh',
    synapse = Simple,
    connector=All2All(weights=Uniform(-1.0,0.0))
)

# Compile
compile()

def plot(population, data):
    """
    Plot the recorded data of one population.
    """
    input =  data[population.name]['I']['data']
    neur_v =  data[population.name]['v']['data']
    neur_u =  data[population.name]['u']['data']    
    
    nb_neurons = population.size
    
    X = np.arange(nb_steps)
    spikes = np.ones((nb_neurons, nb_steps))
    timing = population.cyInstance.get_spike_timings()
        
    #
    # reformat data for plot  
    if timing.shape == (nb_neurons,):  
        for i in xrange(nb_neurons):
            if len(timing[i])>1:
                neur_v[ i, timing[i] ] = 60
                spikes[ i, timing[i] ] = 0
        
    rest_pot = np.ones((nb_steps,1)) * -65.0
    threshold = np.ones((nb_steps,1)) * 30.0
        
    X = np.arange(nb_steps)
    for i in range(1):
        fig = figure()
        fig.suptitle('Population '+population.name)
        
        ax = subplot(311)
        ax.plot( neur_v[i,:], label = "membrane potential")
        ax.plot( neur_u[i,:], label = "membrane recovery")
        ax.plot( rest_pot, label = "resting potential")
        ax.plot( threshold, label = "threshold")
        ax.legend(loc=2)
        #ax.set_ylim([-70,70])
        
        ax = subplot(312)
        ax.plot( input[i,:] )
        #ax.set_ylim([-70,70])
        
        ax = subplot(313)
        ax.bar( X, spikes[i,:] )
        ax.set_xlim([0,nb_steps])

    fig = figure()
    fig.suptitle('Population '+population.name)
    
    ax = subplot(111)
    ax.imshow( spikes, cmap='hot' )
    ax.set_xlim([0,nb_steps])
        
if __name__ == '__main__':
    
    #
    # close previous opened figures
    close('all')

    # Run the simulation
    to_record = [
        { 'pop': Excitatory, 'var': 'u' }, 
        { 'pop': Excitatory, 'var': 'v' },
        { 'pop': Excitatory, 'var': 'I' },
        { 'pop': Inhibitory, 'var': 'u' }, 
        { 'pop': Inhibitory, 'var': 'v' },
        { 'pop': Inhibitory, 'var': 'I', 'as_1D': True }        
    ]
    
    # 20-100ms is an input
    I = np.zeros((nb_steps,nb_exc_neurons))
    if nb_steps > 10:
        I[10:nb_steps,:] = 20.0 # 15mV as input
    
    record( to_record )
    for i in xrange(nb_steps):
        
        # first 20 ms no input
        Excitatory.I_in = I[i,:]    
        simulate(1)
        
    data = get_record( to_record )
    
    plot( Excitatory, data )
    plot( Inhibitory, data )
    
    show()<|MERGE_RESOLUTION|>--- conflicted
+++ resolved
@@ -38,14 +38,9 @@
 print Izhikevitch
 
 Simple = SpikeSynapse(
-<<<<<<< HEAD
-    #psp = Variable(init=0, eq = "psp = exp(-(t - t_spike))*value")  
-    psp = """ psp = if t is (t_spike+1) then value else 0.0 """
-=======
     psp = """ 
         if t is (t_spike+1) then value else 0.0 
     """
->>>>>>> cac57ab1
 )
 print Simple
 
