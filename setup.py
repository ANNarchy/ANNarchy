--- conflicted
+++ resolved
@@ -288,11 +288,7 @@
     'sympy'
 ]
 
-<<<<<<< HEAD
 release = '4.6.9'
-=======
-release = '4.6.8.1'
->>>>>>> fcc7f037
 print("Installing ANNarchy", release)
 py_version, py_major, python_include, python_libpath, cython_major = python_environment()
 print("\tPython", py_version, "(", sys.executable, ')')
