#!/usr/bin/env python

################################################
# Check if the required packages are installed
################################################
from __future__ import print_function
import sys, os, os.path, json, shutil
import subprocess
from pkg_resources import parse_version

# check python version
if not sys.version_info[:2] >= (2, 7):
    print('Error : ANNarchy requires at least Python 2.7.')
    exit(0)

# setuptools
try:
    from setuptools import setup, find_packages, Extension
    print('Checking for setuptools... OK')
except:
    print('Checking for setuptools... NO')
    print('Error : Python package "setuptools" is required.')
    print('You can install it from pip or: http://pypi.python.org/pypi/setuptools')
    exit(0)

# numpy
try:
    import numpy as np
    print('Checking for numpy... OK')
except:
    print('Checking for numpy... NO')
    print('Error : Python package "numpy" is required.')
    print('You can install it from pip or: http://www.numpy.org')
    exit(0)

# cython
try:
    import cython
    from Cython.Build import cythonize
    print('Checking for cython... OK')

except:
    print('Checking for cython... NO')
    print('Error : Python package "cython" is required.')
    print('You can install it from pip or: http://www.cython.org')
    exit(0)


# Check for cuda
has_cuda = False
if os.system("nvcc --version 2> /dev/null") == 0:
    has_cuda = True
    print('Checking for CUDA... OK')
else:
    print('Checking for CUDA... NO')
    print("Warning: CUDA is not available on your system. Only OpenMP can be used to perform the simulations.")


################################################
# Configuration
################################################

def create_config(has_cuda):
    """ Creates config file if not existing already"""
    def cuda_config():
        cuda_path = "/usr/local/cuda"
        if os.path.exists('/usr/local/cuda-7.0'):
            cuda_path = "/usr/local/cuda-7.0"
        if os.path.exists('/usr/local/cuda-8.0'):
            cuda_path = "/usr/local/cuda-8.0"
        if os.path.exists('/usr/local/cuda-9.0'):
            cuda_path = "/usr/local/cuda-9.0"
        return {
            'compiler': "nvcc",
            'flags': "",
            'device': 0,
            'path': cuda_path}

    # Generate a default setting files
    settings = {}

    # OpenMP settings
    if sys.platform.startswith('linux'): # Linux systems
        settings['openmp'] = {
            'compiler': "g++",
            'flags': "-march=native -O2",
        }
    elif sys.platform == "darwin":   # mac os
        settings['openmp'] = {
            'compiler': "clang++",
            'flags': "-march=native -O2",
        }

    # CUDA settings (optional)
    if has_cuda:
        settings['cuda'] = cuda_config()

    # If the config file does not exist, create it
    if not os.path.exists(os.path.expanduser('~/.config/ANNarchy/annarchy.json')):
        print('Creating the configuration file in ~/.config/ANNarchy/annarchy.json')
        if not os.path.exists(os.path.expanduser('~/.config/ANNarchy')):
            os.makedirs(os.path.expanduser('~/.config/ANNarchy'))

        # Write the settings
        with open(os.path.expanduser("~/.config/ANNarchy/annarchy.json"), 'w') as f:
            json.dump(settings, f, indent=4)

        return settings

    else: # The config file exists, make sure it has all the required fields
        update_required = False
        with open(os.path.expanduser("~/.config/ANNarchy/annarchy.json"), 'r') as f:
            # Load the existing settings
            local_settings = json.load(f)
            # Check the first level headers exist
            for paradigm in settings.keys():
                if not paradigm in local_settings.keys():
                    local_settings[paradigm] = settings[paradigm]
                    update_required = True
                    break
                # Iterate over all obligatory fields and update then if required
                for key in settings[paradigm].keys():
                    if not key in local_settings[paradigm].keys():
                        local_settings[paradigm][key] = settings[paradigm][key]
                        update_required = True

        if update_required:
            print('Updating the configuration file in ~/.config/ANNarchy/annarchy.json')
            with open(os.path.expanduser("~/.config/ANNarchy/annarchy.json"), 'w') as f:
                json.dump(local_settings, f, indent=4)

        return local_settings

def python_environment():
    """
    Python environment configuration. Detects among others the python version, library path and cython version.
    """
    # Python version
    py_version = "%(major)s.%(minor)s" % {'major': sys.version_info[0],
                                          'minor': sys.version_info[1]}
    py_major = str(sys.version_info[0])

    # Python includes and libs
    # python-config, python2-config or python3-config?
    py_prefix = sys.prefix
    if py_major == '2':
        major = '2'
        test = subprocess.Popen(py_prefix + "/bin/python2-config --includes > /dev/null 2> /dev/null", shell=True)
        if test.wait() != 0:
            major = ""
    else:
        major = '3'
        test = subprocess.Popen(py_prefix + "/bin/python3-config --includes > /dev/null 2> /dev/null", shell=True)
        if test.wait() != 0:
            major = ""

    # Test that it exists (virtualenv)
    cmd = "%(py_prefix)s/bin/python%(major)s-config --includes > /dev/null 2> /dev/null"
    test = subprocess.Popen(cmd % {'major': major, 'py_prefix': py_prefix}, shell=True)
    if test.wait() != 0:
        print("Can not find python-config in the same directory as python, trying with the default path...")
        python_config_path = "python%(major)s-config" % {'major': major}
    else:
        python_config_path = "%(py_prefix)s/bin/python%(major)s-config" % {'major': major, 'py_prefix': py_prefix}

    python_include = "`%(pythonconfigpath)s --includes`" % {'pythonconfigpath': python_config_path}
    python_libpath = "-L%(py_prefix)s/lib" % {'py_prefix': py_prefix}

    # Check cython version
    with subprocess.Popen(py_prefix + "/bin/cython%(major)s -V > /dev/null 2> /dev/null" % {'major': major}, shell=True) as test:
        if test.wait() != 0:
            cython = py_prefix + "/bin/cython"
        else:
            cython = py_prefix + "/bin/cython" + major
    # If not in the same folder as python, use the default
    with subprocess.Popen("%(cython)s -V > /dev/null 2> /dev/null" % {'cython': cython}, shell=True) as test:
        if test.wait() != 0:
            cython = shutil.which("cython"+major)
            if cython is None:
                cython = shutil.which("cython")


    return py_version, py_major, python_include, python_libpath, cython

def install_cuda(settings):
    print('Configuring CUDA...')
    # Build the CudaCheck library
    cwd = os.getcwd()
    os.chdir(cwd+"/ANNarchy/generator/CudaCheck")

    # Path to cuda
    cuda_compiler = settings['cuda']['compiler']
    cuda_path = settings['cuda']['path']
    gpu_ldpath = '-L' + cuda_path + '/lib64' +  ' -L' + cuda_path + '/lib'

    # Get the python environment
    py_version, py_major, python_include, python_libpath, cython = python_environment()

    # Makefile template
    cuda_check = """all: cuda_check.so

cuda_check_cu.o:
\t%(gpu_compiler)s -c cuda_check.cu -Xcompiler -fPIC -o cuda_check_cu.o

cuda_check.cpp:
\t%(cython)s -%(cy_flag)s --cplus cuda_check.pyx

cuda_check.so: cuda_check_cu.o cuda_check.cpp
\tg++ cuda_check.cpp -fPIC -shared -g -I. %(py_include)s cuda_check_cu.o -lcudart -o cuda_check.so %(py_libpath)s %(gpu_ldpath)s

clean:
\trm -f cuda_check_cu.o
\trm -f cuda_check.cpp
\trm -f cuda_check.so
    """

    # Write the Makefile to the disk
    with open('Makefile', 'w') as wfile:
        wfile.write(cuda_check % {
            'py_include': python_include,
            'py_libpath': python_libpath,
            'cython': cython,
            'cy_flag': py_major,
            'gpu_compiler': cuda_compiler,
            'gpu_ldpath': gpu_ldpath
            }
        )
    try:
        os.system("make clean && make")
    except:
        print('Something wrong happened when building the CUDA configuration.')
        print('Try setting the correct path to the CUDA installation in ~/.config/ANNarchy/annarchy.json and reinstall.')
    os.chdir(cwd)

# Create the configuration file
settings = create_config(has_cuda)


# Compile the CUDA check module
if has_cuda:
    install_cuda(settings)

# Extra compile args
extra_compile_args = ["-O2","-std=c++11", "-w"]
extra_link_args = []
if sys.platform.startswith('darwin'):
    #os.environ['CFLAGS'] = '-O2 -w -stdlib=libc++ -std=c++11'
    extra_compile_args.append("-stdlib=libc++")
    extra_link_args = ["-stdlib=libc++"]

################################################
# Perform the installation
################################################
package_data = [
                'core/cython_ext/*.pxd',
                'core/cython_ext/CSRMatrix.hpp',
                'generator/CudaCheck/cuda_check.so',
                'generator/CudaCheck/cuda_check.h',
                'generator/CudaCheck/cuda_check.cu',
                'generator/CudaCheck/cuda_check.pyx',
                'generator/CudaCheck/Makefile'
                ]

extensions = [
    Extension("ANNarchy.core.cython_ext.Connector",
            ["ANNarchy/core/cython_ext/Connector.pyx"],
            include_dirs=[np.get_include()],
            extra_compile_args=extra_compile_args,
            extra_link_args=extra_link_args,
            language="c++"),
    Extension("ANNarchy.core.cython_ext.Coordinates",
            ["ANNarchy/core/cython_ext/Coordinates.pyx"],
            include_dirs=[np.get_include()],
            extra_compile_args=extra_compile_args,
            extra_link_args=extra_link_args,
            language="c++"),
    Extension("ANNarchy.core.cython_ext.Transformations",
            ["ANNarchy/core/cython_ext/Transformations.pyx"],
            include_dirs=[np.get_include()],
            extra_compile_args=extra_compile_args,
            extra_link_args=extra_link_args,
            language="c++"),
]

dependencies = [
    'numpy',
    'scipy',
    'matplotlib',
    'cython',
    'sympy'
]

<<<<<<< HEAD
release = '4.7.0b'
=======
release = '4.6.9.3'
>>>>>>> 9776c546
print("Installing ANNarchy", release)
py_version, py_major, python_include, python_libpath, cython_major = python_environment()
print("\tPython", py_version, "(", sys.executable, ')')
print("\tIncludes:", python_include)
print("\tLibraries:", python_libpath)
print("\tCython:", cython_major)
print("\tNumpy:", np.get_include())

setup(  name='ANNarchy',
        version=release,
        download_url = 'https://bitbucket.org/annarchy/annarchy',
        license='GPLv2+',
        platforms='GNU/Linux; MacOSX',
        description='Artificial Neural Networks architect',
        long_description="""ANNarchy (Artificial Neural Networks architect) is a parallel simulator for distributed rate-coded or spiking neural networks. The core of the library is generated in C++ and distributed using openMP or CUDA. It provides an interface in Python for the definition of the networks.""",
        author='Julien Vitay, Helge Uelo Dinkelbach and Fred Hamker',
        author_email='julien.vitay@informatik.tu-chemnitz.de',
        url='http://www.tu-chemnitz.de/informatik/KI/projects/ANNarchy/index.php',
        classifiers=[
            'Development Status :: 5 - Production/Stable',
            'Environment :: Console',
            'Intended Audience :: Science/Research',
            'License :: OSI Approved :: GNU General Public License v2 or later (GPLv2+)',
            'Operating System :: POSIX :: Linux',
            'Operating System :: MacOS :: MacOS X',
            'Programming Language :: Python :: 3.6',
            'Programming Language :: Python :: 3.7',
            'Programming Language :: Python :: 3.8',
            'Topic :: Scientific/Engineering :: Bio-Informatics',
            'Topic :: Scientific/Engineering :: Artificial Intelligence'
        ],
        keywords='neural simulator',
        packages=find_packages(),
        package_data={'ANNarchy': package_data},
        install_requires=dependencies,
        ext_modules = cythonize(extensions, language_level=int(sys.version_info[0])),
        include_dirs = [np.get_include()],
        zip_safe = False
)<|MERGE_RESOLUTION|>--- conflicted
+++ resolved
@@ -290,11 +290,7 @@
     'sympy'
 ]
 
-<<<<<<< HEAD
 release = '4.7.0b'
-=======
-release = '4.6.9.3'
->>>>>>> 9776c546
 print("Installing ANNarchy", release)
 py_version, py_major, python_include, python_libpath, cython_major = python_environment()
 print("\tPython", py_version, "(", sys.executable, ')')
