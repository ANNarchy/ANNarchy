sudo: required
dist: xenial
language: python
python:
  - "3.6"
  - "3.7"
cache: apt
addons:
  apt:
    packages:
    - libatlas-dev
    - libatlas-base-dev
    - liblapack-dev
    - gfortran
before_install:
  - wget https://repo.continuum.io/miniconda/Miniconda3-latest-Linux-x86_64.sh -O miniconda.sh;
  - bash miniconda.sh -b -p $HOME/miniconda
  - export PATH="$HOME/miniconda/bin:$PATH"
  - hash -r
  - conda config --set always_yes yes --set changeps1 no
  - conda update -q conda
  # Useful for debugging any issues with conda
  - conda info -a

install:
<<<<<<< HEAD
  - conda create -q -n test-environment python=$TRAVIS_PYTHON_VERSION pip numpy scipy nose sympy==1.6 cython matplotlib
=======
  - conda create -q -n test-environment python=$TRAVIS_PYTHON_VERSION pip numpy scipy nose sympy==1.6.0 cython matplotlib
>>>>>>> 9de0a7f8
  - source activate test-environment
  - python setup.py install
# command to run tests
script: python tests/test_openMP.py
# Branches to build
branches:
  only:
    - master
    - develop<|MERGE_RESOLUTION|>--- conflicted
+++ resolved
@@ -23,11 +23,7 @@
   - conda info -a
 
 install:
-<<<<<<< HEAD
-  - conda create -q -n test-environment python=$TRAVIS_PYTHON_VERSION pip numpy scipy nose sympy==1.6 cython matplotlib
-=======
   - conda create -q -n test-environment python=$TRAVIS_PYTHON_VERSION pip numpy scipy nose sympy==1.6.0 cython matplotlib
->>>>>>> 9de0a7f8
   - source activate test-environment
   - python setup.py install
 # command to run tests
