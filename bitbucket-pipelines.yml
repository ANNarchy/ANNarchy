--- conflicted
+++ resolved
@@ -10,11 +10,7 @@
       master:
         - step:
             script: # Modify the commands below to build your repository.
-<<<<<<< HEAD
-              - pip install -U tox numpy scipy nose sympy==1.6 cython matplotlib
-=======
               - pip install -U tox numpy scipy nose sympy cython matplotlib
->>>>>>> 9776c546
               - pip --version
               - tox --version
               - python setup.py install
