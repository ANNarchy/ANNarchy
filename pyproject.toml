--- conflicted
+++ resolved
@@ -4,11 +4,7 @@
 
 [project]
 name = "ANNarchy"
-<<<<<<< HEAD
 version = "4.8.3"
-=======
-version = "4.8.2.3"
->>>>>>> 22cf7c83
 description = 'Artificial Neural Networks architect'
 readme = "README.md"
 requires-python = ">=3.10"
@@ -27,6 +23,7 @@
   "Programming Language :: Python :: 3.10",
   "Programming Language :: Python :: 3.11",
   "Programming Language :: Python :: 3.12",
+  "Programming Language :: Python :: 3.13",
   "Programming Language :: Python :: Implementation :: CPython",
 ]
 dependencies = [
