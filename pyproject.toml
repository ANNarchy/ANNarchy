[build-system]
requires = ["setuptools", "Cython", "numpy"]
build-backend = "setuptools.build_meta"

[project]
name = "ANNarchy"
<<<<<<< HEAD
version = "5.0.1"
=======
version = "5.0.0rc10"
>>>>>>> b4142d10
description = 'Artificial Neural Networks architect'
readme = "README.md"
requires-python = ">=3.10"
license = {text = "GPLv2+"}
keywords = ["neural simulator"]
authors = [
  { name = "Julien Vitay", email = "julien.vitay@informatik.tu-chemnitz.de" },
  { name = "Helge Dinkelbach", email = "helge-uelo.dinkelbach@informatik.tu-chemnitz.de" },
  { name = "Fred Hamker", email = "fred.hamker@informatik.tu-chemnitz.de" },
]
classifiers = [
  "Development Status :: 5 - Production/Stable",
  "Environment :: Console",
  "Intended Audience :: Science/Research",
  "Programming Language :: Python",
  "Programming Language :: Python :: 3.10",
  "Programming Language :: Python :: 3.11",
  "Programming Language :: Python :: 3.12",
  "Programming Language :: Python :: 3.13",
  "Programming Language :: Python :: Implementation :: CPython",
]
dependencies = [
    "setuptools",
    "cython",
    "numpy",
    "sympy",
    "scipy",
    "matplotlib",
    "tqdm",
    "h5py",
    "lxml",
    "nanobind",
]

[project.urls]
Documentation = "https://annarchy.github.io"
Issues = "https://github.com/ANNarchy/ANNarchy/issues"
Source = "https://github.com/ANNarchy/ANNarchy"

[tool.setuptools.packages.find]
exclude = ["tests_*"]	# ignore unittest folders<|MERGE_RESOLUTION|>--- conflicted
+++ resolved
@@ -4,11 +4,7 @@
 
 [project]
 name = "ANNarchy"
-<<<<<<< HEAD
 version = "5.0.1"
-=======
-version = "5.0.0rc10"
->>>>>>> b4142d10
 description = 'Artificial Neural Networks architect'
 readme = "README.md"
 requires-python = ">=3.10"
