--- conflicted
+++ resolved
@@ -1,27 +1,27 @@
 """
     test_SpikingTransmission.py
+
     This file is part of ANNarchy.
+
     Copyright (C) 2020 Helge Uelo Dinkelbach <helge.dinkelbach@gmail.com>
     This program is free software: you can redistribute it and/or modify
     it under the terms of the GNU General Public License as published by
     the Free Software Foundation, either version 3 of the License, or
     (at your option) any later version.
+
     ANNarchy is distributed in the hope that it will be useful,
     but WITHOUT ANY WARRANTY; without even the implied warranty of
     MERCHANTABILITY or FITNESS FOR A PARTICULAR PURPOSE.  See the
     GNU General Public License for more details.
+
     You should have received a copy of the GNU General Public License
     along with this program.  If not, see <http://www.gnu.org/licenses/>.
 """
 import unittest
 import numpy
 from ANNarchy import Neuron, Population, Projection, Network, Monitor, Uniform
-<<<<<<< HEAD
-class TestNonDelay(unittest.TestCase):
-=======
 
 class test_LILConnectivity(unittest.TestCase):
->>>>>>> db3f515a
     """
     A pre-synaptic event should increase the conductance of the post-
     synaptic neuron by the value *w* in default case.
@@ -42,9 +42,11 @@
             """,
             spike = "g_exc1>30"
         )
+
         # simple in/out populations
         in_pop = Population(5, neuron=simple_emit)
         out_pop = Population(2, neuron=simple_recv)
+
         # create the projections for the test cases (TC)
         # TC: no delay
         proj = Projection(pre=in_pop, post=out_pop, target="exc1")
@@ -55,8 +57,10 @@
         # TC: non-uniform delay
         proj_nu = Projection(pre=in_pop, post=out_pop, target="exc3")
         proj_nu.connect_all_to_all(weights=1.0, delays=Uniform(2,10))
+
         # Monitor to record the currents
         m = Monitor(out_pop, ["g_exc1", "g_exc2", "g_exc3"])
+
         # build network and store required object
         # instances
         net = Network(everything=True)
@@ -64,6 +68,7 @@
         cls.test_net.compile()
         cls.test_g_exc_m = net.get(m)
         cls.test_proj = net.get(proj_nu)
+
     def setUp(self):
         """
         basic setUp() method to reset the network after every test
@@ -72,6 +77,7 @@
         self.test_net.reset(populations=True, projections=True)
         # clear monitors must be done seperate
         self.test_g_exc_m.get()
+
     def test_non_delay(self):
         """
         The spikes are emitted at t==1 so the g_exc should be increased in
@@ -80,6 +86,7 @@
         self.test_net.simulate(5)
         g_exc_data = self.test_g_exc_m.get('g_exc1')
         self.assertTrue( numpy.allclose( g_exc_data, [[0., 0.], [0., 0.], [5., 5.], [0., 0.], [0., 0.]] ) )
+
     def test_uniform_delay(self):
         """
         Test the receiving of spikes emitted at t == 1
@@ -89,6 +96,7 @@
         #The spikes are emitted at t==1 and 2 ms delay so the g_exc should be increased in
         #t == 3 (1ms delay is always). And then again 0, as we reset g_exc.
         self.assertTrue( numpy.allclose( g_exc_data, [[0., 0.], [0., 0.], [0., 0.], [5., 5.], [0., 0.]] ) )
+
     def test_nonuniform_delay(self):
         """
         Test the receiving of spikes emitted at t == 1
