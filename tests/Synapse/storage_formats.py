--- conflicted
+++ resolved
@@ -29,7 +29,7 @@
     "test_Projection":                      ["lil", "csr"],
     "test_ContinuousUpdate":                ["lil", "csr"],
     # from test_Dendrite.py
-    "test_DendriteDefaultSynapse":          ["lil", "csr", "ell"],    
+    "test_DendriteDefaultSynapse":          ["lil", "csr", "ell"],
     "test_DendriteModifiedSynapse":         ["lil", "csr"],
     # from test_RateSynapse.py
     "test_Locality":                        ["lil", "csr"],
@@ -47,7 +47,7 @@
     # from test_SpikingTransmission
     "test_SpikeTransmissionNoDelay":        ["lil", "csr"],
     "test_SpikeTransmissionUniformDelay":   ["lil", "csr"],
-    "test_SpikeTransmissionNonUniformDelay":["lil"],        
+    "test_SpikeTransmissionNonUniformDelay":["lil"],
     # SpecificProjections
     # "test_Convolution":         ["lil", "csr", "ell"],
     # "test_Pooling":             ["lil", "csr", "ell"],
@@ -55,14 +55,13 @@
 }
 
 open_mp = {
-<<<<<<< HEAD
     # File == Test case
     "test_RateTransmission":                ["lil", "csr", "ell"],
     "test_CustomConnectivity":              ["lil", "csr", "ell"],
     "test_Projection":                      ["lil", "csr"],
     "test_ContinuousUpdate":                ["lil", "csr"],
     # from test_Dendrite.py
-    "test_DendriteDefaultSynapse":          ["lil", "csr", "ell"],    
+    "test_DendriteDefaultSynapse":          ["lil", "csr", "ell"],
     "test_DendriteModifiedSynapse":         ["lil", "csr"],
     # from test_RateSynapse.py
     "test_Locality":                        ["lil", "csr"],
@@ -80,27 +79,10 @@
     # from test_SpikingTransmission
     "test_SpikeTransmissionNoDelay":        ["lil", "csr"],
     "test_SpikeTransmissionUniformDelay":   ["lil", "csr"],
-    "test_SpikeTransmissionNonUniformDelay":["lil"],        
+    "test_SpikeTransmissionNonUniformDelay":["lil"],
     # SpecificProjections
     # "test_Convolution":         ["lil", "csr", "ell"],
     # "test_Pooling":             ["lil", "csr", "ell"],
-=======
-    "test_RateTransmission":    ["lil", "csr", "ell"],
-    "test_CustomConnectivity":  ["lil", "csr", "ell"],
-    "test_Dendrite":            ["lil", "csr", "ell"],
-    "test_Projection":          ["lil", "csr", "ell"],
-    "test_Locality":            ["lil", "csr", "ell"],
-    "test_AccessPSP":           ["lil", "csr", "ell"],
-    "test_ModifiedPSP":         ["lil", "csr", "ell"],
-    "test_NoDelay":             ["lil", "csr", "ell"],
-    "test_UniformDelay":        ["lil", "csr", "ell"],
-    "test_NonUniformDelay":     ["lil", "csr", "ell"],
-    "test_ContinuousUpdate":    ["lil", "csr", "ell"],
-    "test_SynapticAccess":      ["lil", "csr", "ell"],
-    "test_PreSpike":            ["lil", "csr", ],
-    "test_PostSpike":           ["lil", "csr", ],
-    "test_SpikeTransmission":   ["lil", "csr", ],
->>>>>>> 2abbcc47
     # "test_CurrentInjection":    ["lil", "csr", ],
 }
 
