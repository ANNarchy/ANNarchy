--- conflicted
+++ resolved
@@ -169,14 +169,7 @@
 
 void %(class)s::computePsp() 
 {
-<<<<<<< HEAD
-    pre_spikes_ = pre_population_->getPropagate();
-
-    // TODO: delays!!!
-    
-=======
     // pre_spikes are correctly updated by evaluate pre event, even in delayed case
->>>>>>> 75f071db
     DATA_TYPE sum = 0.0;
     
     for ( int n = 0; n < pre_spikes_.size(); n++)
