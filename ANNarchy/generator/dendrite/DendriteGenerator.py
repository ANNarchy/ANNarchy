--- conflicted
+++ resolved
@@ -50,26 +50,16 @@
             w_file.write(self.generate_body())
 
     def generate_random_definition(self):
-        definition = """
-    // Random variables"""
+        """ generate definition of random variables """
+        definition = ""
         for var in self.desc['random_distributions']:
-            if var['dist'] in cpp_no_template:
-                template = ""
-            else:
-                template = "<DATA_TYPE>"
-            
             definition += """
     std::vector<DATA_TYPE> %(name)s_;
     %(class)sDistribution%(template)s* %(dist)s_;
 """ % {'name': var['name'], 
        'dist' : var['name'].replace('rand','dist'),
-<<<<<<< HEAD
-       'class': var['dist'],
-       'template': template 
-=======
        'class': var['dist'] ,
        'template' : var['template']
->>>>>>> 3f600b80
       }
         return definition
 
@@ -186,22 +176,12 @@
 
         # initilaization of random distributions
         for var in self.desc['random_distributions']:
-            if var['dist'] in cpp_no_template:
-                template = ""
-            else:
-                template = "<DATA_TYPE>"
-
             constructor += """
     %(dist)s_ = new %(class)sDistribution%(template)s(%(args)s);
 """ % { 'dist' : var['name'].replace('rand','dist'),
         'class': var['dist'],
-<<<<<<< HEAD
-        'template': template,
-        'args': var['args'] 
-=======
         'args': var['args'] ,
         'template' : var['template']
->>>>>>> 3f600b80
        }
 
         return constructor 
