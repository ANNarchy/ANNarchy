--- conflicted
+++ resolved
@@ -208,12 +208,7 @@
 #######################################################################
 ############## BODY ###################################################
 #######################################################################
-<<<<<<< HEAD
     def _computesum_rate_openmp(self, proj):
-=======
-
-    def computesum_rate(self, proj):
->>>>>>> 00bf3cf7
         code = ""    
         ids = {'id_proj' : proj.id, 'target': proj.target, 'id_post': proj.post.id, 'id_pre': proj.pre.id}
 
