"""

    ProjectionGenerator.py

    This file is part of ANNarchy.

    Copyright (C) 2013-2016  Julien Vitay <julien.vitay@gmail.com>,
    Helge Uelo Dinkelbach <helge.dinkelbach@gmail.com>

    This program is free software: you can redistribute it and/or modify
    it under the terms of the GNU General Public License as published by
    the Free Software Foundation, either version 3 of the License, or
    (at your option) any later version.

    ANNarchy is distributed in the hope that it will be useful,
    but WITHOUT ANY WARRANTY; without even the implied warranty of
    MERCHANTABILITY or FITNESS FOR A PARTICULAR PURPOSE.  See the
    GNU General Public License for more details.

    You should have received a copy of the GNU General Public License
    along with this program.  If not, see <http://www.gnu.org/licenses/>.

"""
import ANNarchy.core.Global as Global
from ANNarchy.core.PopulationView import PopulationView
import ProjectionTemplate as ProjTemplate

class ProjectionGenerator(object):

    def __init__(self):
        if Global.config['profiling']:
            from ..Profile.ProfileGenerator import ProfileGenerator
            self._prof_gen = ProfileGenerator(Global._network[0]['populations'], Global._network[0]['projections'])
        else:
            self._prof_gen = None

#######################################################################
############## HEADER #################################################
#######################################################################
    def header_struct(self, proj, annarchy_dir):
        """
        Generate and store the projection code in a single header file. The name is defined as
        proj%(id)s.hpp.

        Parameters:

            proj: Projection object
            annarchy_dir: working directory

        Returns:

            (str, str): include directive, pointer definition

        Templates:

            header_struct: basic template

        """
        # Is it a specific projection?
        if proj.generator['omp']['header_proj_struct']:
            final_code = proj.generator['omp']['header_proj_struct']
            init = ""
            update = ""
            update_rng = ""

        else:
            # create the code for non-specific projections
            decl = ""

            # Spiking neurons have aditional data
            if proj.synapse.type == 'spike':
                # Inverse ranks
                decl += """
        std::map< int, std::vector< std::pair<int, int> > > inv_rank ;
    """

            # Exact integration
            has_exact = False
            for var in proj.synapse.description['variables']:
                if var['method'] == 'event-driven':
                    has_exact = True

            # Delays
            has_delay = ( proj.max_delay > 1 and proj.uniform_delay == -1)

            # Code for declarations and accessors
            accessor = ""
            # Parameters
            for var in proj.synapse.description['parameters']:
                decl += ProjTemplate.attribute_decl[var['locality']] % {'type' : var['ctype'], 'name': var['name'], 'attr_type': 'parameter' }
                accessor += ProjTemplate.attribute_acc[var['locality']]% {'type' : var['ctype'], 'name': var['name'], 'attr_type': 'parameter' }

            # Variables
            for var in proj.synapse.description['variables']:
                decl += ProjTemplate.attribute_decl[var['locality']] % {'type' : var['ctype'], 'name': var['name'], 'attr_type': 'variable' }
                accessor += ProjTemplate.attribute_acc[var['locality']]% {'type' : var['ctype'], 'name': var['name'], 'attr_type': 'variable' }

            # Arrays for the random numbers
            decl += """
    // Random numbers
"""
            for rd in proj.synapse.description['random_distributions']:
                decl += """    std::vector< std::vector<double> > %(rd_name)s;
    %(template)s dist_%(rd_name)s;
""" % {'rd_name' : rd['name'], 'type': rd['dist'], 'template': rd['template']}

            # Local functions
            if len(proj.synapse.description['functions'])>0:
                decl += """
    // Local functions
"""
                for func in proj.synapse.description['functions']:
                    decl += ' '*4 + func['cpp'] + '\n'

            # Structural plasticity
            if Global.config['structural_plasticity']:
                decl += self.header_structural_plasticity(proj)

            # Definiton of synaptic equations, initialization
            init = self.init_projection(proj).replace("proj"+str(proj.id)+".", "") #TODO: adjust prefix in parser
            update = self.update_synapse(proj).replace("proj"+str(proj.id)+".", "") #TODO: adjust prefix in parser
            update_rng = self.update_random_distributions(proj).replace("proj"+str(proj.id)+".", "") #TODO: adjust prefix in parser

            if proj.synapse.type == 'rate':
                psp_prefix = "\tint nb_post;\n\tdouble sum;"
                psp = self.computesum_rate(proj).replace("proj"+str(proj.id)+".", "") #TODO: adjust prefix in parser
            else:
                psp_prefix = "\tint nb_post, i, j, rk_j, rk_post, rk_pre;\n\tdouble sum;"
                psp = self.computesum_spiking(proj).replace("proj"+str(proj.id)+".", "") #TODO: adjust prefix in parser

            final_code = ProjTemplate.header_struct % { 'id_proj': proj.id,
                                                        'pre_name': proj.pre.name,
                                                        'pre_id': proj.pre.id,
                                                        'post_name': proj.post.name,
                                                        'post_id': proj.post.id,
                                                        'target': proj.target,
                                                        'exact': ProjTemplate.exact_integ['header_struct'] % {'id': proj.id} if has_exact else "",
                                                        'delay': ProjTemplate.delay['header_struct'] % {'id': proj.id} if has_delay else "",
                                                        'decl': decl,
                                                        'accessor': accessor,
                                                        'init': init,
                                                        'psp_prefix': psp_prefix,
                                                        'psp': psp,
                                                        'update_rng': update_rng,
                                                        'update': update
                                                     }

        with open(annarchy_dir+'/generate/proj'+str(proj.id)+'.hpp', 'w') as ofile:
            ofile.write(final_code)

        proj_desc = {
            'include': """#include "proj%(id)s.hpp"\n""" % { 'id': proj.id },
            'extern': """extern ProjStruct%(id)s proj%(id)s;\n"""% { 'id': proj.id },
            'instance': """ProjStruct%(id)s proj%(id)s;\n"""% { 'id': proj.id },
            'init': """    proj%(id)s.init_projection();\n""" % {'id' : proj.id},
            'update': "" if update=="" else """    proj%(id)s.update_synapse();\n""" % { 'id': proj.id },
            'rng_update': "" if update_rng=="" else """    proj%(id)s.update_rng();\n""" % { 'id': proj.id }
        }

        return proj_desc

    def recorder_class(self, proj):
        """
        Generate the code for the recorder object.

        Templates:

            record
        """
        tpl_code = ProjTemplate.record
        init_code = ""
        recording_code = ""
        struct_code = ""

        for var in proj.synapse.description['variables']:
            struct_code += tpl_code[var['locality']]['struct'] % {'type' : var['ctype'], 'name': var['name']}
            init_code += tpl_code[var['locality']]['init'] % {'type' : var['ctype'], 'name': var['name']}
            recording_code += tpl_code[var['locality']]['recording'] % {'id': proj.id, 'type' : var['ctype'], 'name': var['name']}

        return tpl_code['struct'] % {'id': proj.id, 'init_code': init_code, 'recording_code': recording_code, 'struct_code': struct_code}

#######################################################################
############## BODY ###################################################
#######################################################################


    def computesum_rate(self, proj):
        code = ""    
        ids = {'id_proj' : proj.id, 'target': proj.target, 'id_post': proj.post.id, 'id_pre': proj.pre.id}

        # Retrieve the psp code
        if Global.config['num_threads'] == 1 or proj.post.size <= Global.OMP_MIN_NB_NEURONS: # No need to copy the pre-synaptic firing rates
            if not 'psp' in  proj.synapse.description.keys(): # default
                psp = """proj%(id_proj)s.w[i][j] * pop%(id_pre)s.r[rk_pre];""" % ids
            else: # custom psp
                psp = (proj.synapse.description['psp']['cpp'] % ids)
            # Take delays into account if any
            if proj.max_delay > 1: # There is non-zero delay
                if isinstance(proj.pre, PopulationView):
                    delayed_variables = proj.pre.population.delayed_variables
                else:
                    delayed_variables = proj.pre.delayed_variables
                if proj.uniform_delay == -1 : # Non-uniform delays
                    for var in delayed_variables:
                        if var in proj.pre.neuron_type.description['local']:
                            psp = psp.replace(
                                'pop%(id_pre)s.%(var)s[rk_pre]'% dict({'var': var}.items() + ids.items()), 
                                'pop%(id_pre)s._delayed_%(var)s[proj%(id_proj)s.delay[i][j]-1][rk_pre]'% dict({'var': var}.items() + ids.items())
                            )
                        else:
                            psp = psp.replace(
                                'pop%(id_pre)s.%(var)s[rk_pre]'% dict({'var': var}.items() + ids.items()), 
                                'pop%(id_pre)s._delayed_%(var)s[proj%(id_proj)s.delay[i][j]-1]'% dict({'var': var}.items() + ids.items())
                            )

                else: # Uniform delays
                    for var in delayed_variables:
                        if var in proj.pre.neuron_type.description['local']:
                            psp = psp.replace(
                                'pop%(id_pre)s.%(var)s[rk_pre]'% dict({'var': var}.items() + ids.items()), 
                                'pop%(id_pre)s._delayed_%(var)s[%(delay)s][rk_pre]' % {'id_proj' : proj.id, 'id_pre': proj.pre.id, 'delay': str(proj.uniform_delay-1), 'var': var}
                            )
                        else:
                            psp = psp.replace(
                                'pop%(id_pre)s.%(var)s[rk_pre]'% dict({'var': var}.items() + ids.items()), 
                                'pop%(id_pre)s._delayed_%(var)s[%(delay)s]' % {'id_proj' : proj.id, 'id_pre': proj.pre.id, 'delay': str(proj.uniform_delay-1), 'var': var}
                            )

            psp = psp.replace('[rk_pre]', '[proj%(id_proj)s.pre_rank[i][j]]'% ids)
            omp_code = ""
            pre_copy = ""

        else: # OMP: make a local copy of pre.r for each thread
            if not 'psp' in  proj.synapse.description.keys(): # default
                psp = """proj%(id_proj)s.w[i][j] * pop%(id_pre)s.r[rk_pre];""" % ids
            else: # custom psp
                psp = (proj.synapse.description['psp']['cpp'] % ids)
            # Take delays into account if any
            if proj.max_delay > 1: # there is a delay
                if proj.uniform_delay == -1 : # Non-uniform delays
                    for var in list(set(proj.synapse.description['dependencies']['pre'])):
                        if var in proj.pre.neuron_type.description['local']:
                            psp = psp.replace('pop%(id_pre)s.%(var)s[rk_pre]'% {'id_pre': proj.pre.id, 'var': var}, 'pop%(id_pre)s._delayed_%(var)s[proj%(id_proj)s.delay[i][j]-1][rk_pre]' % {'id_pre': proj.pre.id, 'id_proj' : proj.id, 'var': var})
                        else:
                            Global._error('The psp accesses a global variable with a non-uniform delay!')
                            Global._print(proj.synapse.description['psp']['eq'])
                            exit(0)
                    pre_copy = ""
                    omp_code = '#pragma omp parallel for private(sum) firstprivate(nb_post) schedule(dynamic)'% ids 
                else: # Uniform delays
                    pre_copy = ""; omp_code = "#pragma omp parallel for private(sum) firstprivate("
                    for var in list(set(proj.synapse.description['dependencies']['pre'])):
                        if var in proj.pre.neuron_type.description['local']:
                            pre_copy += """        std::vector<double> proj%(id_proj)s_pre_%(var)s = pop%(id_pre)s._delayed_%(var)s[%(delay)s];\n""" %{'id_proj' : proj.id, 'id_pre': proj.pre.id, 'delay': str(proj.uniform_delay-1), 'var': var}
                            psp = psp.replace('pop%(id_pre)s.%(var)s[rk_pre]'% {'id_pre': proj.pre.id, 'var': var}, 'proj%(id_proj)s_pre_%(var)s[rk_pre]' % {'id_proj': proj.id, 'var': var})
                        else:
                            pre_copy += """        double proj%(id_proj)s_pre_%(var)s = pop%(id_pre)s._delayed_%(var)s[%(delay)s];\n""" % {'id_proj' : proj.id, 'id_pre': proj.pre.id, 'delay': str(proj.uniform_delay-1), 'var': var}
                            psp = psp.replace('pop%(id_pre)s.%(var)s[rk_pre]'% {'id_pre': proj.pre.id, 'var': var}, 'proj%(id_proj)s_pre_%(var)s' % {'id_proj': proj.id, 'var': var})

                        omp_code += 'proj%(id_proj)s_pre_%(var)s, ' % {'id_proj': proj.id, 'var': var}

                    omp_code += "nb_post) schedule(dynamic)"
            else: # No delay
                pre_copy = ""; omp_code = "#pragma omp parallel for private(sum) firstprivate("
                for var in list(set(proj.synapse.description['dependencies']['pre'])):
                    if var in proj.pre.neuron_type.description['local']:
                        pre_copy += """        std::vector<double> proj%(id_proj)s_pre_%(var)s = pop%(id_pre)s.%(var)s;\n""" %{'id_proj' : proj.id, 'id_pre': proj.pre.id, 'var': var}
                        psp = psp.replace('pop%(id_pre)s.%(var)s[rk_pre]'% {'id_pre': proj.pre.id, 'var': var}, 'proj%(id_proj)s_pre_%(var)s[rk_pre]' % {'id_proj': proj.id, 'var': var})
                    else:
                        pre_copy += """        double proj%(id_proj)s_pre_%(var)s = pop%(id_pre)s.%(var)s;\n""" % {'id_proj' : proj.id, 'id_pre': proj.pre.id, 'var': var}
                        psp = psp.replace('pop%(id_pre)s.%(var)s[rk_pre]'% {'id_pre': proj.pre.id, 'var': var}, 'proj%(id_proj)s_pre_%(var)s' % {'id_proj': proj.id, 'var': var})

                    omp_code += 'proj%(id_proj)s_pre_%(var)s, ' % {'id_proj': proj.id, 'var': var}

                omp_code += "nb_post) schedule(dynamic)"
            # Modify the index
            psp = psp.replace('[rk_pre]', '[proj%(id_proj)s.pre_rank[i][j]]'% ids)
        
        # Generate the code depending on the operation
        if proj.synapse.operation == 'sum': # normal summation
            code+= """
%(pre_copy)s
        nb_post = proj%(id_proj)s.post_rank.size();
        %(omp_code)s
        for(int i = 0; i < nb_post; i++) {
            sum = 0.0;
            for(int j = 0; j < proj%(id_proj)s.pre_rank[i].size(); j++) {
                sum += %(psp)s
            }
            pop%(id_post)s._sum_%(target)s[proj%(id_proj)s.post_rank[i]] += sum;
        }
"""%{ 'id_proj' : proj.id, 'target': proj.target, 
      'id_post': proj.post.id, 'id_pre': proj.pre.id, 
      'name_post': proj.post.name, 'name_pre': proj.pre.name, 
      'psp': psp, 
      'omp_code': omp_code,
      'pre_copy': pre_copy
    }

        elif proj.synapse.operation == 'max': # max pooling
            code+= """
        %(pre_copy)s
        nb_post = proj%(id_proj)s.post_rank.size();
        %(omp_code)s
        for(int i = 0; i < nb_post; i++){
            int j = 0;
            sum = %(psp)s ;
            for(int j = 1; j < proj%(id_proj)s.pre_rank[i].size(); j++){
                if(%(psp)s > sum){
                    sum = %(psp)s ;
                }
            }
            pop%(id_post)s._sum_%(target)s[proj%(id_proj)s.post_rank[i]] += sum;
        }
"""%{'id_proj' : proj.id, 'target': proj.target, 
     'id_post': proj.post.id, 'id_pre': proj.pre.id, 
     'psp': psp.replace(';', ''), 'omp_code': omp_code,
     'pre_copy': pre_copy}

        elif proj.synapse.operation == 'min': # max pooling
            code+= """
        %(pre_copy)s
        nb_post = proj%(id_proj)s.post_rank.size();
        %(omp_code)s
        for(int i = 0; i < nb_post; i++){
            int j= 0;
            sum = %(psp)s ;
            for(int j = 1; j < proj%(id_proj)s.pre_rank[i].size(); j++){
                if(%(psp)s < sum){
                    sum = %(psp)s ;
                }
            }
            pop%(id_post)s._sum_%(target)s[proj%(id_proj)s.post_rank[i]] += sum;
        }
"""%{'id_proj' : proj.id, 'target': proj.target, 
    'id_post': proj.post.id, 'id_pre': proj.pre.id, 
    'psp': psp.replace(';', ''), 'omp_code': omp_code,
     'pre_copy': pre_copy}

        elif proj.synapse.operation == 'mean': # max pooling
            code+= """
        %(pre_copy)s
        nb_post = proj%(id_proj)s.post_rank.size();
        %(omp_code)s
        for(int i = 0; i < nb_post; i++){
            sum = 0.0 ;
            for(int j = 0; j < proj%(id_proj)s.pre_rank[i].size(); j++){
                sum += %(psp)s ;
            }
            pop%(id_post)s._sum_%(target)s[proj%(id_proj)s.post_rank[i]] += sum / (double)(proj%(id_proj)s.pre_rank[i].size());
        }
"""%{ 'id_proj' : proj.id, 'target': proj.target,
      'id_post': proj.post.id, 'id_pre': proj.pre.id,
      'psp': psp.replace(';', ''), 'omp_code': omp_code,
      'pre_copy': pre_copy }

        # Profiling code
        if Global.config['profiling']:
            from ..Profile.ProfileGenerator import ProfileGenerator
            pGen = ProfileGenerator(Global._network[0]['populations'], Global._network[0]['projections'])

        # annotate code
        if self._prof_gen:
            code = self._prof_gen.annotate_computesum_rate_omp(code)

        # finish the code
        code = """
    // proj%(id_proj)s: %(name_pre)s -> %(name_post)s with target %(target)s. operation = mean
    if (pop%(id_post)s._active){
%(code)s
    } // active
        """ % {'id_proj' : proj.id, 'target': proj.target,
               'name_post': proj.post.name, 'name_pre': proj.pre.name,
               'id_post': proj.post.id,
               'code': code,
               }

        return code

    def computesum_spiking(self, proj):

        ids = {'id_proj' : proj.id, 'id_post': proj.post.id, 'id_pre': proj.pre.id, 'target': proj.target} 

        # Analyse all elements of pre_spike
        pre_event = ""
        pre_event_list = []
        learning = ""
        psp = ""; psp_bounds = ""

        for eq in proj.synapse.description['pre_spike']:
            if eq['name'] == 'w':
                bounds = ""                
                for line in get_bounds(eq).splitlines():
                    bounds += ' ' * 24 + line % ids + '\n'
                learning = """                    if(proj%(id_proj)s._learning){
                        %(eq)s 
%(bounds)s
                    }
""" % {'id_proj' : proj.id, 'eq': eq['cpp'] % ids, 'bounds': bounds % ids}
            elif eq['name'] == 'g_target':
                psp = eq['cpp'].split('=')[1]
                for key, val in eq['bounds'].items():
                    try:
                        value = str(float(val))
                    except:
                        value = "proj%(id_proj)s.%(name)s%(locality)s" % {'id_proj' : proj.id, 'name': val, 'locality': '[i]' if val in proj.synapse.description['global'] else '[i][j]'}
                    psp_bounds += """
                if (pop%(id_post)s.g_%(target)s[proj%(id_proj)s.post_rank[i]] %(op)s %(val)s)
                    pop%(id_post)s.g_%(target)s[proj%(id_proj)s.post_rank[i]] = %(val)s;
""" % {'id_proj' : proj.id, 'id_post': proj.post.id, 'id_pre': proj.pre.id, 'target': proj.target, 'op': "<" if key == 'min' else '>', 'val': value }
            else:
                pre_event_list.append(eq)

        # Is the summation event-based or psp-based?
        event_based = True
        psp_sum = None
        if 'psp' in  proj.synapse.description.keys(): # not event-based
            event_based = False
            psp_code = ""            
            # Event-based summation of psp
        elif psp == "": # default g_target += w
            psp_code = """pop%(id_post)s.g_%(target)s[proj%(id_proj)s.post_rank[i]] += proj%(id_proj)s.w[i][j]
""" % ids
        else:
            psp_code = """pop%(id_post)s.g_%(target)s[proj%(id_proj)s.post_rank[i]] += %(psp)s
""" % {'id_proj' : proj.id, 'id_post': proj.post.id, 'id_pre': proj.pre.id, 'target': proj.target, 'psp': psp % ids}


        # Exact integration
        has_exact = False
        exact_code = ''
        for var in proj.synapse.description['variables']:
            if var['method'] == 'event-driven':
                has_exact = True
                exact_code += """
                // Exact integration of synaptic variables
                %(exact)s
""" % {'exact': var['cpp'].replace('(t)', '(t-1)') %{'id_proj' : proj.id}}
        if has_exact:
                event_based = False # to avoid the if not post.spike
                exact_code += """
                // Update the last event for the synapse 
                proj%(id_proj)s._last_event[i][j] = t;
""" % {'id_proj' : proj.id, 'exact': var['cpp']}

            
        # Other event-driven variables
        if len(pre_event_list) > 0 or learning != "": # There are other variables to update than g_target
            code = ""
            for eq in pre_event_list:
                code += ' ' * 20 + eq['cpp'] % ids + '\n'
                for line in get_bounds(eq).splitlines():
                    code += ' ' * 20 + line % ids + '\n'


            if event_based:
                pre_event += """
                // Event-based variables should not be updated when the postsynaptic neuron fires.
                if(pop%(id_post)s.last_spike[proj%(id_proj)s.post_rank[i]] != t-1){
                    // Pre-spike events
%(pre_event)s
                    // Plasticity of w can be disabled
%(learning)s
                }
"""% {'id_proj' : proj.id, 'id_post': proj.post.id, 'id_pre': proj.pre.id, 'pre_event': code, 'learning': learning}
            else:
                pre_event += """
                // Pre-spike events with exact integration should always be evaluated...
                {
                    // Pre-spike events
%(pre_event)s
                    // Plasticity of w can be disabled
%(learning)s
                }
"""% {'id_proj' : proj.id, 'id_post': proj.post.id, 'id_pre': proj.pre.id, 'pre_event': code, 'learning': learning}

        # Take delays into account if any
        if proj.max_delay > 1:
            if proj.uniform_delay == -1 : # Non-uniform delays
                Global._error('Non-uniform delays are not yet possible for spiking networks.')
                exit()
            else: # Uniform delays
                pre_array = "pop%(id_pre)s._delayed_spike[%(delay)s]" % {'id_proj' : proj.id, 'id_pre': proj.pre.id, 'delay': str(proj.uniform_delay-1)}
        else:
            pre_array = "pop%(id_pre)s.spiked" % ids

        # No need for openmp if less than 10 neurons
        omp_code = ""
        if Global.config['num_threads']>1:
            if proj.post.size > Global.OMP_MIN_NB_NEURONS and (len(pre_event_list) > 0 or learning != ""):
                omp_code = """#pragma omp parallel for firstprivate(nb_post, proj%(id_proj)s_inv_post) private(i, j)"""%{'id_proj' : proj.id}  
            
        if psp == "" and pre_event == "":
            code = ""
        else:
            code = """
    // proj%(id_proj)s: %(name_pre)s -> %(name_post)s with target %(target)s. event-based
    if (pop%(id_post)s._active){
        std::vector< std::pair<int, int> > proj%(id_proj)s_inv_post;
        // Iterate over all incoming spikes
        for(int _idx_j = 0; _idx_j < %(pre_array)s.size(); _idx_j++){
            rk_j = %(pre_array)s[_idx_j];
            proj%(id_proj)s_inv_post = proj%(id_proj)s.inv_rank[rk_j];
            nb_post = proj%(id_proj)s_inv_post.size();
            // Iterate over connected post neurons
            %(omp_code)s
            for(int _idx_i = 0; _idx_i < nb_post; _idx_i++){
                // Retrieve the correct indices
                i = proj%(id_proj)s_inv_post[_idx_i].first;
                j = proj%(id_proj)s_inv_post[_idx_i].second;
%(exact)s
                // Increase the post-synaptic conductance
                %(psp)s
                %(psp_bounds)s
%(pre_event)s
            }
        }
    } // active
"""%{'id_proj' : proj.id, 'target': proj.target, 'id_post': proj.post.id, 'id_pre': proj.pre.id, 'name_post': proj.post.name, 'name_pre': proj.pre.name, 'pre_array': pre_array,
    'pre_event': pre_event, 'psp': psp_code , 'psp_bounds': psp_bounds, 'omp_code': omp_code,
    'exact': exact_code }

        # Not even-driven summation of psp
        if 'psp' in  proj.synapse.description.keys(): # not event-based
            if Global.config['num_threads']>1:
                omp_code = """#pragma omp parallel for private(sum)""" if proj.post.size > Global.OMP_MIN_NB_NEURONS else ''
            else:
                omp_code = ""

            # Code
            psp_sum = """
    // proj%(id_proj)s: %(name_pre)s -> %(name_post)s with target %(target)s. sum of psp
    if (pop%(id_post)s._active){
        %(omp_code)s
        for(int i = 0; i < proj%(id_proj)s.post_rank.size(); i++){
            sum = 0.0;
            for(int j = 0; j < proj%(id_proj)s.pre_rank[i].size(); j++){
                rk_post = proj%(id_proj)s.post_rank[i];
                rk_pre = proj%(id_proj)s.pre_rank[i][j];
                sum += %(psp)s
            }
            pop%(id_post)s.g_%(target)s[proj%(id_proj)s.post_rank[i]] += sum;
        }
    } // active
""" % {'id_proj' : proj.id, 'id_post': proj.post.id, 'id_pre': proj.pre.id, 'target': proj.target, 
       'name_post': proj.post.name, 'name_pre': proj.pre.name, 
       'psp': proj.synapse.description['psp']['cpp'] % ids, 'omp_code': omp_code}

            code += psp_sum

        # annotate code
        if self._prof_gen:
            code = self._prof_gen.annotate_computesum_spiking_omp(code)

        return code

    def postevent(self, proj):
        code = ""
        if proj.synapse.description['post_spike'] == []:
            return ""

        post_code = ""

        # Exact integration
        has_exact = False
        for var in proj.synapse.description['variables']:
            if var['method'] == 'event-driven':
                has_exact = True
                post_code += """
                // Exact integration
                %(exact)s
""" % {'exact': var['cpp'] %{'id_proj' : proj.id}}
        if has_exact:
            post_code += """
                // Update the last event for the synapse
                proj%(id_proj)s._last_event[i][j] = t;
""" % {'id_proj' : proj.id, 'exact': var['cpp']}

        # Gather the equations
        post_code += """
                // Post-spike events
"""
        for eq in proj.synapse.description['post_spike']:
            post_code += ' ' * 16 + eq['cpp'] %{'id_proj' : proj.id, 'id_post': proj.post.id, 'id_pre': proj.pre.id} + '\n'
            for line in get_bounds(eq).splitlines():
                post_code += ' ' * 16 + line % {'id_proj' : proj.id, 'id_post': proj.post.id, 'id_pre': proj.pre.id} + '\n'

        # Generate the code
        if post_code != "":
            if Global.config['num_threads']>1:
                omp_code = '#pragma omp parallel for private(j) firstprivate(i)' if proj.post.size > Global.OMP_MIN_NB_NEURONS else ''
            else:
                omp_code = ""
            code += """
    // proj%(id_proj)s: %(name_pre)s -> %(name_post)s with target %(target)s
    if(proj%(id_proj)s._learning && pop%(id_post)s._active){
        for(int _idx_i = 0; _idx_i < pop%(id_post)s.spiked.size(); _idx_i++){
            i = pop%(id_post)s.spiked[_idx_i];
            // Test if the post neuron has connections in this projection (PopulationView)
            if(std::find(proj%(id_proj)s.post_rank.begin(), proj%(id_proj)s.post_rank.end(), i) == proj%(id_proj)s.post_rank.end())
                continue;
            // Iterate over all synapse to this neuron
            %(omp_code)s 
            for(j = 0; j < proj%(id_proj)s.pre_rank[i].size(); j++){
%(post_event)s
            }
        }
    }
"""%{'id_proj' : proj.id, 'target': proj.target, 'id_post': proj.post.id, 'id_pre': proj.pre.id, 
    'name_post': proj.post.name, 'name_pre': proj.pre.name,
    'post_event': post_code, 'omp_code': omp_code}

        return code

    def update_synapse(self, proj):
        code = ""
        from ..Utils import generate_equation_code

        # Global variables
        global_eq = generate_equation_code(proj.id, proj.synapse.description, 'global', 'proj') %{'id_proj' : proj.id, 'target': proj.target, 'id_post': proj.post.id, 'id_pre': proj.pre.id}

        # Local variables
        local_eq =  generate_equation_code(proj.id, proj.synapse.description, 'local', 'proj') %{'id_proj' : proj.id, 'target': proj.target, 'id_post': proj.post.id, 'id_pre': proj.pre.id} 

        # Generate the code
        if local_eq.strip() != '' or global_eq.strip() != '' :
            if Global.config['num_threads']>1:
                omp_code = '#pragma omp parallel for private(rk_pre, rk_post)' if proj.post.size > Global.OMP_MIN_NB_NEURONS else ''
            else:
                omp_code = ""

            code+= """
        %(omp_code)s
        for(int i = 0; i < proj%(id_proj)s.post_rank.size(); i++){
            rk_post = proj%(id_proj)s.post_rank[i];
%(global)s
"""%{'id_proj' : proj.id, 'global': global_eq, 'target': proj.target, 'id_post': proj.post.id, 'id_pre': proj.pre.id, 'name_post': proj.post.name, 'name_pre': proj.pre.name, 'omp_code': omp_code}

            if local_eq.strip() != "": 
                code+= """
            for(int j = 0; j < proj%(id_proj)s.pre_rank[i].size(); j++){
                rk_pre = proj%(id_proj)s.pre_rank[i][j];
                %(local)s
            }
"""%{'id_proj' : proj.id, 'local': local_eq}

            code += """
        }
"""

        # Take delays into account if any
        if proj.max_delay > 1:
            if proj.uniform_delay == -1 : # Non-uniform delays
                for var in list(set(proj.synapse.description['dependencies']['pre'])):
                    if var in proj.pre.neuron_type.description['local']:
                        code = code.replace(
                            'pop%(id_pre)s.%(var)s[rk_pre]'%{'id_pre': proj.pre.id, 'var': var}, 
                            'pop%(id_pre)s._delayed_%(var)s[proj%(id_proj)s.delay[i][j]-1][rk_pre]'%{'id_proj' : proj.id, 'id_pre': proj.pre.id, 'var': var}
                        )
                    else:
                        code = code.replace(
                            'pop%(id_pre)s.%(var)s[rk_pre]'%{'id_pre': proj.pre.id, 'var': var}, 
                            'pop%(id_pre)s._delayed_%(var)s[proj%(id_proj)s.delay[i][j]-1]'%{'id_proj' : proj.id, 'id_pre': proj.pre.id, 'var': var}
                        )
                code = code.replace(
                    'pop%(id_pre)s.spiked['%{'id_pre': proj.pre.id},
                    'pop%(id_pre)s._delayed_spike[proj%(id_proj)s.delay[i][j]-1]['%{'id_proj' : proj.id, 'id_pre': proj.pre.id}
                )
            else: # Uniform delays
                for var in list(set(proj.synapse.description['dependencies']['pre'])):
                    if var in proj.pre.neuron_type.description['local']:
                        code = code.replace(
                            'pop%(id_pre)s.%(var)s[rk_pre]'%{'id_pre': proj.pre.id, 'var': var}, 
                            'pop%(id_pre)s._delayed_%(var)s[%(delay)s][rk_pre]'%{'id_proj' : proj.id, 'id_pre': proj.pre.id, 'var': var, 'delay': str(proj.uniform_delay-1)}
                        )
                    else:
                        code = code.replace(
                            'pop%(id_pre)s.%(var)s[rk_pre]'%{'id_pre': proj.pre.id, 'var': var}, 
                            'pop%(id_pre)s._delayed_%(var)s[%(delay)s]'%{'id_proj' : proj.id, 'id_pre': proj.pre.id, 'var': var, 'delay': str(proj.uniform_delay-1)}
                        )
                code = code.replace(
                    'pop%(id_pre)s.spiked['%{'id_pre': proj.pre.id},
                    'pop%(id_pre)s._delayed_spike[%(delay)s]['%{'id_proj' : proj.id, 'id_pre': proj.pre.id, 'delay': str(proj.uniform_delay-1)}
                )

        # profiling annotation
        if self._prof_gen:
            code = self._prof_gen.annotate_update_synapse_omp(code)

        # finish the code block
        if code != "":
            return """
    // proj%(id_proj)s: %(name_pre)s -> %(name_post)s with target %(target)s
    if(proj%(id_proj)s._learning && pop%(id_post)s._active){
%(code)s
    } // active
""" % { 'name_pre': proj.pre.name, 'name_post': proj.post.name, 'target': proj.target,
        'id_proj': proj.id, 'id_post': proj.post.id, 'code': code }
        else:
            return ""

    def init_random_distributions(self, proj):
        # Is it a specific population?
        if proj.generator['omp']['body_random_dist_init']:
            return proj.generator['omp']['body_random_dist_init'] %{'id_proj': proj.id}

        code = ""
        for rd in proj.synapse.description['random_distributions']:
            code += """    proj%(id_proj)s.%(rd_name)s = std::vector< std::vector<double> >(proj%(id_proj)s.post_rank.size(), std::vector<double>());
    for(int i=0; i<proj%(id_proj)s.post_rank.size(); i++){
        proj%(id_proj)s.%(rd_name)s[i] = std::vector<double>(proj%(id_proj)s.pre_rank[i].size(), 0.0);
    }
    proj%(id_proj)s.dist_%(rd_name)s = %(rd_init)s;
""" % {'id_proj': proj.id, 'rd_name': rd['name'], 'rd_init': rd['definition']% {'id': proj.id}}
        return code

    def update_random_distributions(self, proj):
        # Is it a specific population?
        if proj.generator['omp']['body_random_dist_update']:
            return proj.generator['omp']['body_random_dist_update'] %{'id': pop.id}

        code = ""
        if len(proj.synapse.description['random_distributions']) > 0:
            code += """
    // RD of proj%(id_proj)s
    for(int i = 0; i < proj%(id_proj)s.post_rank.size(); i++){
        for(int j = 0; j < proj%(id_proj)s.pre_rank[i].size(); j++){
"""% {'id_proj': proj.id}

            for rd in proj.synapse.description['random_distributions']:
                code += """
            proj%(id_proj)s.%(rd_name)s[i][j] = proj%(id_proj)s.dist_%(rd_name)s(rng);""" % {'id_proj': proj.id, 'rd_name': rd['name']}

            code += """
        }
    }
"""
        return code

    def init_projection(self, proj):

        # Is it a specific projection?
        if proj.generator['omp']['body_proj_init']:
            return proj.generator['omp']['body_proj_init']

        # Learning by default
        code = """
    proj%(id_proj)s._learning = true;
""" % { 'id_proj': proj.id, 'target': proj.target,
        'id_post': proj.post.id, 'id_pre': proj.pre.id,
        'name_post': proj.post.name, 'name_pre': proj.pre.name}

        # Initialize parameters
        for var in proj.synapse.description['parameters']:
            if var['name'] == 'w':
                continue
            if var['name'] in proj.synapse.description['local']:
                init = 0.0 if var['ctype'] == 'double' else 0
                code += """
    // Local parameter %(name)s
    proj%(id)s.%(name)s = std::vector< std::vector<%(type)s> >(proj%(id)s.post_rank.size(), std::vector<%(type)s>());
""" %{'id': proj.id, 'name': var['name'], 'type': var['ctype'], 'init': init}
            else:
                init = 0.0 if var['ctype'] == 'double' else 0
                code += """
    // Global parameter %(name)s
    proj%(id)s.%(name)s = std::vector<%(type)s>(proj%(id)s.post_rank.size(), %(init)s);
""" %{'id': proj.id, 'name': var['name'], 'type': var['ctype'], 'init': init}

        # Initialize variables
        for var in proj.synapse.description['variables']:
            if var['name'] == 'w':
                continue
            if var['name'] in proj.synapse.description['local']:
                init = 0.0 if var['ctype'] == 'double' else 0
                code += """
    // Local variable %(name)s
    proj%(id)s.%(name)s = std::vector< std::vector<%(type)s> >(proj%(id)s.post_rank.size(), std::vector<%(type)s>());
""" %{'id': proj.id, 'name': var['name'], 'type': var['ctype'], 'init': init}
            else:
                init = 0.0 if var['ctype'] == 'double' else 0
                code += """
    // Global variable %(name)s
    proj%(id)s.%(name)s = std::vector<%(type)s>(proj%(id)s.post_rank.size(), %(init)s);
""" %{'id': proj.id, 'name': var['name'], 'type': var['ctype'], 'init': init}

        # Random numbers
        code += self.init_random_distributions(proj)

        # Spiking neurons have aditional data
        if proj.synapse.type == 'spike':
            code += """
    proj%(id_proj)s.inv_rank =  std::map< int, std::vector< std::pair<int, int> > > ();
    for(int i=0; i<proj%(id_proj)s.pre_rank.size(); i++){
        for(int j=0; j<proj%(id_proj)s.pre_rank[i].size(); j++){
            proj%(id_proj)s.inv_rank[proj%(id_proj)s.pre_rank[i][j]].push_back(std::pair<int, int>(i,j));
        }
    }
"""% {'id_proj': proj.id}

            debug = """
// For debug...
    for (std::map< int, std::vector< std::pair<int, int> > >::iterator it=proj%(id_proj)s.inv_rank.begin(); it!=proj%(id_proj)s.inv_rank.end(); ++it) {
        std::cout << it->first << ": " ;
        for(int _id=0; _id<it->second.size(); _id++){
            std::pair<int, int> val = it->second[_id];
            std::cout << "(" << val.first << ", " << val.second << "), " ;
        }
        std::cout << std::endl ;
    }
"""
        # Pruning
        if Global.config['structural_plasticity']:
            if 'pruning' in proj.synapse.description.keys():
                code +="""
    // Pruning
    proj%(id_proj)s._pruning = false;
    proj%(id_proj)s._pruning_period = 1;
    proj%(id_proj)s._pruning_offset = 0;
"""% {'id_proj': proj.id}
            if 'creating' in proj.synapse.description.keys():
                code +="""
    // Creating
    proj%(id_proj)s._creating = false;
    proj%(id_proj)s._creating_period = 1;
    proj%(id_proj)s._creating_offset = 0;
"""% {'id_proj': proj.id}

        return code

<<<<<<< HEAD
=======

#######################################################################
############## PYX ####################################################
#######################################################################

    def pyx_struct(self, proj):
        """
        The python extension wrapper needs a definition of the corresponding
        C object. The pyx_struct contains all methods, which should be accessible
        by the python extension wrapper.

        Templates:

            attribute_cpp_export: normal accessors for variables/parameters
            structural_plasticity: pruning, creating, calling method
            delay, exact_integ: variables accessed by the wrapper

        """
        # Is it a specific projection?
        if proj.generator['omp']['pyx_proj_struct']:
            return proj.generator['omp']['pyx_proj_struct']

        # Check for exact intgeration
        has_exact = False
        for var in proj.synapse.description['variables']:
            if var['method'] == 'event-driven':
                has_exact = True
                break;

        # Check if we need delay code
        has_delay = (proj.max_delay > 1 and proj.uniform_delay == -1)

        # Exact integration
        has_exact = False
        for var in proj.synapse.description['variables']:
            if var['method'] == 'event-driven':
                has_exact = True

        # Determine all export methods
        export = ""
        # Parameters
        for var in proj.synapse.description['parameters']:
            export += ProjTemplate.attribute_cpp_export[var['locality']] % {'type' : var['ctype'], 'name': var['name'], 'attr_type': 'parameter'}
        # Variables
        for var in proj.synapse.description['variables']:
            export += ProjTemplate.attribute_cpp_export[var['locality']] % {'type' : var['ctype'], 'name': var['name'], 'attr_type': 'variable'}

        # Structural plasticity
        structural_plasticity = ""
        sp_tpl = ProjTemplate.structural_plasticity['pyx_struct']
        if Global.config['structural_plasticity']:
            # Pruning in the synapse
            if 'pruning' in proj.synapse.description.keys():
                structural_plasticity += sp_tpl['pruning']
            if 'creating' in proj.synapse.description.keys():
                structural_plasticity += sp_tpl['creating']

            # Retrieve the names of extra attributes   
            extra_args = ""
            for var in proj.synapse.description['parameters'] + proj.synapse.description['variables']:
                if not var['name'] in ['w', 'delay'] and  var['name'] in proj.synapse.description['local']:
                    extra_args += ', ' + var['ctype'] + ' ' +  var['name'] 
            # Generate the code
            structural_plasticity += sp_tpl['func'] % {'extra_args': extra_args}

        return ProjTemplate.pyx_struct % { 'id_proj': proj.id,
                                           'exact': ProjTemplate.exact_integ['decl'] % {'id': proj.id} if has_exact else "",
                                           'delay': ProjTemplate.delay['decl'] % {'id': proj.id} if has_delay else "",
                                           'export': export,
                                           'structural_plasticity': structural_plasticity
                                          }

    def pyx_wrapper(self, proj):
        """
        Generates the python extension wrapper, which allows access from Python to the C module. There
        are three optional parts (structural plasticity, non-uniform delays and exact integration of
        synaptic events) which we need to handle seperatly. The rest of the variables/parameters is 
        handled by the standard accessors.

        Templates:

            attribute_pyx_wrapper: normal accessors for variables/parameters
            structural_plasticity: pruning, creating, calling method
            delay, exact_integ: __cinit__ code

        """
        # Is it a specific population?
        if proj.generator['omp']['pyx_proj_class']:
            return  proj.generator['omp']['pyx_proj_class'] 

        # Check for exact intgeration
        has_exact = False
        for var in proj.synapse.description['variables']:
            if var['method'] == 'event-driven':
                has_exact = True
                break;

        # Check if we need delay code
        has_delay = (proj.max_delay > 1 and proj.uniform_delay == -1)

        # Determine all accessor methods
        accessor = ""
        pyx_acc_tpl = ProjTemplate.attribute_pyx_wrapper
        for var in proj.synapse.description['parameters']:
            accessor += pyx_acc_tpl[var['locality']] % {'id' : proj.id, 'name': var['name'], 'type': var['ctype'], 'attr_type': 'parameter'}
        for var in proj.synapse.description['variables']:
            accessor += pyx_acc_tpl[var['locality']] % {'id' : proj.id, 'name': var['name'], 'type': var['ctype'], 'attr_type': 'variable'}

        # Structural plasticity
        structural_plasticity = ""
        sp_tpl = ProjTemplate.structural_plasticity['pyx_wrapper']
        if Global.config['structural_plasticity']:
            # Pruning in the synapse
            if 'pruning' in proj.synapse.description.keys():
                structural_plasticity += sp_tpl['pruning'] % {'id' : proj.id}

            # Creating in the synapse
            if 'creating' in proj.synapse.description.keys():
                structural_plasticity += sp_tpl['creating'] % {'id' : proj.id}

            # Retrieve the names of extra attributes   
            extra_args = ""
            extra_values = ""
            for var in proj.synapse.description['parameters'] + proj.synapse.description['variables']:
                if not var['name'] in ['w', 'delay'] and  var['name'] in proj.synapse.description['local']:
                    extra_args += ', ' + var['ctype'] + ' ' +  var['name']   
                    extra_values += ', ' +  var['name']       

            # Generate the code        
            structural_plasticity += sp_tpl['func'] % {'id' : proj.id, 'extra_args': extra_args, 'extra_values': extra_values}

        return ProjTemplate.pyx_wrapper % { 'id': proj.id,
                                            'exact_init': ProjTemplate.exact_integ['cinit'] % {'id': proj.id} if has_exact else "",
                                            'delay_init': ProjTemplate.delay['cinit'] % {'id': proj.id} if has_delay else "",
                                            'delay_acc': ProjTemplate.delay['pyx_wrapper_acc'] % {'id': proj.id} if has_delay else "",
                                            'accessor': accessor,
                                            'structural_plasticity': structural_plasticity
                                           }


#######################################################################
############## Recording ##############################################
#######################################################################

    def pyx_monitor_struct(self, proj):
        tpl_code = """
    # Projection %(id)s : Monitor
    cdef cppclass ProjRecorder%(id)s (Monitor):
        ProjRecorder%(id)s(vector[int], int, long) except +    
"""
        for var in proj.synapse.description['variables']:
            if var['name'] in proj.synapse.description['local']:
                tpl_code += """
        vector[vector[%(type)s]] %(name)s
        bool record_%(name)s""" % {'name': var['name'], 'type': var['ctype']}
            elif var['name'] in proj.synapse.description['global']:
                tpl_code += """
        vector[%(type)s] %(name)s
        bool record_%(name)s""" % {'name': var['name'], 'type': var['ctype']}


        return tpl_code % {'id' : proj.id}

    def pyx_monitor_wrapper(self, proj):
        tpl_code = """
# Projection Monitor wrapper
cdef class ProjRecorder%(id)s_wrapper(Monitor_wrapper):
    def __cinit__(self, list ranks, int period, long offset):
        self.thisptr = new ProjRecorder%(id)s(ranks, period, offset)
"""

        for var in proj.synapse.description['variables']:
            tpl_code += """
    property %(name)s:
        def __get__(self): return (<ProjRecorder%(id)s *>self.thisptr).%(name)s
        def __set__(self, val): (<ProjRecorder%(id)s *>self.thisptr).%(name)s = val 
    property record_%(name)s:
        def __get__(self): return (<ProjRecorder%(id)s *>self.thisptr).record_%(name)s
        def __set__(self, val): (<ProjRecorder%(id)s *>self.thisptr).record_%(name)s = val 
    def clear_%(name)s(self):
        (<ProjRecorder%(id)s *>self.thisptr).%(name)s.clear()""" % {'id' : proj.id, 'name': var['name']}

        return tpl_code % {'id' : proj.id}

>>>>>>> 74bed2a5
#######################################################################
############## Structural plasticity ##################################
#######################################################################

    def header_structural_plasticity(self, proj):
        """
        Generate extension code for C header_struct: variable declaration, add and remove synapses.

        Templates:

            structural_plasticity: 'header_struct' field contains all relevant code templates

        """
        header_tpl = ProjTemplate.structural_plasticity['header_struct']

        code = ""
        # Pruning defined in the synapse
        if 'pruning' in proj.synapse.description.keys():
            code += header_tpl['pruning']

        # Creating defined in the synapse
        if 'creating' in proj.synapse.description.keys():
            code += header_tpl['creating']

        # Retrieve the names of extra attributes   
        extra_args = ""
        add_code = ""
        remove_code = ""
        for var in proj.synapse.description['parameters'] + proj.synapse.description['variables']:
            if not var['name'] in ['w', 'delay'] and  var['name'] in proj.synapse.description['local']:

                if not isinstance(proj.init[var['name']], (int, float, bool)):
                    init = var['init']
                else:
                    init = proj.init[var['name']]
                extra_args += ', ' + var['ctype'] + ' _' +  var['name'] +'='+str(init)
                add_code += ' '*8 + var['name'] + '[post].insert('+var['name']+'[post].begin() + idx, _' + var['name'] + ');\n'
                remove_code += ' '*8 + var['name'] + '[post].erase(' + var['name'] + '[post].begin() + idx);\n'
        
        # Delays
        delay_code = ""
        if proj.max_delay > 1 and proj.uniform_delay == -1:
            delay_code = "delay[post].insert(delay[post].begin() + idx, _delay)"
        
        # Spiking networks must update the inv_rank array
        spiking_addcode = "" if proj.synapse.type == 'rate' else header_tpl['spiking_addcode']
        spiking_removecode = "" if proj.synapse.type == 'rate' else header_tpl['spiking_removecode']

        # Randomdistributions
        rd_addcode = ""; rd_removecode = ""
        for rd in proj.synapse.description['random_distributions']:
            rd_addcode += """
        %(name)s[post].insert(%(name)s[post].begin() + idx, 0.0);
""" % {'name': rd['name']}
            
            rd_removecode += """
        %(name)s[post].erase(%(name)s[post].begin() + idx);
""" % {'name': rd['name']}
            

        # Generate the code
        code += header_tpl['header'] % { 'extra_args': extra_args, 'delay_code': delay_code,
        'add_code': add_code, 'remove_code': remove_code,
        'spike_add': spiking_addcode, 'spike_remove': spiking_removecode,
        'rd_add': rd_addcode, 'rd_remove': rd_removecode
        }

        return code


    def creating(self, proj):
        creating_structure = proj.synapse.description['creating']

        # Random stuff
        proba = ""; proba_init = ""
        if 'proba' in creating_structure['bounds'].keys():
            val = creating_structure['bounds']['proba']
            proba += '&&(unif(rng)<' + val + ')'
            proba_init += "std::uniform_real_distribution<double> unif(0.0, 1.0);"
        if  creating_structure['rd']:
            proba_init += "\n        " +  creating_structure['rd']['template'] + ' rd(' + creating_structure['rd']['args'] + ');'

        # delays
        delay = ""
        if 'd' in creating_structure['bounds'].keys():
            d = int(creating_structure['bounds']['delay']/Global.config['dt'])
            if proj.max_delay > 1 and proj.uniform_delay == -1:
                if d > proj.max_delay:
                    Global._error('creating: you can not add a delay higher than the maximum of existing delays')
                    exit(0)
                delay = ", " + str(d)
            else:
                if d != proj.uniform_delay:
                    Global._error('creating: you can not add a delay different from the others if they were constant.')
                    exit(0)



        # OMP
        if Global.config['num_threads']>1:
            omp_code = '#pragma omp parallel for' if proj.post.size > Global.OMP_MIN_NB_NEURONS else ''
        else:
            omp_code = ""

        creating = """
    // proj%(id_proj)s creating: %(eq)s
    if((proj%(id_proj)s._creating)&&((t - proj%(id_proj)s._creating_offset) %(modulo)s proj%(id_proj)s._creating_period == 0)){
        %(proba_init)s
        //%(omp_code)s
        for(int i = 0; i < proj%(id_proj)s.post_rank.size(); i++){
            rk_post = proj%(id_proj)s.post_rank[i];
            for(int rk_pre = 0; rk_pre < pop%(id_pre)s.size; rk_pre++){
                if(%(condition)s){
                    // Check if the synapse exists
                    bool _exists = false;
                    for(int k=0; k<proj%(id_proj)s.pre_rank[i].size(); k++){
                        if(proj%(id_proj)s.pre_rank[i][k] == rk_pre){
                            _exists = true;
                            break;
                        }
                    }
                    if((!_exists)%(proba)s){
                        std::cout << "Creating synapse between " << rk_pre << " and " << rk_post << std::endl;
                        proj%(id_proj)s.addSynapse(i, rk_pre, %(weights)s%(delay)s);

                    }
                }
            }
        }
    }
""" % { 'id_proj' : proj.id, 'id_post': proj.post.id, 'id_pre': proj.pre.id, 
        'eq': creating_structure['eq'], 'modulo': '%', 
        'condition': creating_structure['cpp'] % {'id_proj' : proj.id, 'target': proj.target, 
        'id_post': proj.post.id, 'id_pre': proj.pre.id},
        'omp_code': omp_code,
        'weights': 0.0 if not 'w' in creating_structure['bounds'].keys() else creating_structure['bounds']['w'],
        'proba' : proba, 'proba_init': proba_init,
        'delay': delay
        }
        
        return creating

    def pruning(self, proj):
        pruning_structure = proj.synapse.description['pruning']


        proba = ""; proba_init = ""
        if 'proba' in pruning_structure['bounds'].keys():
            val = pruning_structure['bounds']['proba']
            proba = '&&(unif(rng)<' + val + ')'
            proba_init = "std::uniform_real_distribution<double> unif(0.0, 1.0);"
        if pruning_structure['rd']:
            proba_init += "\n        " +  pruning_structure['rd']['template'] + ' rd(' + pruning_structure['rd']['args'] + ');'

        if Global.config['num_threads']>1:
            omp_code = '#pragma omp parallel for' if proj.post.size > Global.OMP_MIN_NB_NEURONS else ''
        else:
            omp_code = ""

        pruning = """
    // proj%(id_proj)s pruning: %(eq)s
    if((proj%(id_proj)s._pruning)&&((t - proj%(id_proj)s._pruning_offset) %(modulo)s proj%(id_proj)s._pruning_period == 0)){
        %(proba_init)s
        //%(omp_code)s
        for(int i = 0; i < proj%(id_proj)s.post_rank.size(); i++){
            rk_post = proj%(id_proj)s.post_rank[i];
            for(int j = 0; j < proj%(id_proj)s.pre_rank[i].size(); j++){
                rk_pre = proj%(id_proj)s.pre_rank[i][j];
                if((%(condition)s)%(proba)s){
                    proj%(id_proj)s.removeSynapse(i, j);
                }
            }
        }
    }
""" % { 'id_proj' : proj.id, 'eq': pruning_structure['eq'], 'modulo': '%', 
        'condition': pruning_structure['cpp'] % {'id_proj' : proj.id, 'target': proj.target, 
        'id_post': proj.post.id, 'id_pre': proj.pre.id},
        'omp_code': omp_code,
        'proba' : proba, 'proba_init': proba_init
        }
        
        return pruning

######################################
### Code generation
######################################
def get_bounds(param):
    "Analyses the bounds of a variable and returns the corresponding code."
    from ...parser.SingleAnalysis import pattern_omp as pattern
    code = ""
    # Min-Max bounds
    for bound, val in param['bounds'].items():
        if bound == "init":
            continue

        code += """if(%(obj)s%(sep)s%(var)s%(index)s %(operator)s %(val)s)
    %(obj)s%(sep)s%(var)s%(index)s = %(val)s;
""" % {'obj': pattern['proj_prefix'],
       'sep': pattern['proj_sep'],
       'index': pattern['proj_index'],
       'var' : param['name'], 'val' : val, 'id': id, 
       'operator': '<' if bound=='min' else '>'
       }
    return code<|MERGE_RESOLUTION|>--- conflicted
+++ resolved
@@ -828,193 +828,7 @@
 
         return code
 
-<<<<<<< HEAD
-=======
-
-#######################################################################
-############## PYX ####################################################
-#######################################################################
-
-    def pyx_struct(self, proj):
-        """
-        The python extension wrapper needs a definition of the corresponding
-        C object. The pyx_struct contains all methods, which should be accessible
-        by the python extension wrapper.
-
-        Templates:
-
-            attribute_cpp_export: normal accessors for variables/parameters
-            structural_plasticity: pruning, creating, calling method
-            delay, exact_integ: variables accessed by the wrapper
-
-        """
-        # Is it a specific projection?
-        if proj.generator['omp']['pyx_proj_struct']:
-            return proj.generator['omp']['pyx_proj_struct']
-
-        # Check for exact intgeration
-        has_exact = False
-        for var in proj.synapse.description['variables']:
-            if var['method'] == 'event-driven':
-                has_exact = True
-                break;
-
-        # Check if we need delay code
-        has_delay = (proj.max_delay > 1 and proj.uniform_delay == -1)
-
-        # Exact integration
-        has_exact = False
-        for var in proj.synapse.description['variables']:
-            if var['method'] == 'event-driven':
-                has_exact = True
-
-        # Determine all export methods
-        export = ""
-        # Parameters
-        for var in proj.synapse.description['parameters']:
-            export += ProjTemplate.attribute_cpp_export[var['locality']] % {'type' : var['ctype'], 'name': var['name'], 'attr_type': 'parameter'}
-        # Variables
-        for var in proj.synapse.description['variables']:
-            export += ProjTemplate.attribute_cpp_export[var['locality']] % {'type' : var['ctype'], 'name': var['name'], 'attr_type': 'variable'}
-
-        # Structural plasticity
-        structural_plasticity = ""
-        sp_tpl = ProjTemplate.structural_plasticity['pyx_struct']
-        if Global.config['structural_plasticity']:
-            # Pruning in the synapse
-            if 'pruning' in proj.synapse.description.keys():
-                structural_plasticity += sp_tpl['pruning']
-            if 'creating' in proj.synapse.description.keys():
-                structural_plasticity += sp_tpl['creating']
-
-            # Retrieve the names of extra attributes   
-            extra_args = ""
-            for var in proj.synapse.description['parameters'] + proj.synapse.description['variables']:
-                if not var['name'] in ['w', 'delay'] and  var['name'] in proj.synapse.description['local']:
-                    extra_args += ', ' + var['ctype'] + ' ' +  var['name'] 
-            # Generate the code
-            structural_plasticity += sp_tpl['func'] % {'extra_args': extra_args}
-
-        return ProjTemplate.pyx_struct % { 'id_proj': proj.id,
-                                           'exact': ProjTemplate.exact_integ['decl'] % {'id': proj.id} if has_exact else "",
-                                           'delay': ProjTemplate.delay['decl'] % {'id': proj.id} if has_delay else "",
-                                           'export': export,
-                                           'structural_plasticity': structural_plasticity
-                                          }
-
-    def pyx_wrapper(self, proj):
-        """
-        Generates the python extension wrapper, which allows access from Python to the C module. There
-        are three optional parts (structural plasticity, non-uniform delays and exact integration of
-        synaptic events) which we need to handle seperatly. The rest of the variables/parameters is 
-        handled by the standard accessors.
-
-        Templates:
-
-            attribute_pyx_wrapper: normal accessors for variables/parameters
-            structural_plasticity: pruning, creating, calling method
-            delay, exact_integ: __cinit__ code
-
-        """
-        # Is it a specific population?
-        if proj.generator['omp']['pyx_proj_class']:
-            return  proj.generator['omp']['pyx_proj_class'] 
-
-        # Check for exact intgeration
-        has_exact = False
-        for var in proj.synapse.description['variables']:
-            if var['method'] == 'event-driven':
-                has_exact = True
-                break;
-
-        # Check if we need delay code
-        has_delay = (proj.max_delay > 1 and proj.uniform_delay == -1)
-
-        # Determine all accessor methods
-        accessor = ""
-        pyx_acc_tpl = ProjTemplate.attribute_pyx_wrapper
-        for var in proj.synapse.description['parameters']:
-            accessor += pyx_acc_tpl[var['locality']] % {'id' : proj.id, 'name': var['name'], 'type': var['ctype'], 'attr_type': 'parameter'}
-        for var in proj.synapse.description['variables']:
-            accessor += pyx_acc_tpl[var['locality']] % {'id' : proj.id, 'name': var['name'], 'type': var['ctype'], 'attr_type': 'variable'}
-
-        # Structural plasticity
-        structural_plasticity = ""
-        sp_tpl = ProjTemplate.structural_plasticity['pyx_wrapper']
-        if Global.config['structural_plasticity']:
-            # Pruning in the synapse
-            if 'pruning' in proj.synapse.description.keys():
-                structural_plasticity += sp_tpl['pruning'] % {'id' : proj.id}
-
-            # Creating in the synapse
-            if 'creating' in proj.synapse.description.keys():
-                structural_plasticity += sp_tpl['creating'] % {'id' : proj.id}
-
-            # Retrieve the names of extra attributes   
-            extra_args = ""
-            extra_values = ""
-            for var in proj.synapse.description['parameters'] + proj.synapse.description['variables']:
-                if not var['name'] in ['w', 'delay'] and  var['name'] in proj.synapse.description['local']:
-                    extra_args += ', ' + var['ctype'] + ' ' +  var['name']   
-                    extra_values += ', ' +  var['name']       
-
-            # Generate the code        
-            structural_plasticity += sp_tpl['func'] % {'id' : proj.id, 'extra_args': extra_args, 'extra_values': extra_values}
-
-        return ProjTemplate.pyx_wrapper % { 'id': proj.id,
-                                            'exact_init': ProjTemplate.exact_integ['cinit'] % {'id': proj.id} if has_exact else "",
-                                            'delay_init': ProjTemplate.delay['cinit'] % {'id': proj.id} if has_delay else "",
-                                            'delay_acc': ProjTemplate.delay['pyx_wrapper_acc'] % {'id': proj.id} if has_delay else "",
-                                            'accessor': accessor,
-                                            'structural_plasticity': structural_plasticity
-                                           }
-
-
-#######################################################################
-############## Recording ##############################################
-#######################################################################
-
-    def pyx_monitor_struct(self, proj):
-        tpl_code = """
-    # Projection %(id)s : Monitor
-    cdef cppclass ProjRecorder%(id)s (Monitor):
-        ProjRecorder%(id)s(vector[int], int, long) except +    
-"""
-        for var in proj.synapse.description['variables']:
-            if var['name'] in proj.synapse.description['local']:
-                tpl_code += """
-        vector[vector[%(type)s]] %(name)s
-        bool record_%(name)s""" % {'name': var['name'], 'type': var['ctype']}
-            elif var['name'] in proj.synapse.description['global']:
-                tpl_code += """
-        vector[%(type)s] %(name)s
-        bool record_%(name)s""" % {'name': var['name'], 'type': var['ctype']}
-
-
-        return tpl_code % {'id' : proj.id}
-
-    def pyx_monitor_wrapper(self, proj):
-        tpl_code = """
-# Projection Monitor wrapper
-cdef class ProjRecorder%(id)s_wrapper(Monitor_wrapper):
-    def __cinit__(self, list ranks, int period, long offset):
-        self.thisptr = new ProjRecorder%(id)s(ranks, period, offset)
-"""
-
-        for var in proj.synapse.description['variables']:
-            tpl_code += """
-    property %(name)s:
-        def __get__(self): return (<ProjRecorder%(id)s *>self.thisptr).%(name)s
-        def __set__(self, val): (<ProjRecorder%(id)s *>self.thisptr).%(name)s = val 
-    property record_%(name)s:
-        def __get__(self): return (<ProjRecorder%(id)s *>self.thisptr).record_%(name)s
-        def __set__(self, val): (<ProjRecorder%(id)s *>self.thisptr).record_%(name)s = val 
-    def clear_%(name)s(self):
-        (<ProjRecorder%(id)s *>self.thisptr).%(name)s.clear()""" % {'id' : proj.id, 'name': var['name']}
-
-        return tpl_code % {'id' : proj.id}
-
->>>>>>> 74bed2a5
+
 #######################################################################
 ############## Structural plasticity ##################################
 #######################################################################
