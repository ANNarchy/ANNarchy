--- conflicted
+++ resolved
@@ -92,140 +92,9 @@
         pop_struct = ""
         pop_ptr = ""
         for pop in self.populations:
-<<<<<<< HEAD
-
-            # Is it a specific population?
-            if pop.generator['omp']['header_pop_struct']:
-                pop_struct += pop.generator['omp']['header_pop_struct'] % {'id': pop.id}
-                pop_ptr += """extern PopStruct%(id)s pop%(id)s;
-"""% {'id': pop.id}
-                continue
-
-            # Generate the structure for the population.
-            code = """
-struct PopStruct%(id)s{
-    // Number of neurons
-    int size;
-    // Active
-    bool _active;
-"""
-            # Spiking neurons have aditional data
-            if pop.neuron_type.type == 'spike':
-                code += """
-    // Spiking population
-    std::vector<bool> spike;
-    std::vector<long int> last_spike;
-    std::vector<int> spiked;
-    std::vector<int> refractory;
-    std::vector<int> refractory_remaining;
-    bool record_spike;
-    std::vector<std::vector<long> > recorded_spike;
-"""
-
-            # Record
-            code+="""
-    // Record parameter
-    int record_period;
-    long int record_offset;
-"""
-
-            # Parameters
-            for var in pop.neuron_type.description['parameters']:
-                if var['name'] in pop.neuron_type.description['local']:
-                    code += """
-    // Local parameter %(name)s
-    std::vector< %(type)s > %(name)s ;
-""" % {'type' : var['ctype'], 'name': var['name']}
-                elif var['name'] in pop.neuron_type.description['global']:
-                    code += """
-    // Global parameter %(name)s
-    %(type)s  %(name)s ;
-""" % {'type' : var['ctype'], 'name': var['name']}
-
-            # Variables
-            for var in pop.neuron_type.description['variables']:
-                if var['name'] in pop.neuron_type.description['local']:
-                    code += """
-    // Local variable %(name)s
-    std::vector< %(type)s > %(name)s ;
-    std::vector< std::vector< %(type)s > > recorded_%(name)s ;
-    bool record_%(name)s ;
-""" % {'type' : var['ctype'], 'name': var['name']}
-                elif var['name'] in pop.neuron_type.description['global']:
-                    code += """
-    // Global variable %(name)s
-    %(type)s  %(name)s ;
-    std::vector< %(type)s > recorded_%(name)s ;
-    bool record_%(name)s ;
-""" % {'type' : var['ctype'], 'name': var['name']}
-
-            # Arrays for the presynaptic sums
-            code += """
-    // Targets
-"""
-            if pop.neuron_type.type == 'rate':
-                for target in list(set(pop.neuron_type.description['targets']+pop.targets)):
-                    code += """    std::vector<double> _sum_%(target)s;
-""" % {'target' : target}
-
-
-            # Global operations
-            code += """
-    // Global operations
-"""
-            for op in pop.global_operations:
-                code += """    double _%(op)s_%(var)s;
-""" % {'op': op['function'], 'var': op['variable']}
-
-            # Arrays for the random numbers
-            code += """
-    // Random numbers
-"""
-            for rd in pop.neuron_type.description['random_distributions']:
-                code += """    std::vector<double> %(rd_name)s;
-    %(template)s dist_%(rd_name)s;
-""" % {'rd_name' : rd['name'], 'type': rd['dist'], 'template': rd['template']}
-
-
-            # Delays
-            if pop.max_delay > 1 :
-                if pop.neuron_type.type == 'rate':
-                    code += """
-    // Delays for rate-coded population
-    std::deque< std::vector<double> > _delayed_r;
-"""
-                else:
-                    code += """
-    // Delays for spike population
-    std::deque< std::vector<int> > _delayed_spike;
-"""
-
-            # Local functions
-            if len(pop.neuron_type.description['functions'])>0:
-                code += """
-    // Local functions
-"""
-                for func in pop.neuron_type.description['functions']:
-                    code += ' '*4 + func['cpp'] + '\n'
-
-            # profiling related data
-            if Global.config['profiling']:
-                code += """
-    // profiling
-    std::vector<double> neuron_update;
-"""
-
-            # Finish the structure
-            code += """
-};    
-"""           
-            # Add the code to the file
-            pop_struct += code % {'id': pop.id}
-=======
             # Header struct
             pop_struct += self.popgen.header_struct(pop)      
             # Extern pointer
->>>>>>> fe7d8726
             pop_ptr += """extern PopStruct%(id)s pop%(id)s;
 """% {'id': pop.id}
 
@@ -236,176 +105,9 @@
         proj_struct = ""
         proj_ptr = ""
         for proj in self.projections:
-<<<<<<< HEAD
-            
-            # Is it a specific projection?
-            if proj.generator['omp']['header_proj_struct']:
-                proj_struct += proj.generator['omp']['header_proj_struct']
-                proj_ptr += """extern ProjStruct%(id_proj)s proj%(id_proj)s;
-"""% {'id_proj': proj.id}
-                continue
-            
-            code = """
-// %(pre_name)s -> %(post_name)s
-struct ProjStruct%(id_proj)s{
-    int size;
-    // Learning flag
-    bool _learning;
-    // Connectivity
-    std::vector<int> post_rank ;
-    std::vector< std::vector< int > > pre_rank ;
-"""
-
-            # Spiking neurons have aditional data
-            if proj.synapse.type == 'spike':
-                code += """
-    std::map< int, std::vector< std::pair<int, int> > > inv_rank ;
-"""
-            
-            # Exact integration
-            has_exact = False
-            for var in proj.synapse.description['variables']:
-                if var['method'] == 'exact':
-                    has_exact = True
-            if has_exact:
-                code += """
-    std::vector<std::vector<long> > _last_event;
-"""
-            # Delays
-            if proj.max_delay > 1 and proj.uniform_delay == -1:
-                code +="""
-    std::vector< std::vector< int > > delay ;
-"""
-            # Parameters
-            for var in proj.synapse.description['parameters']:
-                if var['name'] in proj.synapse.description['local']:
-                    code += """
-    // Local parameter %(name)s
-    std::vector< std::vector< %(type)s > > %(name)s ;
-""" % {'type' : var['ctype'], 'name': var['name']}
-                elif var['name'] in proj.synapse.description['global']:
-                    code += """
-    // Global parameter %(name)s
-    std::vector<%(type)s>  %(name)s ;
-""" % {'type' : var['ctype'], 'name': var['name']}
-
-            # Variables
-            for var in proj.synapse.description['variables']:
-                if var['name'] in proj.synapse.description['local']:
-                    code += """
-    // Local variable %(name)s
-    std::vector< std::vector< %(type)s > > %(name)s ;
-    std::vector< std::vector< std::vector< %(type)s > > > recorded_%(name)s ;
-    std::vector< int > record_%(name)s ;
-""" % {'type' : var['ctype'], 'name': var['name']}
-                elif var['name'] in proj.synapse.description['global']:
-                    code += """
-    // Global variable %(name)s
-    std::vector<%(type)s>  %(name)s ;
-    std::vector< std::vector< %(type)s > > recorded_%(name)s ;
-    std::vector< int > record_%(name)s ;
-""" % {'type' : var['ctype'], 'name': var['name']}
-
-            # Local functions
-            if len(proj.synapse.description['functions'])>0:
-                code += """
-    // Local functions
-"""
-                for func in proj.synapse.description['functions']:
-                    code += ' '*4 + func['cpp'] + '\n'
-
-            # Structural plasticity
-            if Global.config['structural_plasticity']:
-                # Retrieve the names of extra attributes   
-                extra_args = ""
-                add_code = ""
-                remove_code = ""
-                for var in proj.synapse.description['parameters'] + proj.synapse.description['variables']:
-                    if not var['name'] in ['w', 'delay'] and  var['name'] in proj.synapse.description['local']:
-                        extra_args += ', ' + var['ctype'] + ' _' +  var['name'] 
-                        add_code += ' '*8 + var['name'] + '[post].insert('+var['name']+'[post].begin() + idx, _' + var['name'] + ');\n'
-                        remove_code += ' '*8 + var['name'] + '[post].erase(' + var['name'] + '[post].begin() + idx);\n'
-                # Delays
-                delay_code = ""
-                if proj.max_delay > 1 and proj.uniform_delay == -1:
-                    delay_code = "delay[post].insert(delay[post].begin() + idx, _delay)"
-                # Spiking networks must update the inv_rank array
-                spiking_addcode = ""
-                spiking_removecode = ""
-                if proj.synapse.type == 'spike':
-                    spiking_addcode = """
-        // Add the corresponding pair in inv_rank
-        int idx_post = 0;
-        for(int i=0; i<post_rank.size(); i++){
-            if(post_rank[i] == post){
-                idx_post = i;
-                break;
-            }
-        }
-        inv_rank[pre].push_back(std::pair<int, int>(idx_post, idx));
-"""
-                    spiking_removecode = """
-        // Remove the corresponding pair in inv_rank
-        for(int i=0; i<inv_rank[pre].size(); i++){
-            if(inv_rank[pre][i].second == idx){
-                inv_rank[pre].erase(inv_rank[pre].begin() + i);
-                break;
-            }
-        }
-"""
-                # Generate the code
-                code += """
-    // Structural plasticity
-    void addSynapse(int post, int pre, double weight, int _delay%(extra_args)s){
-        // Find the index of the synapse
-        int idx = 0;
-        for(int i=0; i<pre_rank[post].size(); i++){
-            if(pre_rank[post][i] > pre){
-                idx = i;
-                break;
-            }
-        }
-        pre_rank[post].insert(pre_rank[post].begin() + idx, pre);
-        w[post].insert(w[post].begin() + idx, weight);
-        %(delay_code)s
-%(add_code)s
-%(spike_add)s
-    };
-    void removeSynapse(int post, int pre){
-        // Find the index of the synapse
-        int idx = 0;
-        for(int i=0; i<pre_rank[post].size(); i++){
-            if(pre_rank[post][i] == pre){
-                idx = i;
-                break;
-            }
-        }
-        pre_rank[post].erase(pre_rank[post].begin() + idx);
-        w[post].erase(w[post].begin() + idx);
-%(remove_code)s  
-%(spike_remove)s
-    };
-""" % {'extra_args': extra_args, 'delay_code': delay_code, 'add_code': add_code, 'remove_code': remove_code,
-        'spike_add': spiking_addcode, 'spike_remove': spiking_removecode}
-
-            # profiling related data
-            if Global.config['profiling']:
-                code += """
-    // profiling
-    std::vector<double> compute_psp;
-"""
-
-            # Finish the structure
-            code += """
-};    
-""" 
-            proj_struct += code % {'id_proj': proj.id, 'pre_name': proj.pre.name, 'post_name': proj.post.name}
-
-=======
             # Header struct
             proj_struct += self.projgen.header_struct(proj)
             # Extern pointer
->>>>>>> fe7d8726
             proj_ptr += """extern ProjStruct%(id_proj)s proj%(id_proj)s;
 """% {'id_proj': proj.id}
 
@@ -491,8 +193,6 @@
         # Early stopping
         run_until = self.body_run_until()
 
-        #performance eval
-        performance_eval = self.body_performance_eval()
 
         from .BodyTemplate import body_template
         return body_template % {
@@ -513,119 +213,14 @@
             'projection_init' : projection_init,
             'globalops_init' : globalops_init,
             'post_event' : post_event,
-<<<<<<< HEAD
-            'record' : record,
-            'eval': performance_eval
-=======
             'structural_plasticity': structural_plasticity,
             'record' : record
->>>>>>> fe7d8726
         }
 
     def body_update_neuron(self):
         code = ""
         for pop in self.populations:
-<<<<<<< HEAD
-
-            # Is it a specific population?
-            if pop.generator['omp']['body_update_neuron']:
-                code += pop.generator['omp']['body_update_neuron'] %{'id': pop.id}
-                continue
-
-            # Is there any variable?
-            if len(pop.neuron_type.description['variables']) == 0: # no variable
-                continue
-
-            # Neural update
-            from ..Utils import generate_equation_code
-
-            # Global variables
-            global_eqs = generate_equation_code(pop.id, pop.neuron_type.description, 'global') % {'id': pop.id}
-
-            # Local variables
-            local_eqs = generate_equation_code(pop.id, pop.neuron_type.description, 'local') % {'id': pop.id}
-
-            # add profiling code if needed
-            if Global.config['profiling'] and (global_eqs.strip() != "" or local_eqs.strip() != ""):
-                from ...core.Population import profile_generator_template
-                code += profile_generator_template['omp']['update_neural_variables']['before'] % {'id': pop.id}
-
-            if global_eqs.strip() != "":
-                code += """
-    // Updating the global variables of population %(id)s (%(name)s)
-%(eqs)s
-""" % {'id': pop.id, 'name' : pop.name, 'eqs': global_eqs}
-
-            code += """
-    // Updating the local variables of population %(id)s (%(name)s)
-    if(pop%(id)s._active){
-    #pragma omp parallel for
-    for(int i = 0; i < pop%(id)s.size; i++){
-%(eqs)s
-""" % {'id': pop.id, 'name' : pop.name, 'eqs': local_eqs}
-
-            # Spike emission
-            if pop.neuron_type.type == 'spike':
-                cond =  pop.neuron_type.description['spike']['spike_cond'] % {'id': pop.id}
-                reset = ""; refrac = ""
-                for eq in pop.neuron_type.description['spike']['spike_reset']:
-                    reset += """
-            %(reset)s
-""" % {'reset': eq['cpp'] % {'id': pop.id}}
-                    if not 'unless_refractory' in eq['constraint']:
-                        refrac += """
-            %(refrac)s
-""" % {'refrac': eq['cpp'] % {'id': pop.id} }
-
-                # Main code
-                code += """
-        // Emit spike depending on refractory period            
-        if(pop%(id)s.refractory_remaining[i] >0){ // Refractory period
-%(refrac)s
-            pop%(id)s.refractory_remaining[i]--;
-            pop%(id)s.spike[i] = false;
-        }
-        else if(%(condition)s){
-%(reset)s        
-
-            pop%(id)s.spike[i] = true;
-            pop%(id)s.last_spike[i] = t;
-            pop%(id)s.refractory_remaining[i] = pop%(id)s.refractory[i];
-        }
-        else{
-            pop%(id)s.spike[i] = false;
-        }
-
-""" % {'condition' : cond, 'reset': reset, 'refrac': refrac, 'id': pop.id }
-
-                # Finish parallel loop for the population
-                code += """
-    }
-    // Gather spikes
-    pop%(id)s.spiked.clear();
-    for(int i=0; i< pop%(id)s.size; i++){
-        if(pop%(id)s.spike[i]){
-            pop%(id)s.spiked.push_back(i);
-            if(pop%(id)s.record_spike){
-                pop%(id)s.recorded_spike[i].push_back(t);
-            }
-        }
-"""% {'id': pop.id} 
-            # End spike region
-
-            # Finish parallel loop for the population
-            code += """
-    }
-    } // active
-"""
-
-            # finish performance measurement
-            if Global.config['profiling'] and (global_eqs.strip() != "" or local_eqs.strip() != ""):
-                from ...core.Population import profile_generator_template
-                code += profile_generator_template['omp']['update_neural_variables']['after'] % {'id': pop.id}
-=======
             code  += self.popgen.update_neuron(pop)
->>>>>>> fe7d8726
 
         return code
 
@@ -636,251 +231,6 @@
         return code
 
     def body_computesum_proj(self):
-<<<<<<< HEAD
-
-        def rate_coded(proj):
-            code = ""            
-            # Retrieve the psp code
-            if not 'psp' in  proj.synapse.description.keys(): # default
-                psp = """proj%(id_proj)s.w[i][j] * pop%(id_pre)s.r[proj%(id_proj)s.pre_rank[i][j]];""" % {'id_proj' : proj.id, 'target': proj.target, 'id_post': proj.post.id, 'id_pre': proj.pre.id}
-            else: # custom psp
-                psp = (proj.synapse.description['psp']['cpp'] % {'id_proj' : proj.id, 'id_post': proj.post.id, 'id_pre': proj.pre.id}).replace('rk_pre', 'proj%(id_proj)s.pre_rank[i][j]'% {'id_proj' : proj.id})
-            # Take delays into account if any
-            if proj.max_delay > 1:
-                if proj.uniform_delay == -1 : # Non-uniform delays
-                    psp = psp.replace(
-                        'pop%(id_pre)s.r['%{'id_pre': proj.pre.id}, 
-                        'pop%(id_pre)s._delayed_r[proj%(id_proj)s.delay[i][j]-1]['%{'id_proj' : proj.id, 'id_pre': proj.pre.id}
-                    )
-                else: # Uniform delays
-                    psp = psp.replace(
-                        'pop%(id_pre)s.r['%{'id_pre': proj.pre.id}, 
-                        'pop%(id_pre)s._delayed_r[%(delay)s]['%{'id_proj' : proj.id, 'id_pre': proj.pre.id, 'delay': str(proj.uniform_delay-1)}
-                    )
-            # No need for openmp if less than 10 neurons
-            omp_code = '#pragma omp parallel for private(sum)' if proj.post.size > Global.OMP_MIN_NB_NEURONS else ''
-
-            if Global.config['profiling']:
-                from ...core.Population import profile_generator_template
-                code += profile_generator_template['omp']['compute_psp']['before'] % { 'id': proj.id }
-
-            # Generate the code depending on the operation
-            if proj.synapse.operation == 'sum': # normal summation
-                code+= """
-    // proj%(id_proj)s: %(name_pre)s -> %(name_post)s with target %(target)s. operation = sum
-    if (pop%(id_post)s._active){
-    %(omp_code)s
-    for(int i = 0; i < proj%(id_proj)s.post_rank.size(); i++){
-        sum = 0.0;
-        for(int j = 0; j < proj%(id_proj)s.pre_rank[i].size(); j++){
-            sum += %(psp)s
-        }
-        pop%(id_post)s._sum_%(target)s[proj%(id_proj)s.post_rank[i]] += sum;
-    }
-    } // active
-"""%{'id_proj' : proj.id, 'target': proj.target, 
-    'id_post': proj.post.id, 'id_pre': proj.pre.id, 
-    'name_post': proj.post.name, 'name_pre': proj.pre.name, 
-    'psp': psp, 'omp_code': omp_code}
-
-            elif proj.synapse.operation == 'max': # max pooling
-                code+= """
-    // proj%(id_proj)s: %(name_pre)s -> %(name_post)s with target %(target)s. operation = max
-    if (pop%(id_post)s._active){
-    %(omp_code)s
-    for(int i = 0; i < proj%(id_proj)s.post_rank.size(); i++){
-        int j= 0;
-        sum = %(psp)s ;
-        for(int j = 0; j < proj%(id_proj)s.pre_rank[i].size(); j++){
-            if(%(psp)s > sum){
-                sum = %(psp)s ;
-            }
-        }
-        pop%(id_post)s._sum_%(target)s[proj%(id_proj)s.post_rank[i]] += sum;
-    }
-    } // active
-"""%{'id_proj' : proj.id, 'target': proj.target, 
-    'id_post': proj.post.id, 'id_pre': proj.pre.id, 
-    'name_post': proj.post.name, 'name_pre': proj.pre.name, 
-    'psp': psp.replace(';', ''), 'omp_code': omp_code}
-
-            elif proj.synapse.operation == 'min': # max pooling
-                code+= """
-    // proj%(id_proj)s: %(name_pre)s -> %(name_post)s with target %(target)s. operation = min
-    if (pop%(id_post)s._active){
-    %(omp_code)s
-    for(int i = 0; i < proj%(id_proj)s.post_rank.size(); i++){
-        int j= 0;
-        sum = %(psp)s ;
-        for(int j = 0; j < proj%(id_proj)s.pre_rank[i].size(); j++){
-            if(%(psp)s < sum){
-                sum = %(psp)s ;
-            }
-        }
-        pop%(id_post)s._sum_%(target)s[proj%(id_proj)s.post_rank[i]] += sum;
-    }
-    } // active
-"""%{'id_proj' : proj.id, 'target': proj.target, 
-    'id_post': proj.post.id, 'id_pre': proj.pre.id, 
-    'name_post': proj.post.name, 'name_pre': proj.pre.name, 
-    'psp': psp.replace(';', ''), 'omp_code': omp_code}
-
-            elif proj.synapse.operation == 'mean': # max pooling
-                code+= """
-    // proj%(id_proj)s: %(name_pre)s -> %(name_post)s with target %(target)s. operation = mean
-    if (pop%(id_post)s._active){
-    %(omp_code)s
-    for(int i = 0; i < proj%(id_proj)s.post_rank.size(); i++){
-        sum = 0.0 ;
-        for(int j = 0; j < proj%(id_proj)s.pre_rank[i].size(); j++){
-            sum += %(psp)s ;
-        }
-        pop%(id_post)s._sum_%(target)s[proj%(id_proj)s.post_rank[i]] += sum / (double)(proj%(id_proj)s.pre_rank[i].size());
-    }
-    } // active
-"""%{'id_proj' : proj.id, 'target': proj.target, 
-    'id_post': proj.post.id, 'id_pre': proj.pre.id, 
-    'name_post': proj.post.name, 'name_pre': proj.pre.name, 
-    'psp': psp.replace(';', ''), 'omp_code': omp_code}
-
-            if Global.config['profiling']:
-                from ...core.Population import profile_generator_template
-                code += profile_generator_template['omp']['compute_psp']['after'] % { 'id': proj.id }
-
-            return code
-
-        def spiking(proj):
-
-            ids = {'id_proj' : proj.id, 'id_post': proj.post.id, 'id_pre': proj.pre.id, 'target': proj.target} 
-
-            # Analyse all elements of pre_spike
-            pre_event = ""
-            pre_event_list = []
-            learning = ""
-            psp = ""
-            for eq in proj.synapse.description['pre_spike']:
-                if eq['name'] == 'w':
-                    learning = """
-                    if(proj0._learning){
-                        %(eq)s 
-                    }
-""" % {'eq': eq['cpp'] % ids}
-                elif eq['name'] == 'g_target':
-                    psp = eq['cpp'].split('=')[1]
-                else:
-                    pre_event_list.append(eq['cpp'])
-
-            # Is the summation event-based or psp-based?
-            event_based = True
-            psp_sum = None
-            if 'psp' in  proj.synapse.description.keys(): # not event-based
-                event_based = False
-                psp_code = ""            
-                # Event-based summation of psp
-            elif psp == "": # default g_target += w
-                psp_code = """pop%(id_post)s.g_%(target)s[proj%(id_proj)s.post_rank[i]] += proj%(id_proj)s.w[i][j]
-""" % ids
-            else:
-                psp_code = """pop%(id_post)s.g_%(target)s[proj%(id_proj)s.post_rank[i]] += %(psp)s
-""" % {'id_proj' : proj.id, 'id_post': proj.post.id, 'id_pre': proj.pre.id, 'target': proj.target, 'psp': psp % ids}
-
-            # Exact integration
-            has_exact = False
-            exact_code = ''
-            for var in proj.synapse.description['variables']:
-                if var['method'] == 'exact':
-                    has_exact = True
-                    exact_code += """
-            %(exact)s
-""" % {'exact': var['cpp'].replace('(t)', '(t-1)') %{'id_proj' : proj.id}}
-            if has_exact:
-                    event_based = False # to avoid the if not post.spike
-                    exact_code += """
-            proj%(id_proj)s._last_event[i][j] = t;
-""" % {'id_proj' : proj.id, 'exact': var['cpp']}
-
-            
-            # Other event-driven variables
-            if len(pre_event_list) > 0: # There are other variables to update than g_target
-                code = ""
-                for eq in pre_event_list:
-                    code += ' ' * 12 + eq % {'id_proj' : proj.id} + '\n'
-
-                if event_based:
-                    pre_event += """
-                // Event-based variables should not be updated when the postsynaptic neuron fires.
-            if(!pop%(id_post)s.spike[proj%(id_proj)s.post_rank[i]]){
-%(pre_event)s
-%(learning)s
-            }
-"""% {'id_proj' : proj.id, 'id_post': proj.post.id, 'id_pre': proj.pre.id, 'pre_event': code, 'learning': learning}
-                else:
-                    pre_event += """
-%(pre_event)s
-%(learning)s
-"""% {'id_proj' : proj.id, 'id_post': proj.post.id, 'id_pre': proj.pre.id, 'pre_event': code, 'learning': learning}
-
-            # Take delays into account if any
-            if proj.max_delay > 1:
-                if proj.uniform_delay == -1 : # Non-uniform delays
-                    Global._error('Non-uniform delays are not yet possible for spiking networks.')
-                    exit()
-                else: # Uniform delays
-                    pre_array = "pop%(id_pre)s._delayed_spike[%(delay)s]" % {'id_proj' : proj.id, 'id_pre': proj.pre.id, 'delay': str(proj.uniform_delay-1)}
-            else:
-                pre_array = "pop%(id_pre)s.spiked" % ids
-
-            # No need for openmp if less than 10 neurons
-            omp_code = """#pragma omp parallel for firstprivate(nb_post, inv_post) private(i, j)""" if proj.post.size > Global.OMP_MIN_NB_NEURONS else ''
-
-            code = """
-    // proj%(id_proj)s: %(name_pre)s -> %(name_post)s with target %(target)s. event-based
-    if (pop%(id_post)s._active){
-        for(int _idx_j = 0; _idx_j < %(pre_array)s.size(); _idx_j++){
-            rk_j = %(pre_array)s[_idx_j];
-            int nb_post = proj%(id_proj)s.inv_rank[rk_j].size();
-            std::vector< std::pair<int, int> > inv_post = proj%(id_proj)s.inv_rank[rk_j];
-            %(omp_code)s
-            for(int _idx_i = 0; _idx_i < nb_post; _idx_i++){
-                i = inv_post[_idx_i].first;
-                j = inv_post[_idx_i].second;
-    %(exact)s
-                %(psp)s
-    %(pre_event)s
-            }
-        }
-    } // active
-"""%{'id_proj' : proj.id, 'target': proj.target, 'id_post': proj.post.id, 'id_pre': proj.pre.id, 'name_post': proj.post.name, 'name_pre': proj.pre.name, 'pre_array': pre_array,
-    'pre_event': pre_event, 'psp': psp_code , 'omp_code': omp_code,
-    'exact': exact_code}
-
-            # Not even-driven summation of psp
-            if 'psp' in  proj.synapse.description.keys(): # not event-based
-                omp_code = """#pragma omp parallel for private(sum)""" if proj.post.size > Global.OMP_MIN_NB_NEURONS else ''
-                psp_sum = """
-    // proj%(id_proj)s: %(name_pre)s -> %(name_post)s with target %(target)s. sum of psp
-    if (pop%(id_post)s._active){
-    %(omp_code)s
-    for(int i = 0; i < proj%(id_proj)s.post_rank.size(); i++){
-        sum = 0.0;
-        for(int j = 0; j < proj%(id_proj)s.pre_rank[i].size(); j++){
-            sum += %(psp)s
-        }
-        pop%(id_post)s.g_%(target)s[proj%(id_proj)s.post_rank[i]] += sum;
-    }
-    } // active
-""" % {'id_proj' : proj.id, 'id_post': proj.post.id, 'id_pre': proj.pre.id, 'target': proj.target, 
-       'name_post': proj.post.name, 'name_pre': proj.pre.name, 
-       'psp': proj.synapse.description['psp']['cpp'] % ids, 'omp_code': omp_code}
-
-                code += psp_sum
-
-
-            return code
-
-        # Reset code
-=======
->>>>>>> fe7d8726
         code = ""
         # Sum over all synapses 
         for proj in self.projections:
@@ -1072,21 +422,6 @@
 
         return complete_code % {'run_until': code}
 
-    def body_performance_eval(self):
-        if Global.config['profiling']:
-            code = ""
-
-            from ...core.Population import profile_generator_template
-            for proj in self.projections.itervalues():
-                code += profile_generator_template['omp']['compute_psp']['eval'] % { 'id': proj.id }
-
-            for pop in self.populations.itervalues():
-                code += profile_generator_template['omp']['update_neural_variables']['eval'] % { 'id': pop.id }
-
-            return code
-        else:
-            return ""
-
 
 #######################################################################
 ############## PYX ####################################################
