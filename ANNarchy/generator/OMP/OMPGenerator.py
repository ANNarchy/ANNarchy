import ANNarchy.core.Global as Global
from ANNarchy.core.PopulationView import PopulationView

import numpy as np

class OMPGenerator(object):

    def __init__(self, populations, projections):
        
        self.populations = populations
        self.projections = projections

    def generate(self):

        # Propagte the global operations needed by the projections to the corresponding populations.
        self.propagate_global_ops()

        # Generate header code for the analysed pops and projs  
        with open(Global.annarchy_dir+'/generate/ANNarchy.h', 'w') as ofile:
            ofile.write(self.generate_header())
            
        # Generate cpp code for the analysed pops and projs  
        with open(Global.annarchy_dir+'/generate/ANNarchy.cpp', 'w') as ofile:
            ofile.write(self.generate_body())
            
        # Generate cython code for the analysed pops and projs  
        with open(Global.annarchy_dir+'/generate/ANNarchyCore.pyx', 'w') as ofile:
            ofile.write(self.generate_pyx())

    def propagate_global_ops(self):

        # Analyse the populations
        for name, pop in self.populations.iteritems():
            pop.global_operations = pop.neuron_type.description['global_operations']

        # Propagate the global operations from the projections to the populations
        for name, proj in self.projections.iteritems():
            for op in proj.synapse.description['pre_global_operations']:
                if isinstance(proj.pre, PopulationView):
                    if not op in proj.pre.population.global_operations:
                        proj.pre.population.global_operations.append(op)
                else:
                    if not op in proj.pre.global_operations:
                        proj.pre.global_operations.append(op)

            for op in  proj.synapse.description['post_global_operations']:
                if isinstance(proj.post, PopulationView):
                    if not op in proj.post.population.global_operations:
                        proj.post.population.global_operations.append(op)
                else:
                    if not op in proj.post.global_operations:
                        proj.post.global_operations.append(op)

        # Make sure the operations are declared only once
        for name, pop in self.populations.iteritems():
            pop.global_operations = list(np.unique(np.array(pop.global_operations)))





#######################################################################
############## HEADER #################################################
#######################################################################
    def generate_header(self):

        # struct declaration for each population
        pop_struct, pop_ptr = self.header_struct_pop()

        # struct declaration for each projection
        proj_struct, proj_ptr = self.header_struct_proj()

        # Custom functions
        custom_func = self.header_custom_functions()

        from .HeaderTemplate import header_template
        return header_template % {
            'pop_struct': pop_struct,
            'proj_struct': proj_struct,
            'pop_ptr': pop_ptr,
            'proj_ptr': proj_ptr,
            'custom_func': custom_func
        }

    def header_struct_pop(self):
        # struct declaration for each population
        pop_struct = ""
        pop_ptr = ""
        for name, pop in self.populations.iteritems():

            # Is it a specific population?
            if pop.generator['omp']['header_pop_struct']:
                pop_struct += pop.generator['omp']['header_pop_struct'] % {'id': pop.id}
                pop_ptr += """extern PopStruct%(id)s pop%(id)s;
"""% {'id': pop.id}
                continue

            # Generate the structure for the population.
            code = """
struct PopStruct%(id)s{
    // Number of neurons
    int size;
"""
            # Spiking neurons have aditional data
            if pop.neuron_type.type == 'spike':
                code += """
    // Spiking population
    std::vector<bool> spike;
    std::vector<long int> last_spike;
    std::vector<int> spiked;
    std::vector<int> refractory;
    std::vector<int> refractory_remaining;
    bool record_spike;
    std::vector<std::vector<long> > recorded_spike;
"""

            # Parameters
            for var in pop.neuron_type.description['parameters']:
                if var['name'] in pop.neuron_type.description['local']:
                    code += """
    // Local parameter %(name)s
    std::vector< %(type)s > %(name)s ;
""" % {'type' : var['ctype'], 'name': var['name']}
                elif var['name'] in pop.neuron_type.description['global']:
                    code += """
    // Global parameter %(name)s
    %(type)s  %(name)s ;
""" % {'type' : var['ctype'], 'name': var['name']}

            # Variables
            for var in pop.neuron_type.description['variables']:
                if var['name'] in pop.neuron_type.description['local']:
                    code += """
    // Local variable %(name)s
    std::vector< %(type)s > %(name)s ;
    std::vector< std::vector< %(type)s > > recorded_%(name)s ;
    bool record_%(name)s ;
""" % {'type' : var['ctype'], 'name': var['name']}
                elif var['name'] in pop.neuron_type.description['global']:
                    code += """
    // Global variable %(name)s
    %(type)s  %(name)s ;
    std::vector< %(type)s > recorded_%(name)s ;
    bool record_%(name)s ;
""" % {'type' : var['ctype'], 'name': var['name']}

            # Arrays for the presynaptic sums
            code += """
    // Targets
"""
            if pop.neuron_type.type == 'rate':
                for target in pop.neuron_type.description['targets']:
                    code += """    std::vector<double> _sum_%(target)s;
""" % {'target' : target}


            # Global operations
            code += """
    // Global operations
"""
            for op in pop.global_operations:
                code += """    double _%(op)s_%(var)s;
""" % {'op': op['function'], 'var': op['variable']}

            # Arrays for the random numbers
            code += """
    // Random numbers
"""
            for rd in pop.neuron_type.description['random_distributions']:
                code += """    std::vector<double> %(rd_name)s;
    %(template)s dist_%(rd_name)s;
""" % {'rd_name' : rd['name'], 'type': rd['dist'], 'template': rd['template']}


            # Delays
            if pop.max_delay > 1 :
                if pop.neuron_type.type == 'rate':
                    code += """
    // Delays for rate-coded population
    std::deque< std::vector<double> > _delayed_r;
"""
                else:
                    code += """
    // Delays for spike population
    std::deque< std::vector<bool> > _delayed_spike;
"""

            # Local functions
            if len(pop.neuron_type.description['functions'])>0:
                code += """
    // Local functions
"""
                for func in pop.neuron_type.description['functions']:
                    code += ' '*4 + func['cpp'] + '\n'

            # profiling related data
            if Global.config['profiling']:
                code += """
    // profiling
    std::vector<double> neuron_update;
"""

            # Finish the structure
            code += """
};    
"""           
            # Add the code to the file
            pop_struct += code % {'id': pop.id}
            pop_ptr += """extern PopStruct%(id)s pop%(id)s;
"""% {'id': pop.id}

        return pop_struct, pop_ptr

    def header_struct_proj(self):
        # struct declaration for each projection
        proj_struct = ""
        proj_ptr = ""
        for name, proj in self.projections.iteritems():
            
            # Is it a specific projection?
            if proj.generator['omp']['header_proj_struct']:
                proj_struct += proj.generator['omp']['header_proj_struct'] % {'id': pop.id}
                proj_ptr += """extern ProjStruct%(id)s proj%(id)s;
"""% {'id': proj.id}
                continue
            
            code = """
struct ProjStruct%(id)s{
    int size;
    // Learning flag
    bool _learning;
    // Connectivity
    std::vector<int> post_rank ;
    std::vector< std::vector< int > > pre_rank ;
"""

            # Delays
            if proj.max_delay > 1 and proj._synapses.uniform_delay == -1:
                code +="""
    std::vector< std::vector< int > > delay ;
"""
            # Parameters
            for var in proj.synapse.description['parameters']:
                if var['name'] in proj.synapse.description['local']:
                    code += """
    // Local parameter %(name)s
    std::vector< std::vector< %(type)s > > %(name)s ;
""" % {'type' : var['ctype'], 'name': var['name']}
                elif var['name'] in proj.synapse.description['global']:
                    code += """
    // Global parameter %(name)s
    std::vector<%(type)s>  %(name)s ;
""" % {'type' : var['ctype'], 'name': var['name']}

            # Variables
            for var in proj.synapse.description['variables']:
                if var['name'] in proj.synapse.description['local']:
                    code += """
    // Local variable %(name)s
    std::vector< std::vector< %(type)s > > %(name)s ;
    std::vector< std::vector< std::vector< %(type)s > > > recorded_%(name)s ;
    std::vector< int > record_%(name)s ;
""" % {'type' : var['ctype'], 'name': var['name']}
                elif var['name'] in proj.synapse.description['global']:
                    code += """
    // Global variable %(name)s
    std::vector<%(type)s>  %(name)s ;
    std::vector< std::vector< %(type)s > > recorded_%(name)s ;
    std::vector< int > record_%(name)s ;
""" % {'type' : var['ctype'], 'name': var['name']}

            # Pre- or post_spike variables (including w)
            if proj.synapse.description['type'] == 'spike':
                extra_var = [var['name'] for var in proj.synapse.description['pre_spike'] + proj.synapse.description['post_spike'] ]
                for var in list(set(extra_var)):
                    if not var in proj.synapse.description['attributes'] + ['g_target']:
                        code += """
    // Local variable %(name)s added by default
    std::vector< std::vector< %(type)s > > %(name)s ;
    std::vector< std::vector< std::vector< %(type)s > > > recorded_%(name)s ;
    std::vector< int > record_%(name)s ;
""" % {'type' : 'double', 'name': var}

            # Local functions
            if len(proj.synapse.description['functions'])>0:
                code += """
    // Local functions
"""
                for func in proj.synapse.description['functions']:
                    code += ' '*4 + func['cpp'] + '\n'

            # Structural plasticity
            if Global.config['structural_plasticity']:
                # Retrieve the names of extra attributes   
                extra_args = ""
                add_code = ""
                remove_code = ""
                for var in proj.synapse.description['parameters'] + proj.synapse.description['variables']:
                    if not var['name'] in ['w', 'delay'] and  var['name'] in proj.synapse.description['local']:
                        extra_args += ', ' + var['ctype'] + ' _' +  var['name'] 
                        add_code += ' '*8 + var['name'] + '[post].insert('+var['name']+'[post].begin() + idx, _' + var['name'] + ');\n'
                        remove_code += ' '*8 + var['name'] + '[post].erase(' + var['name'] + '[post].begin() + idx);\n'
                # Delays
                delay_code = ""
                if proj.max_delay > 1 and proj._synapses.uniform_delay == -1:
                    delay_code = "delay[post].insert(delay[post].begin() + idx, _delay)"
                # Generate the code
                code += """
    // Structural plasticity
    void addSynapse(int post, int pre, double weight, int _delay%(extra_args)s){
        int idx = 0;
        for(int i=0; i<pre_rank[post].size(); i++){
            if(pre_rank[post][i] > pre){
                idx = i;
                break;
            }
        }
        pre_rank[post].insert(pre_rank[post].begin() + idx, pre);
        w[post].insert(w[post].begin() + idx, weight);
        %(delay_code)s
%(add_code)s
    };
    void removeSynapse(int post, int pre){
        int idx = 0;
        for(int i=0; i<pre_rank[post].size(); i++){
            if(pre_rank[post][i] == pre){
                idx = i;
                break;
            }
        }
        pre_rank[post].erase(pre_rank[post].begin() + idx);
        w[post].erase(w[post].begin() + idx);
%(remove_code)s  
    };
""" % {'extra_args': extra_args, 'delay_code': delay_code, 'add_code': add_code, 'remove_code': remove_code}

            # profiling related data
            if Global.config['profiling']:
                code += """
    // profiling
    std::vector<double> compute_psp;
"""

            # Finish the structure
            code += """
};    
""" 
            proj_struct += code % {'id': proj.id}

            proj_ptr += """extern ProjStruct%(id)s proj%(id)s;
"""% {
    'id': proj.id,
}

        return proj_struct, proj_ptr

    def header_custom_functions(self):

        if len(Global._functions) == 0:
            return ""

        code = ""
        from ANNarchy.parser.Extraction import extract_functions
        for func in Global._functions:
            code +=  extract_functions(func, local_global=True)[0]['cpp'] + '\n'

        return code

#######################################################################
############## BODY ###################################################
#######################################################################
    def generate_body(self):

        # struct declaration for each population
        pop_ptr = ""
        for name, pop in self.populations.iteritems():
            # Declaration of the structure
            pop_ptr += """PopStruct%(id)s pop%(id)s;
"""% {'id': pop.id}

        # struct declaration for each projection
        proj_ptr = ""
        for name, proj in self.projections.iteritems():
            # Declaration of the structure
            proj_ptr += """ProjStruct%(id)s proj%(id)s;
"""% {'id': proj.id}

        # Code for the global operations
        glop_definition = self.body_def_glops()

        # Reset presynaptic sums
        reset_sums = self.body_resetcomputesum_pop()

        # Compute presynaptic sums
        compute_sums = self.body_computesum_proj()

        # Initialize random distributions
        rd_init_code = self.body_init_randomdistributions()
        rd_update_code = self.body_update_randomdistributions()

        # Initialize delayed arrays
        delay_init = self.body_init_delay()

        # Initialize spike arrays
        spike_init = self.body_init_spike()

        # Initialize projections
        projection_init = self.body_init_projection()

        # Initialize global operations
        globalops_init = self.body_init_globalops()

        # Equations for the neural variables
        update_neuron = self.body_update_neuron()

        # Enque delayed outputs
        delay_code = self.body_delay_neuron()

        # Global operations
        update_globalops = self.body_update_globalops()

        # Equations for the synaptic variables
        update_synapse = self.body_update_synapse()

        # Equations for the synaptic variables
        post_event = self.body_postevent_proj()

        # Record
        record = self.body_record()

        # Early stopping
        run_until = self.body_run_until()

        #performance eval
        performance_eval = self.body_performance_eval()

        from .BodyTemplate import body_template
        return body_template % {
            'pop_ptr': pop_ptr,
            'proj_ptr': proj_ptr,
            'glops_def': glop_definition,
            'run_until': run_until,
            'compute_sums' : compute_sums,
            'reset_sums' : reset_sums,
            'update_neuron' : update_neuron,
            'update_globalops' : update_globalops,
            'update_synapse' : update_synapse,
            'random_dist_init' : rd_init_code,
            'random_dist_update' : rd_update_code,
            'delay_init' : delay_init,
            'delay_code' : delay_code,
            'spike_init' : spike_init,
            'projection_init' : projection_init,
            'globalops_init' : globalops_init,
            'post_event' : post_event,
            'record' : record,
            'eval': performance_eval
        }

    def body_update_neuron(self):
        code = ""
        for name, pop in self.populations.iteritems():

            # Is it a specific population?
            if pop.generator['omp']['body_update_neuron']:
                code += pop.generator['omp']['body_update_neuron'] %{'id': pop.id}
                continue

            # Is there any variable?
            if len(pop.neuron_type.description['variables']) == 0: # no variable
                continue

            # Neural update
            from ..Utils import generate_equation_code

            # Global variables
<<<<<<< HEAD
            global_eqs = generate_equation_code(pop.id, pop.neuron.description, 'global') % {'id': pop.id}

            # Local variables
            local_eqs = generate_equation_code(pop.id, pop.neuron.description, 'local') % {'id': pop.id}

            # add profiling code if needed
            if Global.config['profiling'] and (global_eqs.strip() != "" or local_eqs.strip() != ""):
                from ...core.Population import profile_generator_template
                code += profile_generator_template['omp']['update_neural_variables']['before'] % {'id': pop.id}

            if global_eqs.strip() != "":
=======
            eqs = generate_equation_code(pop.id, pop.neuron_type.description, 'global') % {'id': pop.id}
            if eqs.strip() != "":
>>>>>>> d65d5f45
                code += """
    // Updating the global variables of population %(id)s (%(name)s)
%(eqs)s
""" % {'id': pop.id, 'name' : pop.name, 'eqs': global_eqs}

<<<<<<< HEAD
=======
            # Local variables
            eqs = generate_equation_code(pop.id, pop.neuron_type.description, 'local') % {'id': pop.id}
>>>>>>> d65d5f45
            code += """
    // Updating the local variables of population %(id)s (%(name)s)
    #pragma omp parallel for
    for(int i = 0; i < pop%(id)s.size; i++){
%(eqs)s
""" % {'id': pop.id, 'name' : pop.name, 'eqs': local_eqs}

            # Spike emission
            if pop.neuron_type.type == 'spike':
                cond =  pop.neuron_type.description['spike']['spike_cond'] % {'id': pop.id}
                reset = ""; refrac = ""
                for eq in pop.neuron_type.description['spike']['spike_reset']:
                    reset += """
            %(reset)s
""" % {'reset': eq['cpp'] % {'id': pop.id}}
                    if not 'unless_refractory' in eq['constraint']:
                        refrac += """
            %(refrac)s
""" % {'refrac': eq['cpp'] % {'id': pop.id} }

                # Main code
                code += """
        // Emit spike depending on refractory period            
        if(pop%(id)s.refractory_remaining[i] >0){ // Refractory period
%(refrac)s
            pop%(id)s.refractory_remaining[i]--;
            pop%(id)s.spike[i] = false;
        }
        else if(%(condition)s){
%(reset)s        

            pop%(id)s.spike[i] = true;
            pop%(id)s.last_spike[i] = t;
            pop%(id)s.refractory_remaining[i] = pop%(id)s.refractory[i];
        }
        else{
            pop%(id)s.spike[i] = false;
        }

""" % {'condition' : cond, 'reset': reset, 'refrac': refrac, 'id': pop.id }

                # Finish parallel loop for the population
                code += """
    }
    // Gather spikes
    pop%(id)s.spiked.clear();
    for(int i=0; i< pop%(id)s.size; i++){
        if(pop%(id)s.spike[i]){
            pop%(id)s.spiked.push_back(i);
            if(pop%(id)s.record_spike){
                pop%(id)s.recorded_spike[i].push_back(t);
            }
        }
"""% {'id': pop.id} 
            # End spike region

            # Finish parallel loop for the population
            code += """
    }
"""

            # finish performance measurement
            if Global.config['profiling'] and (global_eqs.strip() != "" or local_eqs.strip() != ""):
                from ...core.Population import profile_generator_template
                code += profile_generator_template['omp']['update_neural_variables']['after'] % {'id': pop.id}

        return code

    def body_delay_neuron(self):
        code = ""
        for name, pop in self.populations.iteritems():
            # No delay
            if pop.max_delay <= 1:
                continue

            # Is it a specific population?
            if pop.generator['omp']['body_delay_code']:
                code += pop.generator['omp']['body_delay_code'] %{'id': pop.id}
                continue

            if pop.neuron_type.type == 'rate':
                code += """
    // Enqueuing outputs of pop%(id)s (%(name)s)
    pop%(id)s._delayed_r.push_front(pop%(id)s.r);
    pop%(id)s._delayed_r.pop_back();
""" % {'id': pop.id, 'name' : pop.name }
            else:
                code += """
    // Enqueuing outputs of pop%(id)s (%(name)s)
    pop%(id)s._delayed_spike.push_front(pop%(id)s.spike);
    pop%(id)s._delayed_spike.pop_back();
""" % {'id': pop.id, 'name' : pop.name }

        return code

    def body_computesum_proj(self):

        def rate_coded(proj):
            code = ""            
            # Retrieve the psp code
            if not 'psp' in  proj.synapse.description.keys(): # default
                psp = """proj%(id_proj)s.w[i][j] * pop%(id_pre)s.r[proj%(id_proj)s.pre_rank[i][j]];""" % {'id_proj' : proj.id, 'target': proj.target, 'id_post': proj.post.id, 'id_pre': proj.pre.id}
            else: # custom psp
                psp = (proj.synapse.description['psp']['cpp'] % {'id_proj' : proj.id, 'id_post': proj.post.id, 'id_pre': proj.pre.id}).replace('rk_pre', 'proj%(id_proj)s.pre_rank[i][j]'% {'id_proj' : proj.id})
            # Take delays into account if any
            if proj.max_delay > 1:
                if proj._synapses.uniform_delay == -1 : # Non-uniform delays
                    psp = psp.replace(
                        'pop%(id_pre)s.r['%{'id_pre': proj.pre.id}, 
                        'pop%(id_pre)s._delayed_r[proj%(id_proj)s.delay[i][j]-1]['%{'id_proj' : proj.id, 'id_pre': proj.pre.id}
                    )
                else: # Uniform delays
                    psp = psp.replace(
                        'pop%(id_pre)s.r['%{'id_pre': proj.pre.id}, 
                        'pop%(id_pre)s._delayed_r[%(delay)s]['%{'id_proj' : proj.id, 'id_pre': proj.pre.id, 'delay': str(proj._synapses.uniform_delay-1)}
                    )
            # No need for openmp if less than 10 neurons
            omp_code = '#pragma omp parallel for private(sum)' if proj.post.size > Global.OMP_MIN_NB_NEURONS else ''

            if Global.config['profiling']:
                from ...core.Population import profile_generator_template
                code += profile_generator_template['omp']['compute_psp']['before'] % { 'id': proj.id }

            # Generate the code depending on the operation
            if proj.synapse.operation == 'sum': # normal summation
                code+= """
    // proj%(id_proj)s: %(name_pre)s -> %(name_post)s with target %(target)s. operation = sum
    %(omp_code)s
    for(int i = 0; i < proj%(id_proj)s.post_rank.size(); i++){
        sum = 0.0;
        for(int j = 0; j < proj%(id_proj)s.pre_rank[i].size(); j++){
            sum += %(psp)s
        }
        pop%(id_post)s._sum_%(target)s[proj%(id_proj)s.post_rank[i]] += sum;
    }
"""%{'id_proj' : proj.id, 'target': proj.target, 
    'id_post': proj.post.id, 'id_pre': proj.pre.id, 
    'name_post': proj.post.name, 'name_pre': proj.pre.name, 
    'psp': psp, 'omp_code': omp_code}

            elif proj.synapse.operation == 'max': # max pooling
                code+= """
    // proj%(id_proj)s: %(name_pre)s -> %(name_post)s with target %(target)s. operation = max
    %(omp_code)s
    for(int i = 0; i < proj%(id_proj)s.post_rank.size(); i++){
        int j= 0;
        sum = %(psp)s ;
        for(int j = 0; j < proj%(id_proj)s.pre_rank[i].size(); j++){
            if(%(psp)s > sum){
                sum = %(psp)s ;
            }
        }
        pop%(id_post)s._sum_%(target)s[proj%(id_proj)s.post_rank[i]] += sum;
    }
"""%{'id_proj' : proj.id, 'target': proj.target, 
    'id_post': proj.post.id, 'id_pre': proj.pre.id, 
    'name_post': proj.post.name, 'name_pre': proj.pre.name, 
    'psp': psp.replace(';', ''), 'omp_code': omp_code}

            elif proj.synapse.operation == 'min': # max pooling
                code+= """
    // proj%(id_proj)s: %(name_pre)s -> %(name_post)s with target %(target)s. operation = min
    %(omp_code)s
    for(int i = 0; i < proj%(id_proj)s.post_rank.size(); i++){
        int j= 0;
        sum = %(psp)s ;
        for(int j = 0; j < proj%(id_proj)s.pre_rank[i].size(); j++){
            if(%(psp)s < sum){
                sum = %(psp)s ;
            }
        }
        pop%(id_post)s._sum_%(target)s[proj%(id_proj)s.post_rank[i]] += sum;
    }
"""%{'id_proj' : proj.id, 'target': proj.target, 
    'id_post': proj.post.id, 'id_pre': proj.pre.id, 
    'name_post': proj.post.name, 'name_pre': proj.pre.name, 
    'psp': psp.replace(';', ''), 'omp_code': omp_code}

            elif proj.synapse.operation == 'mean': # max pooling
                code+= """
    // proj%(id_proj)s: %(name_pre)s -> %(name_post)s with target %(target)s. operation = mean
    %(omp_code)s
    for(int i = 0; i < proj%(id_proj)s.post_rank.size(); i++){
        sum = 0.0 ;
        for(int j = 0; j < proj%(id_proj)s.pre_rank[i].size(); j++){
            sum += %(psp)s ;
        }
        pop%(id_post)s._sum_%(target)s[proj%(id_proj)s.post_rank[i]] += sum / (double)(proj%(id_proj)s.pre_rank[i].size());
    }
"""%{'id_proj' : proj.id, 'target': proj.target, 
    'id_post': proj.post.id, 'id_pre': proj.pre.id, 
    'name_post': proj.post.name, 'name_pre': proj.pre.name, 
    'psp': psp.replace(';', ''), 'omp_code': omp_code}

            if Global.config['profiling']:
                from ...core.Population import profile_generator_template
                code += profile_generator_template['omp']['compute_psp']['after'] % { 'id': proj.id }

            return code

        def spiking(proj):

            ids = {'id_proj' : proj.id, 'id_post': proj.post.id, 'id_pre': proj.pre.id} 

            # Analyse all elements of pre_spike
            pre_event = ""
            pre_event_list = []
            learning = ""
            psp = ""
            for eq in proj.synapse.description['pre_spike']:
                if eq['name'] == 'w':
                    learning = """
                    if(proj0._learning){
                        %(eq)s
                    }
""" % {'eq': eq['eq'] % ids}
                elif eq['name'] == 'g_target':
                    psp = eq['eq'].split('=')[1]
                else:
                    pre_event_list.append(eq['eq'])

            # Is the summation event-based or psp-based?
            event_based = True
            if 'psp' in  proj.synapse.description.keys(): # event-based
                event_based = False
                psp_code = """
            // Event-driven variables
            if(proj%(id_proj)s_pre_spike[proj%(id_proj)s.pre_rank[i][j]]){
                sum += %(psp)s
""" % {'id_proj' : proj.id, 'psp': proj.synapse.description['psp']['cpp'] % ids}
            else:
                if psp == "": # default g_target += w
                    psp_code = """
            // Event-driven variables
            if(proj%(id_proj)s_pre_spike[proj%(id_proj)s.pre_rank[i][j]]){
                sum += proj%(id_proj)s.w[i][j]
""" % ids
                else:
                    psp_code = """
            // Event-driven variables
            if(proj%(id_proj)s_pre_spike[proj%(id_proj)s.pre_rank[i][j]]){
                sum += %(psp)s
""" % {'id_proj' : proj.id, 'psp': psp % ids}
            
            # Other event-driven variables
            if len(pre_event_list) > 0: # There are other variables to update than g_target
                code = ""
                for eq in pre_event_list:
                    code += ' ' * 20 + eq % {'id_proj' : proj.id} + '\n'

                if event_based:
                    pre_event += """
                // Event-based variables should not be updated when the postsynaptic neuron fires.
                if(!pop%(id_post)s.spike[proj%(id_proj)s.post_rank[i]]){
%(pre_event)s
%(learning)s
                }
"""% {'id_proj' : proj.id, 'id_post': proj.post.id, 'id_pre': proj.pre.id, 'pre_event': code, 'learning': learning}
                else:
                    pre_event += """
%(pre_event)s
%(learning)s
"""% {'id_proj' : proj.id, 'id_post': proj.post.id, 'id_pre': proj.pre.id, 'pre_event': code, 'learning': learning}

            # Take delays into account if any
            if proj.max_delay > 1:
                if proj._synapses.uniform_delay == -1 : # Non-uniform delays
                    Global._error('Non-uniform delays are not yet possible for spiking networks.')
                    exit()
                else: # Uniform delays
                    pre_array = "pop%(id_pre)s._delayed_spike[%(delay)s]" % {'id_proj' : proj.id, 'id_pre': proj.pre.id, 'delay': str(proj._synapses.uniform_delay-1)}
            else:
                pre_array = "pop%(id_pre)s.spike" % ids

            # No need for openmp if less than 10 neurons
            omp_code = """#pragma omp parallel for firstprivate(proj%(id_proj)s_pre_spike) private(sum)"""%{'id_proj' : proj.id} if proj.post.size > Global.OMP_MIN_NB_NEURONS else ''

            code = """
    // proj%(id_proj)s: %(name_pre)s -> %(name_post)s with target %(target)s
    std::vector<bool> proj%(id_proj)s_pre_spike = %(pre_array)s;
    %(omp_code)s
    for(int i = 0; i < proj%(id_proj)s.post_rank.size(); i++){
        sum = 0.0;
        for(int j = 0; j < proj%(id_proj)s.pre_rank[i].size(); j++){
%(psp)s
%(pre_event)s
            }
        }
        pop%(id_post)s.g_%(target)s[proj%(id_proj)s.post_rank[i]] += sum;
    }
"""%{'id_proj' : proj.id, 'target': proj.target, 'id_post': proj.post.id, 'id_pre': proj.pre.id, 'name_post': proj.post.name, 'name_pre': proj.pre.name, 'pre_array': pre_array,
    'pre_event': pre_event, 'psp': psp_code , 'omp_code': omp_code}

            return code

        # Reset code
        code = ""

        # Sum over all synapses 
        for name, proj in self.projections.iteritems():
            if proj.synapse.type == 'rate':
                code += rate_coded(proj)
            else:
                code += spiking(proj)

        return code

    def body_resetcomputesum_pop(self):
        code = "    // Reset presynaptic sums\n"
        for name, pop in self.populations.iteritems():
            if pop.neuron_type.type == 'rate':
                for target in pop.targets:
                    code += """
    memset( pop%(id)s._sum_%(target)s.data(), 0.0, pop%(id)s._sum_%(target)s.size() * sizeof(double));
""" % {'id': pop.id, 'target': target}

        return code

    def body_postevent_proj(self):
        code = ""
        for name, proj in self.projections.iteritems():
            if proj.synapse.type == 'spike':
                # Gather the equations
                post_code = ""
                for eq in proj.synapse.description['post_spike']:
                    post_code += ' ' * 20 + eq['eq'] %{'id_proj' : proj.id} + '\n'

                # Generate the code
                if post_code != "":
                    omp_code = '#pragma omp parallel for' if proj.post.size > Global.OMP_MIN_NB_NEURONS else ''

                    code += """
    // proj%(id_proj)s: %(name_pre)s -> %(name_post)s with target %(target)s
    if(proj%(id_proj)s._learning){
        %(omp_code)s 
        for(int i = 0; i < proj%(id_proj)s.post_rank.size(); i++){
            if(pop%(id_post)s.spike[proj%(id_proj)s.post_rank[i]]){
                for(int j = 0; j < proj%(id_proj)s.pre_rank[i].size(); j++){
%(post_event)s
                }
            }
        }
    }
"""%{'id_proj' : proj.id, 'target': proj.target, 'id_post': proj.post.id, 'id_pre': proj.pre.id, 
    'name_post': proj.post.name, 'name_pre': proj.pre.name,
    'post_event': post_code, 'omp_code': omp_code}

        return code


    def body_update_synapse(self):
        # Reset code
        code = ""
        # Sum over all synapses 
        for name, proj in self.projections.iteritems():
            from ..Utils import generate_equation_code
            # Global variables
            global_eq = generate_equation_code(proj.id, proj.synapse.description, 'global', 'proj') %{'id_proj' : proj.id, 'target': proj.target, 'id_post': proj.post.id, 'id_pre': proj.pre.id}

            # Local variables
            local_eq =  generate_equation_code(proj.id, proj.synapse.description, 'local', 'proj') %{'id_proj' : proj.id, 'target': proj.target, 'id_post': proj.post.id, 'id_pre': proj.pre.id} 

            # Generate the code
            if local_eq.strip() != '' or global_eq.strip() != '' :
                omp_code = '#pragma omp parallel for private(rk_pre, rk_post)' if proj.post.size > Global.OMP_MIN_NB_NEURONS else ''
                code+= """
    // proj%(id_proj)s: %(name_pre)s -> %(name_post)s with target %(target)s
    if(proj%(id_proj)s._learning){
        %(omp)s
        for(int i = 0; i < proj%(id_proj)s.post_rank.size(); i++){
            rk_post = proj%(id_proj)s.post_rank[i];
%(global)s
"""%{'id_proj' : proj.id, 'global': global_eq, 'target': proj.target, 'id_post': proj.post.id, 'id_pre': proj.pre.id, 'name_post': proj.post.name, 'name_pre': proj.pre.name, 'omp': omp_code}
 
                if local_eq.strip() != "": 
                    code+= """
            for(int j = 0; j < proj%(id_proj)s.pre_rank[i].size(); j++){
                rk_pre = proj%(id_proj)s.pre_rank[i][j];
                %(local)s
            }
"""%{'id_proj' : proj.id, 'local': local_eq}

                code += """
        }
    }
"""

            # Take delays into account if any
            if proj.max_delay > 1:
                if proj._synapses.uniform_delay == -1 : # Non-uniform delays
                    code = code.replace(
                        'pop%(id_pre)s.r['%{'id_pre': proj.pre.id}, 
                        'pop%(id_pre)s._delayed_r[proj%(id_proj)s.delay[i][j]-1]['%{'id_proj' : proj.id, 'id_pre': proj.pre.id}
                    )
                    code = code.replace(
                        'pop%(id_pre)s.spike['%{'id_pre': proj.pre.id}, 
                        'pop%(id_pre)s._delayed_spike[proj%(id_proj)s.delay[i][j]-1]['%{'id_proj' : proj.id, 'id_pre': proj.pre.id}
                    )
                else: # Uniform delays
                    code = code.replace(
                        'pop%(id_pre)s.r['%{'id_pre': proj.pre.id}, 
                        'pop%(id_pre)s._delayed_r[%(delay)s]['%{'id_proj' : proj.id, 'id_pre': proj.pre.id, 'delay': str(proj._synapses.uniform_delay-1)}
                    )
                    code = code.replace(
                        'pop%(id_pre)s.spike['%{'id_pre': proj.pre.id}, 
                        'pop%(id_pre)s._delayed_spike[%(delay)s]['%{'id_proj' : proj.id, 'id_pre': proj.pre.id, 'delay': str(proj._synapses.uniform_delay-1)}
                    )

        return code


    def body_init_randomdistributions(self):
        code = """
    // Initialize random distribution objects
"""
        for name, pop in self.populations.iteritems():
            # Is it a specific population?
            if pop.generator['omp']['body_random_dist_init']:
                code += pop.generator['omp']['body_random_dist_init'] %{'id': pop.id}
                continue

            for rd in pop.neuron_type.description['random_distributions']:
                code += """    pop%(id)s.%(rd_name)s = std::vector<double>(pop%(id)s.size, 0.0);
    pop%(id)s.dist_%(rd_name)s = %(rd_init)s;
""" % {'id': pop.id, 'rd_name': rd['name'], 'rd_init': rd['definition']% {'id': pop.id}}

        return code


    def body_init_globalops(self):
        code = """
    // Initialize global operations
"""
        for name, pop in self.populations.iteritems():
            # Is it a specific population?
            if pop.generator['omp']['body_globalops_init']:
                code += pop.generator['omp']['body_globalops_init'] %{'id': pop.id}
                continue

            for op in pop.global_operations:
                code += """    pop%(id)s._%(op)s_%(var)s = 0.0;
""" % {'id': pop.id, 'op': op['function'], 'var': op['variable']}

        return code

    def body_def_glops(self):
        ops = []
        for name, pop in self.populations.iteritems():
            for op in pop.global_operations:
                ops.append( op['function'] )

        if ops == []:
            return ""

        from .GlobalOperationTemplate import global_operation_templates
        code = ""
        for op in list(set(ops)):
            code += global_operation_templates[op]

        return code

    def body_init_delay(self):
        code = """
    // Initialize delayed firing rates
"""
        for name, pop in self.populations.iteritems():
            if pop.max_delay > 1: # no need to generate the code otherwise

                # Is it a specific population?
                if pop.generator['omp']['body_delay_init']:
                    code += pop.generator['omp']['body_delay_init'] %{'id': pop.id, 'delay': pop.max_delay}
                    continue

                if pop.neuron_type.type == 'rate':
                    code += """    pop%(id)s._delayed_r = std::deque< std::vector<double> >(%(delay)s, std::vector<double>(pop%(id)s.size, 0.0));
""" % {'id': pop.id, 'delay': pop.max_delay}
                else: # SPIKE
                    code += """    pop%(id)s._delayed_spike = std::deque< std::vector<bool> >(%(delay)s, std::vector<bool>(pop%(id)s.size, false));
""" % {'id': pop.id, 'delay': pop.max_delay}

        return code

    def body_init_spike(self):
        code = """
    // Initialize spike arrays
"""
        for name, pop in self.populations.iteritems():

            # Is it a specific population?
            if pop.generator['omp']['body_spike_init']:
                code += pop.generator['omp']['body_spike_init'] %{'id': pop.id}
                continue

            if pop.neuron_type.type == 'spike':
                code += """    
    pop%(id)s.spike = std::vector<bool>(pop%(id)s.size, false);
    pop%(id)s.spiked = std::vector<int>(0, 0);
    pop%(id)s.last_spike = std::vector<long int>(pop%(id)s.size, -10000L);
    pop%(id)s.refractory_remaining = std::vector<int>(pop%(id)s.size, 0);
""" % {'id': pop.id}

        return code

    def body_init_projection(self):
        code = """
    // Initialize projections
"""
        for name, proj in self.projections.iteritems():
            # Learning by default
            code += """    proj%(id)s._learning = true;
""" % {'id': proj.id}
            # Recording
            for var in proj.synapse.description['variables']:
                if var['name'] in proj.synapse.description['local']:
                    code += """    proj%(id)s.recorded_%(name)s = std::vector< std::vector< std::vector< double > > > (proj%(id)s.post_rank.size(), std::vector< std::vector< double > >());
"""% {'id': proj.id, 'name': var['name']}
                else:
                    code += """    proj%(id)s.recorded_%(name)s = std::vector< std::vector< double > > (proj%(id)s.post_rank.size(), std::vector< double >());
"""% {'id': proj.id, 'name': var['name']}

            if proj.synapse.description['type'] == 'spike':
                for var in proj.synapse.description['pre_spike']:
                    if not var['name'] in proj.synapse.description['attributes'] + ['g_target']:
                        code += """    proj%(id)s.recorded_%(name)s = std::vector< std::vector< std::vector< double > > > (proj%(id)s.post_rank.size(), std::vector< std::vector< double > >());
"""% {'id': proj.id, 'name': var['name']}

        return code

    def body_update_randomdistributions(self):
        code = """
    // Compute random distributions""" 
        for name, pop in self.populations.iteritems():
            # Is it a specific population?
            if pop.generator['omp']['body_random_dist_update']:
                code += pop.generator['omp']['body_random_dist_update'] %{'id': pop.id}
                continue

            if len(pop.neuron_type.description['random_distributions']) > 0:
                code += """
    // RD of pop%(id)s
    #pragma omp parallel for
    for(int i = 0; i < pop%(id)s.size; i++)
    {
"""% {'id': pop.id}
                for rd in pop.neuron_type.description['random_distributions']:
                    code += """
        pop%(id)s.%(rd_name)s[i] = pop%(id)s.dist_%(rd_name)s(rng[omp_get_thread_num()]);
""" % {'id': pop.id, 'rd_name': rd['name']}

                code += """
    }
"""
        return code

    def body_update_globalops(self):
        code = ""
        for name, pop in self.populations.iteritems():
            # Is it a specific population?
            if pop.generator['omp']['body_update_globalops']:
                code += pop.generator['omp']['body_update_globalops'] %{'id': pop.id}
                continue

            for op in pop.global_operations:
                code += """    pop%(id)s._%(op)s_%(var)s = %(op)s_value(pop%(id)s.%(var)s.data(), pop%(id)s.size);
""" % {'id': pop.id, 'op': op['function'], 'var': op['variable']}
        return code

    def body_record(self):
        code = ""
        # Populations
        for name, pop in self.populations.iteritems():
            # Is it a specific population?
            if pop.generator['omp']['body_record']:
                code += pop.generator['omp']['body_record'] %{'id': pop.id}
                continue

            for var in pop.neuron_type.description['variables']:
                code += """
    if(pop%(id)s.record_%(name)s)
        pop%(id)s.recorded_%(name)s.push_back(pop%(id)s.%(name)s) ;
""" % {'id': pop.id, 'type' : var['ctype'], 'name': var['name']}

        # Projections
        for name, proj in self.projections.iteritems():
            for var in proj.synapse.description['variables']:
                    code += """
    for(int i=0; i< proj%(id)s.record_%(name)s.size(); i++){
        proj%(id)s.recorded_%(name)s[i].push_back(proj%(id)s.%(name)s[i]) ;
    }
""" % {'id': proj.id, 'name': var['name']}

            if proj.synapse.description['type'] == 'spike':
                for var in proj.synapse.description['pre_spike']:
                    if not var['name'] in proj.synapse.description['attributes'] + ['g_target']:
                        code += """
    for(int i=0; i< proj%(id)s.record_%(name)s.size(); i++){
        proj%(id)s.recorded_%(name)s[i].push_back(proj%(id)s.%(name)s[i]) ;
    }
""" % {'id': proj.id, 'name': var['name']}

        return code

    def body_run_until(self):
        code = ""
        for name, pop in self.populations.iteritems():
            if not pop.stop_condition: # no stop condition has been defined
                code += """
                case %(id)s: 
                    pop_stop = false;
                    break;
""" % {'id': pop.id}
            else:
                pop.neuron_type.description['stop_condition'] = {'eq': pop.stop_condition}
                from ANNarchy.parser.Extraction import extract_stop_condition
                from ANNarchy.parser.SingleAnalysis import pattern_omp, pattern_cuda
                # Find the paradigm OMP or CUDA
                if config['paradigm'] == 'cuda':
                    pattern = pattern_cuda
                else:
                    pattern = pattern_omp
                extract_stop_condition(pop.neuron_type.description, pattern)

                if pop.neuron_type.description['stop_condition']['type'] == 'any':
                    stop_code = """
                    pop_stop = false;
                    for(int i=0; i<pop%(id)s.size; i++)
                    {
                        if(%(condition)s)
                            pop_stop = true;
                    }
    """ % {'id': pop.id, 'condition': pop.neuron_type.description['stop_condition']['cpp']% {'id': pop.id}}
                else:
                    stop_code = """
                    pop_stop = true;
                    for(int i=0; i<pop%(id)s.size; i++)
                    {
                        if(!(%(condition)s))
                            pop_stop = false;
                    }
    """ % {'id': pop.id, 'condition': pop.neuron_type.description['stop_condition']['cpp']% {'id': pop.id}}

                code += """
                case %(id)s: 
%(stop_code)s
                    break;
""" % {'id': pop.id, 'stop_code': stop_code}
        return code

    def body_performance_eval(self):
        if Global.config['profiling']:
            code = ""

            from ...core.Population import profile_generator_template
            for proj in self.projections.itervalues():
                code += profile_generator_template['omp']['compute_psp']['eval'] % { 'id': proj.id }

            for pop in self.populations.itervalues():
                code += profile_generator_template['omp']['update_neural_variables']['eval'] % { 'id': pop.id }

            return code
        else:
            return ""


#######################################################################
############## PYX ####################################################
#######################################################################
    def generate_pyx(self):
        # struct declaration for each population
        pop_struct, pop_ptr = self.pyx_struct_pop()

        # struct declaration for each projection
        proj_struct, proj_ptr = self.pyx_struct_proj()

        # Cython wrappers for the populations
        pop_class = self.pyx_wrapper_pop()

        # Cython wrappers for the projections
        proj_class = self.pyx_wrapper_proj()


        from .PyxTemplate import pyx_template
        return pyx_template % {
            'pop_struct': pop_struct, 'pop_ptr': pop_ptr,
            'proj_struct': proj_struct, 'proj_ptr': proj_ptr,
            'pop_class' : pop_class, 'proj_class': proj_class
        }

    def pyx_struct_pop(self):
        pop_struct = ""
        pop_ptr = ""
        for name, pop in self.populations.iteritems():
            # Is it a specific population?
            if pop.generator['omp']['pyx_pop_struct']:
                pop_struct += pop.generator['omp']['pyx_pop_struct'] %{'id': pop.id}
                pop_ptr += """
    PopStruct%(id)s pop%(id)s"""% {'id': pop.id}
                continue

            code = """
    # Population %(id)s (%(name)s)
    cdef struct PopStruct%(id)s :
        int size
"""            
            # Spiking neurons have aditional data
            if pop.neuron_type.type == 'spike':
                code += """
        vector[int] refractory
        bool record_spike
        vector[vector[long]] recorded_spike
"""
            # Parameters
            for var in pop.neuron_type.description['parameters']:
                if var['name'] in pop.neuron_type.description['local']:
                    code += """
        # Local parameter %(name)s
        vector[%(type)s] %(name)s 
""" % {'type' : var['ctype'], 'name': var['name']}
                elif var['name'] in pop.neuron_type.description['global']:
                    code += """
        # Global parameter %(name)s
        %(type)s  %(name)s 
""" % {'type' : var['ctype'], 'name': var['name']}

            # Variables
            for var in pop.neuron_type.description['variables']:
                if var['name'] in pop.neuron_type.description['local']:
                    code += """
        # Local variable %(name)s
        vector[%(type)s] %(name)s 
        vector[vector[%(type)s]] recorded_%(name)s 
        bool record_%(name)s 
""" % {'type' : var['ctype'], 'name': var['name']}
                elif var['name'] in pop.neuron_type.description['global']:
                    code += """
        # Global variable %(name)s
        %(type)s  %(name)s 
        vector[%(type)s] recorded_%(name)s
        bool record_%(name)s 
""" % {'type' : var['ctype'], 'name': var['name']}

            # Arrays for the presynaptic sums of rate-coded neurons
            if pop.neuron_type.type == 'rate':
                code += """
        # Targets
"""
                for target in pop.neuron_type.description['targets']:
                    code += """        vector[double] _sum_%(target)s
""" % {'target' : target}

            # Finalize the code
            pop_struct += code % {'id': pop.id, 'name': pop.name}

            # Population instance
            pop_ptr += """
    PopStruct%(id)s pop%(id)s"""% {
    'id': pop.id,
}
        return pop_struct, pop_ptr

    def pyx_struct_proj(self):
        proj_struct = ""
        proj_ptr = ""
        for name, proj in self.projections.iteritems():
            # Is it a specific projection?
            if proj.generator['omp']['pyx_proj_struct']:
                proj_struct += pop.generator['omp']['pyx_proj_struct'] %{'id': pop.id}
                proj_ptr += """
    ProjStruct%(id)s proj%(id)s"""% {'id': pop.id}
                continue

            code = """
    cdef struct ProjStruct%(id)s :
        int size
        bool _learning
        vector[int] post_rank
        vector[vector[int]] pre_rank
"""         
            # Delays
            if proj.max_delay > 1 and proj._synapses.uniform_delay == -1:
                code +="""
        vector[vector[int]] delay
"""
            # Parameters
            for var in proj.synapse.description['parameters']:
                if var['name'] in proj.synapse.description['local']:
                    code += """
        # Local parameter %(name)s
        vector[vector[%(type)s]] %(name)s 
""" % {'type' : var['ctype'], 'name': var['name']}
                elif var['name'] in proj.synapse.description['global']:
                    code += """
        # Global parameter %(name)s
        vector[%(type)s]  %(name)s 
""" % {'type' : var['ctype'], 'name': var['name']}

            # Variables
            for var in proj.synapse.description['variables']:
                if var['name'] in proj.synapse.description['local']:
                    code += """
        # Local variable %(name)s
        vector[vector[%(type)s]] %(name)s 
        vector[vector[vector[%(type)s]]] recorded_%(name)s 
        vector[int] record_%(name)s 
""" % {'type' : var['ctype'], 'name': var['name']}
                elif var['name'] in proj.synapse.description['global']:
                    code += """
        # Global variable %(name)s
        vector[%(type)s]  %(name)s 
        vector[vector[%(type)s]] recorded_%(name)s
        vector[int] record_%(name)s 
""" % {'type' : var['ctype'], 'name': var['name']}


            # Pre- or post_spike variables (including w)
            if proj.synapse.description['type'] == 'spike':
                for var in proj.synapse.description['pre_spike']:
                    if not var['name'] in proj.synapse.description['attributes'] + ['g_target']:
                        code += """
        # Local variable %(name)s
        vector[vector[%(type)s]] %(name)s 
        vector[vector[vector[%(type)s]]] recorded_%(name)s 
        vector[int] record_%(name)s 
""" % {'type' : 'double', 'name': var['name']}

            # Structural plasticity
            if Global.config['structural_plasticity']:
                # Retrieve the names of extra attributes   
                extra_args = ""
                for var in proj.synapse.description['parameters'] + proj.synapse.description['variables']:
                    if not var['name'] in ['w', 'delay'] and  var['name'] in proj.synapse.description['local']:
                        extra_args += ', ' + var['ctype'] + ' ' +  var['name'] 
                # Generate the code
                code += """
        # Structural plasticity
        void addSynapse(int post, int pre, double weight, int _delay%(extra_args)s)
        void removeSynapse(int post, int pre)
""" % {'extra_args': extra_args}

            # Finalize the code
            proj_struct += code % {'id': proj.id}

            # Population instance
            proj_ptr += """
    ProjStruct%(id)s proj%(id)s"""% {
    'id': proj.id,
}
        return proj_struct, proj_ptr

    def pyx_wrapper_pop(self):
        # Cython wrappers for the populations
        code = ""
        for name, pop in self.populations.iteritems():
            # Is it a specific population?
            if pop.generator['omp']['pyx_pop_class']:
                code += pop.generator['omp']['pyx_pop_class'] %{'id': pop.id}
                continue

            # Init
            code += """
# Population %(id)s (%(name)s)
cdef class pop%(id)s_wrapper :

    def __cinit__(self, size):
        pop%(id)s.size = size"""% {'id': pop.id, 'name': pop.name}

            # Spiking neurons have aditional data
            if pop.neuron_type.type == 'spike':
                code += """
        # Spiking neuron
        pop%(id)s.refractory = vector[int](size, 0)
        pop%(id)s.record_spike = False
        pop%(id)s.recorded_spike = vector[vector[long]]()
        for i in xrange(pop%(id)s.size):
            pop%(id)s.recorded_spike.push_back(vector[long]())
"""% {'id': pop.id}

            # Parameters
            for var in pop.neuron_type.description['parameters']:
                init = 0.0 if var['ctype'] == 'double' else 0
                if var['name'] in pop.neuron_type.description['local']:                    
                    code += """
        pop%(id)s.%(name)s = vector[%(type)s](size, %(init)s)""" %{'id': pop.id, 'name': var['name'], 'type': var['ctype'], 'init': init}
                else: # global
                    code += """
        pop%(id)s.%(name)s = %(init)s""" %{'id': pop.id, 'name': var['name'], 'type': var['ctype'], 'init': init}

            # Variables
            for var in pop.neuron_type.description['variables']:
                init = 0.0 if var['ctype'] == 'double' else 0
                if var['name'] in pop.neuron_type.description['local']:
                    code += """
        pop%(id)s.%(name)s = vector[%(type)s](size, %(init)s)
        pop%(id)s.recorded_%(name)s = vector[vector[%(type)s]](0, vector[%(type)s](0,%(init)s))
        pop%(id)s.record_%(name)s = False""" %{'id': pop.id, 'name': var['name'], 'type': var['ctype'], 'init': init}
                else: # global
                    code += """
        pop%(id)s.%(name)s = %(init)s
        pop%(id)s.recorded_%(name)s = vector[%(type)s](0, %(init)s)
        pop%(id)s.record_%(name)s = False""" %{'id': pop.id, 'name': var['name'], 'type': var['ctype'], 'init': init}

            # Targets
            if pop.neuron_type.type == 'rate':
                for target in pop.neuron_type.description['targets']:
                    code += """
        pop%(id)s._sum_%(target)s = vector[double](size, 0.0)""" %{'id': pop.id, 'target': target}

            # Size property
            code += """

    property size:
        def __get__(self):
            return pop%(id)s.size
""" % {'id': pop.id}

            # Spiking neurons have aditional data
            if pop.neuron_type.type == 'spike':
                code += """
    # Spiking neuron
    cpdef np.ndarray get_refractory(self):
        return pop%(id)s.refractory
    cpdef set_refractory(self, np.ndarray value):
        pop%(id)s.refractory = value

    def start_record_spike(self):
        pop%(id)s.record_spike = True
    def stop_record_spike(self):
        pop%(id)s.record_spike = False
    def get_record_spike(self):
        cdef vector[vector[long]] tmp = pop%(id)s.recorded_spike
        for i in xrange(self.size):
            pop%(id)s.recorded_spike[i].clear()
        return tmp

"""% {'id': pop.id}

            # Parameters
            for var in pop.neuron_type.description['parameters']:
                if var['name'] in pop.neuron_type.description['local']:
                    code += """
    # Local parameter %(name)s
    cpdef np.ndarray get_%(name)s(self):
        return np.array(pop%(id)s.%(name)s)
    cpdef set_%(name)s(self, np.ndarray value):
        pop%(id)s.%(name)s = value
    cpdef %(type)s get_single_%(name)s(self, int rank):
        return pop%(id)s.%(name)s[rank]
    cpdef set_single_%(name)s(self, int rank, value):
        pop%(id)s.%(name)s[rank] = value
""" % {'id' : pop.id, 'name': var['name'], 'type': var['ctype']}

                elif var['name'] in pop.neuron_type.description['global']:
                    code += """
    # Global parameter %(name)s
    cpdef %(type)s get_%(name)s(self):
        return pop%(id)s.%(name)s
    cpdef set_%(name)s(self, %(type)s value):
        pop%(id)s.%(name)s = value
""" % {'id' : pop.id, 'name': var['name'], 'type': var['ctype']}

            # Variables
            for var in pop.neuron_type.description['variables']:
                if var['name'] in pop.neuron_type.description['local']:
                    code += """
    # Local variable %(name)s
    cpdef np.ndarray get_%(name)s(self):
        return np.array(pop%(id)s.%(name)s)
    cpdef set_%(name)s(self, np.ndarray value):
        pop%(id)s.%(name)s = value
    cpdef %(type)s get_single_%(name)s(self, int rank):
        return pop%(id)s.%(name)s[rank]
    cpdef set_single_%(name)s(self, int rank, value):
        pop%(id)s.%(name)s[rank] = value
    def start_record_%(name)s(self):
        pop%(id)s.record_%(name)s = True
    def stop_record_%(name)s(self):
        pop%(id)s.record_%(name)s = False
    def get_record_%(name)s(self):
        cdef vector[vector[%(type)s]] tmp = pop%(id)s.recorded_%(name)s
        for i in xrange(tmp.size()):
            pop%(id)s.recorded_%(name)s[i].clear()
        pop%(id)s.recorded_%(name)s.clear()
        return tmp
""" % {'id' : pop.id, 'name': var['name'], 'type': var['ctype']}

                elif var['name'] in pop.neuron_type.description['global']:
                    code += """
    # Global variable %(name)s
    cpdef %(type)s get_%(name)s(self):
        return pop%(id)s.%(name)s
    cpdef set_%(name)s(self, %(type)s value):
        pop%(id)s.%(name)s = value
    def start_record_%(name)s(self):
        pop%(id)s.record_%(name)s = True
    def stop_record_%(name)s(self):
        pop%(id)s.record_%(name)s = False
    def get_record_%(name)s(self):
        cdef vector[%(type)s] tmp = pop%(id)s.recorded_%(name)s
        pop%(id)s.recorded_%(name)s.clear()
        return tmp
""" % {'id' : pop.id, 'name': var['name'], 'type': var['ctype']}

        return code

    def pyx_wrapper_proj(self):
        # Cython wrappers for the projections
        code = ""
        for name, proj in self.projections.iteritems():
            # Is it a specific population?
            if proj.generator['omp']['pyx_proj_class']:
                code += proj.generator['omp']['pyx_proj_class'] %{'id': proj.id}
                continue

            # Init
            code += """
cdef class proj%(id)s_wrapper :

    def __cinit__(self, synapses):

        cdef CSR syn = synapses
        cdef int size = syn.size
        cdef int nb_post = syn.post_rank.size()
        
        proj%(id)s.size = size
        proj%(id)s.post_rank = syn.post_rank
        proj%(id)s.pre_rank = syn.pre_rank
        proj%(id)s.w = syn.w
"""% {'id': proj.id}

            # Delays
            if proj.max_delay > 1 and proj._synapses.uniform_delay == -1:
                code +="""
        proj%(id)s.delay = syn.delay
"""% {'id': proj.id}

            # Initialize parameters
            for var in proj.synapse.description['parameters']:
                if var['name'] == 'w':
                    continue
                if var['name'] in proj.synapse.description['local']:
                    init = 0.0 if var['ctype'] == 'double' else 0
                    code += """
        proj%(id)s.%(name)s = vector[vector[%(type)s]](nb_post, vector[%(type)s]())
""" %{'id': proj.id, 'name': var['name'], 'type': var['ctype'], 'init': init}
                else:
                    init = 0.0 if var['ctype'] == 'double' else 0
                    code += """
        proj%(id)s.%(name)s = vector[%(type)s](nb_post, %(init)s)
""" %{'id': proj.id, 'name': var['name'], 'type': var['ctype'], 'init': init}

            # Initialize variables
            for var in proj.synapse.description['variables']:
                if var['name'] == 'w':
                    continue
                if var['name'] in proj.synapse.description['local']:
                    init = 0.0 if var['ctype'] == 'double' else 0
                    code += """
        proj%(id)s.%(name)s = vector[vector[%(type)s]](nb_post, vector[%(type)s]())
        proj%(id)s.record_%(name)s = vector[int]()
""" %{'id': proj.id, 'name': var['name'], 'type': var['ctype'], 'init': init}
                else:
                    init = 0.0 if var['ctype'] == 'double' else 0
                    code += """
        proj%(id)s.%(name)s = vector[%(type)s](nb_post, %(init)s)
        proj%(id)s.record_%(name)s = vector[int]()
""" %{'id': proj.id, 'name': var['name'], 'type': var['ctype'], 'init': init}

            # Size property
            code += """

    property size:
        def __get__(self):
            return proj%(id)s.size

    def nb_synapses(self, int n):
        return proj%(id)s.pre_rank[n].size()

    def _set_learning(self, bool l):
        proj%(id)s._learning = l

    def post_rank(self):
        return proj%(id)s.post_rank
    def pre_rank(self, int n):
        return proj%(id)s.pre_rank[n]
""" % {'id': proj.id}

            # Delays
            if proj.max_delay > 1 and proj._synapses.uniform_delay == -1:
                code +="""
    def get_delay(self):
        return proj%(id)s.delay
    def set_delay(self, value):
        proj%(id)s.delay = value
"""% {'id': proj.id}

            # Pre- or post_spike variables (including w)
            if proj.synapse.description['type'] == 'spike':
                for var in proj.synapse.description['pre_spike']:
                    if not var['name'] in proj.synapse.description['attributes'] + ['g_target']:
                        code += """
    # Local variable %(name)s defined in pre_spike
    def get_%(name)s(self):
        return proj%(id)s.%(name)s
    def set_%(name)s(self, value):
        proj%(id)s.%(name)s = value
    def get_dendrite_%(name)s(self, int rank):
        return proj%(id)s.%(name)s[rank]
    def set_dendrite_%(name)s(self, int rank, vector[%(type)s] value):
        proj%(id)s.%(name)s[rank] = value
    def get_synapse_%(name)s(self, int rank_post, int rank_pre):
        return proj%(id)s.%(name)s[rank_post][rank_pre]
    def set_synapse_%(name)s(self, int rank_post, int rank_pre, %(type)s value):
        proj%(id)s.%(name)s[rank_post][rank_pre] = value
    def start_record_%(name)s(self, int rank):
        if not rank in list(proj%(id)s.record_%(name)s):
            proj%(id)s.record_%(name)s.push_back(rank)
    def stop_record_%(name)s(self, int rank):
        cdef list tmp = list(proj%(id)s.record_%(name)s)
        tmp.remove(rank)
        proj%(id)s.record_%(name)s = tmp
    def get_recorded_%(name)s(self, int rank):
        cdef vector[vector[%(type)s]] data 
        data = proj%(id)s.recorded_%(name)s[rank]
        proj%(id)s.recorded_%(name)s[rank] = vector[vector[%(type)s]]()
        return data
""" % {'id' : proj.id, 'name': var['name'], 'type': 'double'}

            # Parameters
            for var in proj.synapse.description['parameters']:
                if var['name'] in proj.synapse.description['local']:
                    code += """
    # Local parameter %(name)s
    def get_%(name)s(self):
        return proj%(id)s.%(name)s
    def set_%(name)s(self, value):
        proj%(id)s.%(name)s = value
    def get_dendrite_%(name)s(self, int rank):
        return proj%(id)s.%(name)s[rank]
    def set_dendrite_%(name)s(self, int rank, vector[%(type)s] value):
        proj%(id)s.%(name)s[rank] = value
    def get_synapse_%(name)s(self, int rank_post, int rank_pre):
        return proj%(id)s.%(name)s[rank_post][rank_pre]
    def set_synapse_%(name)s(self, int rank_post, int rank_pre, %(type)s value):
        proj%(id)s.%(name)s[rank_post][rank_pre] = value
""" % {'id' : proj.id, 'name': var['name'], 'type': var['ctype']}

                elif var['name'] in proj.synapse.description['global']:
                    code += """
    # Global parameter %(name)s
    def get_%(name)s(self):
        return proj%(id)s.%(name)s
    def set_%(name)s(self, value):
        proj%(id)s.%(name)s = value
    def get_dendrite_%(name)s(self, int rank):
        return proj%(id)s.%(name)s[rank]
    def set_dendrite_%(name)s(self, int rank, %(type)s value):
        proj%(id)s.%(name)s[rank] = value
""" % {'id' : proj.id, 'name': var['name'], 'type': var['ctype']}

            # Variables
            for var in proj.synapse.description['variables']:
                if var['name'] in proj.synapse.description['local']:
                    code += """
    # Local variable %(name)s
    def get_%(name)s(self):
        return proj%(id)s.%(name)s
    def set_%(name)s(self, value):
        proj%(id)s.%(name)s = value
    def get_dendrite_%(name)s(self, int rank):
        return proj%(id)s.%(name)s[rank]
    def set_dendrite_%(name)s(self, int rank, vector[%(type)s] value):
        proj%(id)s.%(name)s[rank] = value
    def get_synapse_%(name)s(self, int rank_post, int rank_pre):
        return proj%(id)s.%(name)s[rank_post][rank_pre]
    def set_synapse_%(name)s(self, int rank_post, int rank_pre, %(type)s value):
        proj%(id)s.%(name)s[rank_post][rank_pre] = value
    def start_record_%(name)s(self, int rank):
        if not rank in list(proj%(id)s.record_%(name)s):
            proj%(id)s.record_%(name)s.push_back(rank)
    def stop_record_%(name)s(self, int rank):
        cdef list tmp = list(proj%(id)s.record_%(name)s)
        tmp.remove(rank)
        proj%(id)s.record_%(name)s = tmp
    def get_recorded_%(name)s(self, int rank):
        cdef vector[vector[%(type)s]] data = proj%(id)s.recorded_%(name)s[rank]
        proj%(id)s.recorded_%(name)s[rank] = vector[vector[%(type)s]]()
        return data
""" % {'id' : proj.id, 'name': var['name'], 'type': var['ctype']}

                elif var['name'] in proj.synapse.description['global']:
                    code += """
    # Global variable %(name)s
    def get_%(name)s(self):
        return proj%(id)s.%(name)s
    def set_%(name)s(self, value):
        proj%(id)s.%(name)s = value
    def get_dendrite_%(name)s(self, int rank):
        return proj%(id)s.%(name)s[rank]
    def set_dendrite_%(name)s(self, int rank, %(type)s value):
        proj%(id)s.%(name)s[rank] = value
""" % {'id' : proj.id, 'name': var['name'], 'type': var['ctype']}

             # Structural plasticity
            if Global.config['structural_plasticity']:
                # Retrieve the names of extra attributes   
                extra_args = ""
                extra_values = ""
                for var in proj.synapse.description['parameters'] + proj.synapse.description['variables']:
                    if not var['name'] in ['w', 'delay'] and  var['name'] in proj.synapse.description['local']:
                        extra_args += ', ' + var['ctype'] + ' ' +  var['name']   
                        extra_values += ', ' +  var['name']       

                # Generate the code        
                code += """
    # Structural plasticity
    def add_synapse(self, int post_rank, int pre_rank, double weight, int delay%(extra_args)s):
        proj%(id)s.addSynapse(post_rank, pre_rank, weight, delay%(extra_values)s)
    def remove_synapse(self, int post_rank, int pre_rank):
        proj%(id)s.removeSynapse(post_rank, pre_rank)
"""% {'id' : proj.id, 'extra_args': extra_args, 'extra_values': extra_values}


        return code<|MERGE_RESOLUTION|>--- conflicted
+++ resolved
@@ -474,11 +474,10 @@
             from ..Utils import generate_equation_code
 
             # Global variables
-<<<<<<< HEAD
-            global_eqs = generate_equation_code(pop.id, pop.neuron.description, 'global') % {'id': pop.id}
+            global_eqs = generate_equation_code(pop.id, pop.neuron_type.description, 'global') % {'id': pop.id}
 
             # Local variables
-            local_eqs = generate_equation_code(pop.id, pop.neuron.description, 'local') % {'id': pop.id}
+            local_eqs = generate_equation_code(pop.id, pop.neuron_type.description, 'local') % {'id': pop.id}
 
             # add profiling code if needed
             if Global.config['profiling'] and (global_eqs.strip() != "" or local_eqs.strip() != ""):
@@ -486,20 +485,11 @@
                 code += profile_generator_template['omp']['update_neural_variables']['before'] % {'id': pop.id}
 
             if global_eqs.strip() != "":
-=======
-            eqs = generate_equation_code(pop.id, pop.neuron_type.description, 'global') % {'id': pop.id}
-            if eqs.strip() != "":
->>>>>>> d65d5f45
                 code += """
     // Updating the global variables of population %(id)s (%(name)s)
 %(eqs)s
 """ % {'id': pop.id, 'name' : pop.name, 'eqs': global_eqs}
 
-<<<<<<< HEAD
-=======
-            # Local variables
-            eqs = generate_equation_code(pop.id, pop.neuron_type.description, 'local') % {'id': pop.id}
->>>>>>> d65d5f45
             code += """
     // Updating the local variables of population %(id)s (%(name)s)
     #pragma omp parallel for
