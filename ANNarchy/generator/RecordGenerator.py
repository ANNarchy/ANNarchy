--- conflicted
+++ resolved
@@ -109,11 +109,7 @@
         if pop.neuron_type.type == 'spike':
             struct_code += """
     // Local variable %(name)s
-<<<<<<< HEAD
     std::map<int, std::vector< %(type)s > > %(name)s ;
-    bool record_%(name)s ; """ % {'type' : 'long int', 'name': 'spike'}
-=======
-    std::map<int, std::vector< long int > > %(name)s ;
     bool record_%(name)s ;
     void clear_spike() {
         for ( auto it = spike.begin(); it != spike.end(); it++ ) {
@@ -121,7 +117,7 @@
         }
     }
 """ % {'type' : 'long int', 'name': 'spike'}
->>>>>>> dc44c759
+
             init_code += """
         this->%(name)s = std::map<int,  std::vector< %(type)s > >();
         if(!this->partial){
