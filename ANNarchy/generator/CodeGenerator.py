#==============================================================================
#
#     CodeGenerator.py
#
#     This file is part of ANNarchy.
#
#     Copyright (C) 2013-2019  Julien Vitay <julien.vitay@gmail.com>,
#     Helge Uelo Dinkelbach <helge.dinkelbach@gmail.com>
#
#     This program is free software: you can redistribute it and/or modify
#     it under the terms of the GNU General Public License as published by
#     the Free Software Foundation, either version 3 of the License, or
#     (at your option) any later version.
#
#     ANNarchy is distributed in the hope that it will be useful,
#     but WITHOUT ANY WARRANTY; without even the implied warranty of
#     MERCHANTABILITY or FITNESS FOR A PARTICULAR PURPOSE.  See the
#     GNU General Public License for more details.
#
#     You should have received a copy of the GNU General Public License
#     along with this program.  If not, see <http://www.gnu.org/licenses/>.
#
#==============================================================================
import ANNarchy.core.Global as Global
from ANNarchy.core.PopulationView import PopulationView
from ANNarchy.parser.Extraction import extract_functions

from .PyxGenerator import PyxGenerator
from .MonitorGenerator import MonitorGenerator

from .Population import OpenMPGenerator, CUDAGenerator
from .Projection import OpenMPProjectionGenerator, CUDAProjectionGenerator

class CodeGenerator(object):
    """
    The CodeGenerator class is responsible to control the code
    generation process.

    Unil now, it implements the code generation for OpenMP
    (including sequential) and CUDA.The decision whether as
    OpenMP or sequential code is dependent on the number of
    threads.
    """
    def __init__(self, annarchy_dir, populations, projections, net_id, cuda_config):
        """
        Constructor initializes PopulationGenerator and ProjectionGenerator
        class and stores the provided information for later use.

        Parameters:

            * *net_id*: unique id for the current network
            * *annarchy_dir*: unique target directory for the generated code
              files; they are stored in 'generate' sub-folder
            * *populations*: list of populations
            * *populations*: list of projections
            * *cuda_config*: configuration dict for cuda. check the method
              _cuda_kernel_config for more details.
        """
        self._net_id = net_id
        self._annarchy_dir = annarchy_dir
        self._populations = populations
        self._projections = projections
        self._cuda_config = cuda_config

        for pop in self._populations:
            pop._generate()
        for proj in self._projections:
            proj._generate()

        if Global.config['profiling']:
            if Global.config['paradigm'] == "openmp":
                #from .Profile import PAPIProfile
                #self._profgen = PAPIProfile(self._annarchy_dir, net_id)
                #self._profgen.generate()
                from .Profile import CPP11Profile
                self._profgen = CPP11Profile(self._annarchy_dir, net_id)
                self._profgen.generate()
            elif Global.config['paradigm'] == "cuda":
                from .Profile import CUDAProfile
                self._profgen = CUDAProfile(self._annarchy_dir, net_id)
                self._profgen.generate()
            else:
                Global._error('No ProfileGenerator available for '
                              + Global.config['paradigm'])
        else:
            self._profgen = None

        if Global.config['paradigm'] == "openmp":
            self._popgen = OpenMPGenerator(self._profgen, net_id)
            self._projgen = OpenMPProjectionGenerator(self._profgen, net_id)
        elif Global.config['paradigm'] == "cuda":
            self._popgen = CUDAGenerator(self._profgen, net_id)
            self._projgen = CUDAProjectionGenerator(self._profgen, net_id)
        else:
            Global._error("No PopulationGenerator for " + Global.config['paradigm'])

        self._pyxgen = PyxGenerator(annarchy_dir, populations, projections, net_id)
        self._recordgen = MonitorGenerator(annarchy_dir, populations, projections, net_id)

        self._pop_desc = []
        self._proj_desc = []

    def generate(self):
        """
        Generate code files and store them in target directory (located at
        self._annarchy_dir/generate). More detailed the following files are
        generated, by this class:

            * *ANNarchy.cpp*: main simulation loop, object instantiation
            * *ANNarchy.h*: collection of all objects, interface to Python
              extension
            * *ANNarchyCore.pyx*: Python extension file, gathering all
               functions/ objects, which should be accessible from Python
            * for each population a seperate header file, contain semantic
              logic of a population respectively neuron object (filename:
              pop<id>).
            * for each projection a seperate header file, contain semantic
              logic of a projection respectively synapse object (filename:
              proj<id>)
        """
        if Global.config['verbose']:
            if Global.config['paradigm'] == "openmp":
                if Global.config['num_threads'] > 1:
                    Global._print('\nGenerate code for OpenMP ...')
                else:
                    Global._print('\nGenerate sequential code ...')
            elif Global.config['paradigm'] == "cuda":
                print('\nGenerate CUDA code ...')
            else:
                raise NotImplementedError

        # check if the user access some new features, or old ones
        # which changed.
        self._check_experimental_features(self._populations, self._projections)

        # Propagate the global operations needed by the projections to the
        # corresponding populations.
        self._propagate_global_ops()

        # Create all populations
        for pop in self._populations:
            self._pop_desc.append(self._popgen.header_struct(pop, self._annarchy_dir))

        # Create all projections
        for proj in self._projections:
            self._proj_desc.append(self._projgen.header_struct(proj, self._annarchy_dir))

        # where all source files should take place
        source_dest = self._annarchy_dir+'/generate/net'+str(self._net_id)+'/'

        # Generate header code for the analysed pops and projs
        with open(source_dest+'ANNarchy.h', 'w') as ofile:
            ofile.write(self._generate_header())

        # Generate monitor code for the analysed pops and projs
        self._recordgen.generate()

        # Generate cpp code for the analysed pops and projs
        if Global.config['paradigm'] == "openmp":
            with open(source_dest+'ANNarchy.cpp', 'w') as ofile:
                ofile.write(self._generate_body())

        elif Global.config['paradigm'] == "cuda":
            device_code, host_code = self._generate_body()
            with open(source_dest+'ANNarchyHost.cu', 'w') as ofile:
                ofile.write(host_code)
            with open(source_dest+'ANNarchyDevice.cu', 'w') as ofile:
                ofile.write(device_code)

        else:
            raise NotImplementedError

        # Generate cython code for the analysed pops and projs
        with open(source_dest+'ANNarchyCore'+str(self._net_id)+'.pyx', 'w') as ofile:
            ofile.write(self._pyxgen.generate())

        self._generate_file_overview(source_dest)

    def _generate_file_overview(self, source_dest):
        """
        Generate a logfile, where we log which Population/Projection object is stored in
        which file.

        Parameters:

        * source_dest: path to folder where generated files are stored.
        """
        # Equal to target path in CodeGenerator.generate()
        with open(source_dest+"codegen.log", 'w') as ofile:
            ofile.write("Filename, Object Description\n")
            for pop in self._populations:
                pop_type = type(pop).__name__
                desc = """pop%(id_pop)s, %(type_pop)s( name = %(name_pop)s )\n""" % {
                    'id_pop': pop.id, 'name_pop': pop.name, 'type_pop': pop_type
                }
                ofile.write(desc)
            for proj in self._projections:
                proj_type = type(proj).__name__
                desc = """proj%(id_proj)s, %(type_proj)s( pre = %(pre_name)s, post = %(post_name)s, target = %(target)s )\n""" % {
                    'id_proj': proj.id, 'type_proj': proj_type, 'pre_name': proj.pre.name, 'post_name': proj.post.name, 'target': proj.target
                }
                ofile.write(desc)

    def _propagate_global_ops(self):
        """
        The parser analyses the synapse and neuron definitions and
        store if global operations like min, max or mean are necessary.

        Furthermore for synapses accesses to population variales (e. g. pre.r)
        occure. In this case we need to generate special codes in the PopulationGenerator.
        """
        # Analyse the populations
        for pop in self._populations:
            pop.global_operations = pop.neuron_type.description['global_operations']
            pop.delayed_variables = []

        # Propagate the global operations from the projections to the populations
        for proj in self._projections:
            for op in proj.synapse_type.description['pre_global_operations']:
                if isinstance(proj.pre, PopulationView):
                    if not op in proj.pre.population.global_operations:
                        proj.pre.population.global_operations.append(op)
                else:
                    if not op in proj.pre.global_operations:
                        proj.pre.global_operations.append(op)

            for op in  proj.synapse_type.description['post_global_operations']:
                if isinstance(proj.post, PopulationView):
                    if not op in proj.post.population.global_operations:
                        proj.post.population.global_operations.append(op)
                else:
                    if not op in proj.post.global_operations:
                        proj.post.global_operations.append(op)
<<<<<<< HEAD
                        
=======

>>>>>>> 6c21d714
            if proj.max_delay > 1:
                for var in proj.synapse_type.description['dependencies']['pre']:
                    if isinstance(proj.pre, PopulationView):
                        proj.pre.population.delayed_variables.append(var)
                    else:
                        proj.pre.delayed_variables.append(var)

        # Make sure the operations are declared only once
        for pop in self._populations:
            pop.global_operations = [dict(y) for y in set(tuple(x.items()) for x in pop.global_operations)]
            pop.delayed_variables = sorted(list(set(pop.delayed_variables)))

    def _generate_header(self):
        """
        Generate the ANNarchy.h code. This header represents the interface to
        the python extension and therefore includes all network objects.
        """
        # struct declaration for each population
        pop_struct = ""
        pop_ptr = ""

        for pop in self._pop_desc:
            pop_struct += pop['include']
            pop_ptr += pop['extern']

        # struct declaration for each projection
        proj_struct = ""
        proj_ptr = ""
        for proj in self._proj_desc:
            proj_struct += proj['include']
            proj_ptr += proj['extern']

        # Custom functions
        custom_func = self._header_custom_functions()

        # Custom constants
        custom_constant = self._header_custom_constants()

        # Include OMP
        include_omp = "#include <omp.h>" if Global.config['num_threads'] > 1 else ""

        if Global.config['paradigm'] == "openmp":
            from .Template.BaseTemplate import omp_header_template, built_in_functions
            return omp_header_template % {
                'float_prec': Global.config['precision'],
                'pop_struct': pop_struct,
                'proj_struct': proj_struct,
                'pop_ptr': pop_ptr,
                'proj_ptr': proj_ptr,
                'custom_func': custom_func,
                'custom_constant': custom_constant,
                'built_in': built_in_functions,
                'include_omp': include_omp
            }
        elif Global.config['paradigm'] == "cuda":
            from .Template.BaseTemplate import cuda_header_template, built_in_functions
            return cuda_header_template % {
                'float_prec': Global.config['precision'],
                'pop_struct': pop_struct,
                'proj_struct': proj_struct,
                'pop_ptr': pop_ptr,
                'proj_ptr': proj_ptr,
                'custom_func': custom_func,
                'custom_constant': custom_constant,
                'built_in': built_in_functions
            }
        else:
            raise NotImplementedError

    def _header_custom_functions(self):
        """
        Generate code for custom functions defined globally and are usable
        witihn neuron or synapse descriptions. These functions can only rely on
        provided arguments.
        """
        if len(Global._objects['functions']) == 0:
            return ""

        # Attention CUDA: this definition will work only on host side.
        code = ""
        for _, func in Global._objects['functions']:
            code += extract_functions(func, local_global=True)[0]['cpp'] + '\n'

        return code

    def _header_custom_constants(self):
        """
        Generate code for custom constants
        """
        if len(Global._objects['constants']) == 0:
            return ""

        code = ""
        for obj in Global._objects['constants']:
            obj_str = {
                'name': obj.name,
                'float_prec': Global.config['precision']
            }
            if Global._check_paradigm("openmp"):
                code += """
extern %(float_prec)s %(name)s;
void set_%(name)s(%(float_prec)s value);""" % obj_str
            elif Global._check_paradigm("cuda"):
                code += """
void set_%(name)s(%(float_prec)s value);""" % obj_str
            else:
                raise NotImplementedError

        return code

    def _body_custom_constants(self):
        """
        Generate code for custom constants dependent on the target paradigm
        set in global settings.

        Returns (openMP):

        * decl_code: declarations in header file
        * init_code: initialization code

        Returns (CUDA):

        * host_decl_code: declarations in header file (host side)
        * host_init_code: initialization code (host side)
        * device_decl_code: declarations in header file (device side)

        """
        if Global._check_paradigm("openmp"):
            if len(Global._objects['constants']) == 0:
                return "", ""

            decl_code = ""
            init_code = ""
            for obj in Global._objects['constants']:
                obj_str = {
                    'name': obj.name,
                    'value': obj.value,
                    'float_prec': Global.config['precision']
                }
                decl_code += """
%(float_prec)s %(name)s;
void set_%(name)s(%(float_prec)s value){%(name)s = value;};""" % obj_str
                init_code += """
        %(name)s = 0.0;""" % obj_str

            return decl_code, init_code
        elif Global._check_paradigm("cuda"):
            if len(Global._objects['constants']) == 0:
                return "", "", ""

            host_decl_code = ""
            host_init_code = ""
            device_decl_code = ""
            for obj in Global._objects['constants']:
                obj_str = {
                    'name': obj.name,
                    'value': obj.value,
                    'float_prec': Global.config['precision']
                }
                host_decl_code += """
__device__ __constant__ %(float_prec)s %(name)s;
void set_%(name)s(%(float_prec)s value){
    cudaError_t err = cudaMemcpyToSymbol(%(name)s, &value, sizeof(%(float_prec)s), 0, cudaMemcpyHostToDevice);
#ifdef _DEBUG
    std::cout << "set %(name)s " << value << std::endl;
    if ( err != cudaSuccess )
        std::cerr << cudaGetErrorString(err) << std::endl;
#endif
}""" % obj_str
                device_decl_code += "__device__ __constant__ %(float_prec)s %(name)s;\n" % obj_str
                host_init_code += """
        %(name)s = 0.0;""" % obj_str

<<<<<<< HEAD
            return host_decl_code, device_decl_code, init_code
=======
            return host_decl_code,  host_init_code, device_decl_code
>>>>>>> 6c21d714
        else:
            raise NotImplementedError

    def _generate_body(self):
        """
        Generate the codes 'main' library file. The generated code
        will be used in different files, dependent on the chosen
        target platform:

        * openmp: ANNarchy.cpp
        * cuda: ANNarchyHost.cu and ANNarchyDevice.cu
        """
        # struct declaration for each population
        pop_ptr = ""
        for pop in self._pop_desc:
            pop_ptr += pop['instance']

        # struct declaration for each projection
        proj_ptr = ""
        for proj in self._proj_desc:
            proj_ptr += proj['instance']

        # Code for the global operations
        glop_definition = self._body_def_glops()
        update_globalops = ""
        for pop in self._pop_desc:
            if 'gops_update' in pop.keys():
                update_globalops += pop['gops_update']

        # Reset presynaptic sums
        reset_sums = self._body_resetcomputesum_pop()

        # Compute presynaptic sums
        compute_sums = self._body_computesum_proj()

        # Update random distributions
        rd_update_code = ""
        for desc in self._pop_desc + self._proj_desc:
            if 'rng_update' in desc.keys():
                rd_update_code += desc['rng_update']

        # Equations for the neural variables
        update_neuron = ""
        for pop in self._pop_desc:
            if 'update' in pop.keys():
                update_neuron += pop['update']

        # Enque delayed outputs
        delay_code = ""
        for pop in self._pop_desc:
            if 'delay_update' in pop.keys():
                delay_code += pop['delay_update']

        # Equations for the synaptic variables
        update_synapse = ""
        for proj in self._proj_desc:
            if 'update' in proj.keys():
                update_synapse += proj['update']

        # Equations for the post-events
        post_event = ""
        for proj in self._proj_desc:
            if 'post_event' in proj.keys():
                post_event += proj['post_event']

        # Structural plasticity
        structural_plasticity = self._body_structural_plasticity()

        # Early stopping
        run_until = self._body_run_until()

        # Number threads
        number_threads = "omp_set_num_threads(threads);" if Global.config['num_threads'] > 1 else ""

        #Profiling
        if self._profgen:
            prof_dict = self._profgen.generate_body_dict()
        else:
            from .Profile import ProfileGenerator
            prof_dict = ProfileGenerator(self._annarchy_dir, self._net_id).generate_body_dict()

        #
        # Generate the ANNarchy.cpp code, the corrsponding template differs
        # greatly. For further information take a look into the corresponding
        # branches.
        #
        if Global.config['paradigm'] == "openmp":
            # custom constants
            custom_constant, _ = self._body_custom_constants()

            from .Template.BaseTemplate import omp_body_template
            base_dict = {
                'float_prec': Global.config['precision'],
                'pop_ptr': pop_ptr,
                'proj_ptr': proj_ptr,
                'glops_def': glop_definition,
                'initialize': self._body_initialize(),
                'run_until': run_until,
                'compute_sums' : compute_sums,
                'reset_sums' : reset_sums,
                'update_neuron' : update_neuron,
                'update_globalops' : update_globalops,
                'update_synapse' : update_synapse,
                'random_dist_update' : rd_update_code,
                'delay_code' : delay_code,
                'post_event' : post_event,
                'structural_plasticity': structural_plasticity,
                'set_number_threads' : number_threads,
                'custom_constant': custom_constant,
            }

            base_dict.update(prof_dict)
            return omp_body_template % base_dict

        elif Global.config['paradigm'] == "cuda":
            # Implementation notice ( HD: 10. June, 2015 )
            #
            # The CUDA linking process is a big problem for object oriented approaches
            # and the seperation of implementation codes into several files. Even in the
            # current SDK 5.0 this problem is not fully solved. Linking is available, but
            # only for small, independent code pieces, by far not sufficient for full
            # object-oriented approaches ...
            #
            # For us, this currently have one consequence: we cannot completely seperate
            # the implementation of objects into several files. To hold a certain equality
            # between the structures of objects, I implemented the following workaround:
            #
            # We create the c-structs holding data fields and accessors as in OpenMP. We also
            # create the kernels, call entity in the corresponding generator objects, and
            # return the codes via the descriptor dictionary.
            #
            # This ensures a consistent interface in the generators and also in the generated
            # codes, but sometimes require additional overhead. Hopefully NVidia will improve
            # their linker in the next releases, so one could remove this overhead.
            psp_call = ""
            for proj in self._proj_desc:
                psp_call += proj['psp_call']

            # custom constants
<<<<<<< HEAD
            host_custom_constant, device_custom_constant, init_code = self._body_custom_constants()
=======
            host_custom_constant, _, device_custom_constant = self._body_custom_constants()
>>>>>>> 6c21d714

            # custom functions
            custom_func = ""
            for pop in self._pop_desc:
                custom_func += pop['custom_func']
            for proj in self._proj_desc:
                custom_func += proj['custom_func']
            for _, func in Global._objects['functions']:
                custom_func += extract_functions(func, local_global=True)[0]['cpp'].replace("inline", "__device__") + '\n'

            pop_kernel = ""
            for pop in self._pop_desc:
                pop_kernel += pop['update_body']

            pop_update_fr = ""
            for pop in self._pop_desc:
                pop_update_fr += pop['update_FR']

            psp_kernel = ""
            for proj in self._proj_desc:
                psp_kernel += proj['psp_body']

            kernel_def = ""
            for pop in self._pop_desc:
                kernel_def += pop['update_header']

            for proj in self._proj_desc:
                kernel_def += proj['psp_header']
                kernel_def += proj['update_synapse_header']
                kernel_def += proj['postevent_header']

            delay_code = ""
            for pop in self._pop_desc:
                if 'update_delay' in pop.keys():
                    delay_code += pop['update_delay']

            syn_kernel = ""
            for proj in self._proj_desc:
                syn_kernel += proj['update_synapse_body']

            syn_call = ""
            for proj in self._proj_desc:
                syn_call += proj['update_synapse_call']

            postevent_kernel = ""
            for proj in self._proj_desc:
                postevent_kernel += proj['postevent_body']

            postevent_call = ""
            for proj in self._proj_desc:
                postevent_call += proj['postevent_call']

            clear_sums = self._body_resetcomputesum_pop()

            # global operations
            glob_ops_header, glob_ops_body = self._body_def_glops()
            kernel_def += glob_ops_header

            # determine number of threads per kernel
            threads_per_kernel = self._cuda_kernel_config()

            #  concurrent kernel execution
            stream_setup = self._cuda_stream_config()

            # memory transfers
            host_device_transfer, device_host_transfer = "", ""
            for pop in self._pop_desc + self._proj_desc:
                host_device_transfer += pop['host_to_device']
                device_host_transfer += pop['device_to_host']

            #Profiling
            if self._profgen:
                prof_dict = self._profgen.generate_body_dict()
            else:
                from .Profile import ProfileGenerator
                prof_dict = ProfileGenerator(self._annarchy_dir, self._net_id).generate_body_dict()

            #
            # HD ( 31.07.2016 ):
            #
            # I'm not really sure, what exactly causes the problem with this
            # atomicAdd function. If we move it into ANNarchyDevice.cu, the
            # macro seems to be evaluated wrongly and the atomicAdd() function
            # appears doubled or appears not.
            #
            # So as "solution", the atomicAdd definition block resides in
            # ANNarchyHost and only the computation kernels are placed in
            # ANNarchyDevice. If we decide to use SDK8 as lowest requirement,
            # one can move this kernel too.
            from .Template.BaseTemplate import cuda_device_kernel_template, cuda_host_body_template, built_in_functions
            device_code = cuda_device_kernel_template % {
                #device stuff
                'pop_kernel': pop_kernel,
                'psp_kernel': psp_kernel,
                'syn_kernel': syn_kernel,
                'glob_ops_kernel': glob_ops_body,
                'postevent_kernel': postevent_kernel,
                'custom_func': custom_func,
                'custom_constant': device_custom_constant,
                'built_in': built_in_functions,
                'float_prec': Global.config['precision']
            }

            base_dict = {
                # network definitions
                'float_prec': Global.config['precision'],
                'pop_ptr': pop_ptr,
                'proj_ptr': proj_ptr,
                'run_until': run_until,
                'clear_sums': clear_sums,
                'compute_sums' : psp_call,
                'update_neuron' : update_neuron,
                'update_FR': pop_update_fr,
                'update_globalops' : update_globalops,
                'update_synapse' : syn_call,
                'post_event': postevent_call,
                'delay_code': delay_code,
                'initialize' : self._body_initialize(),
                'structural_plasticity': structural_plasticity,

                # cuda host specific
                'stream_setup': stream_setup,
                'host_device_transfer': host_device_transfer,
                'device_host_transfer': device_host_transfer,
                'kernel_def': kernel_def,
                'kernel_config': threads_per_kernel,
                'custom_constant': host_custom_constant
            }
            base_dict.update(prof_dict)
            host_code = cuda_host_body_template % base_dict
            return device_code, host_code
        else:
            raise NotImplementedError

    def _body_initialize(self):
        """
        Define codes for the method initialize(), comprising of population and projection
        initializations, optionally profiling class.
        """
        profiling_init = "" if not Global.config['profiling'] else self._profgen.generate_init_network()

        # Initialize populations
        population_init = "    // Initialize populations\n"
        for pop in self._pop_desc:
            population_init += pop['init']

        # Initialize projections
        projection_init = "    // Initialize projections\n"
        for proj in self._proj_desc:
            projection_init += proj['init']

        # Initialize custom constants
        if Global.config['paradigm'] == "openmp":
            # Custom  constants
            _, custom_constant = self._body_custom_constants()

            from .Template.BaseTemplate import omp_initialize_template as init_tpl
        elif Global.config['paradigm'] == "cuda":
            # Custom  constants
            _, custom_constant, _ = self._body_custom_constants()

            from .Template.BaseTemplate import cuda_initialize_template as init_tpl
        else:
            raise NotImplementedError

        return init_tpl % {
            'prof_init': profiling_init,
            'pop_init': population_init,
            'proj_init': projection_init,
            'custom_constant': custom_constant
        }

    def _body_computesum_proj(self):
        """
        Call the copmpute_psp() method of Projection structs, only in case of
        openMP.
        """
        code = ""
        # Sum over all synapses
        for proj in self._projections:
            # Call the comput_psp method
            code += """    proj%(id)s.compute_psp();
""" % {'id' : proj.id}

        return code

    def _body_resetcomputesum_pop(self):
        """
        Rate-coded neurons sum up the received inputs in temporary variables.
        They need to be cleared in each time step.
        """
        code = ""
        for pop in self._populations:
            if pop.neuron_type.type == 'rate':
                code += self._popgen.reset_computesum(pop)

        return code

    def _body_structural_plasticity(self):
        """
        Call of pruning or creating methods if necessary.
        """
        # Pruning if any
        pruning = ""
        creating = ""
        if Global.config['structural_plasticity']:
            for proj in self._projections:
                if 'pruning' in proj.synapse_type.description.keys():
                    pruning += self._projgen.pruning(proj)
                if 'creating' in proj.synapse_type.description.keys():
                    creating += self._projgen.creating(proj)

        return creating + pruning

    def _body_def_glops(self):
        """
        Dependent on the used global operations we add pre-defined templates
        to the ANNarchy body file.

        Return:

            dependent on the used paradigm we return one string (OpenMP)
            or tuple(string, string) (CUDA).
        """
        ops = []
        for pop in self._populations:
            for op in pop.global_operations:
                ops.append(op['function'])

        if Global.config['paradigm'] == "openmp":
            if ops == []:
                return ""

            from .Template.GlobalOperationTemplate import global_operation_templates_openmp as omp_template
            code = ""
            for op in list(set(ops)):
                code += omp_template[op] % {
                    'type': Global.config['precision'],
                    'omp': '' if Global.config['num_threads'] > 1 else "//"
                }

            return code
        elif Global.config['paradigm'] == "cuda":
            if ops == []:
                return "", ""

            header = ""
            body = ""

            from .Template.GlobalOperationTemplate import global_operation_templates_cuda as cuda_template
            for op in list(set(ops)):
                header += cuda_template[op]['header'] % {'type': Global.config['precision']}
                body += cuda_template[op]['body'] % {'type': Global.config['precision']}

            return header, body
        else:
            raise NotImplementedError

    def _body_run_until(self):
        """
        Generate the code for conditioned stop of simulation
        """
        from .Template.BaseTemplate import omp_run_until_template as tpl

        # Check if it is useful to generate anything at all
        for pop in self._populations:
            if pop.stop_condition:
                break
        else:
            # No stop conditions were detected
            return tpl['default']

        # a condition has been defined, so we generate corresponding code
        cond_code = ""
        for pop in self._populations:
            if pop.stop_condition:
                cond_code += tpl['single_pop'] % {'id': pop.id}

        return tpl['body'] % {'run_until': cond_code}

#######################################################################
############## CUDA specific ##########################################
#######################################################################
    def _cuda_kernel_config(self):
        """
        Each GPU kernel requires a launch configuration, established in
        the ANNarchyHost.cu code, minimum number of threads and blocks
        for calling the device functions.

        The default configuration is:

        * 192 threads for psp and synapse update
        * guessed amount of threads for neurons, based on population size
          (see _guess_pop_kernel_config)

        Notice:

            Only related to the CUDA implementation
        """
        from math import ceil

        # Population config adjust neuron_update
        configuration = "// Population config\n"
        for pop in self._populations:
            num_threads = self._guess_pop_kernel_config(pop)
            num_blocks = int(ceil(float(pop.size)/float(num_threads)))

            if self._cuda_config:
                if pop in self._cuda_config.keys():
                    if 'num_threads' in self._cuda_config[pop].keys():
                        num_threads = self._cuda_config[pop]['num_threads']
                        num_blocks = int(ceil(float(pop.size)/float(num_threads)))

                    if 'num_blocks' in self._cuda_config[pop].keys():
                        num_blocks = self._cuda_config[pop]['num_blocks']

            cfg = """#define __pop%(id)s_tpb__ %(nr)s
#define __pop%(id)s_nb__ %(nb)s
"""
            configuration += cfg % {
                'id': pop.id,
                'nr': num_threads,
                'nb': num_blocks
            }

            if Global.config['verbose']:
                Global._print('population', pop.id, ' - kernel config: (', num_blocks, ',', num_threads, ')')

        # Projection config - adjust psp, synapse_local_update, synapse_global_update
        configuration += "\n// Projection config\n"
        for proj in self._projections:
            num_threads = 64 # self._guess_proj_kernel_config(proj)
            num_blocks = proj.post.size
            if self._cuda_config:
                if proj in self._cuda_config.keys():
                    if 'num_threads' in self._cuda_config[proj].keys():
                        num_threads = self._cuda_config[proj]['num_threads']
                    if 'num_blocks' in self._cuda_config[proj].keys():
                        num_blocks = self._cuda_config[proj]['num_blocks']

            cfg = """#define __proj%(id_proj)s_%(target)s_tpb__ %(nr)s
#define __proj%(id_proj)s_%(target)s_nb__ %(nb)s
"""

            # proj.target can hold a single or multiple targets. We use
            # one configuration for all but need to define single names anyways
<<<<<<< HEAD
            target_list = proj.target if isinstance( proj.target, list ) else [proj.target]
=======
            target_list = proj.target if isinstance(proj.target, list) else [proj.target]
>>>>>>> 6c21d714
            for target in target_list:
                configuration += cfg % {
                    'id_proj': proj.id,
                    'target': target,
                    'nr': num_threads,
                    'nb': num_blocks
                }

                if Global.config['verbose']:
                    Global._print('projection', proj.id, 'with target', target, ' - kernel config: (', num_blocks, ',', num_threads, ')')

        return configuration

    def _cuda_stream_config(self):
        """
        With Fermi Nvidia introduced multiple streams respectively concurrent
        kernel execution (requires device with compute compability > 2.x).

        Notice:

            Only related to the CUDA implementation
        """
        max_number_streams = max(len(self._populations), len(self._projections))

        # HD:
        # the try-except blocks here are a REALLY lazy method.
        # TODO: it should be implemented more carefully in future
        pop_assign = "    // populations\n"
        for pop in self._populations:
            try:
                sid = self._cuda_config[pop]['stream']
                pop_assign += """    pop%(pid)s.stream = streams[%(sid)s];
""" % {'pid': pop.id, 'sid': sid}
            except KeyError:
                # default stream, if either no cuda_config at all or
                # the population is not configured by user
                pop_assign += """    pop%(pid)s.stream = 0;
""" % {'pid': pop.id}

        proj_assign = "    // projections\n"
        for proj in self._projections:
            try:
                sid = self._cuda_config[proj]['stream']
                proj_assign += """    proj%(pid)s.stream = streams[%(sid)s];
""" % {'pid': proj.id, 'sid': sid}
            except KeyError:
                # default stream, if either no cuda_config at all or
                # the projection is not configured by user
                proj_assign += """    proj%(pid)s.stream = 0;
""" % {'pid': proj.id}

        from .Template.BaseTemplate import cuda_stream_setup
        stream_config = cuda_stream_setup % {
            'nbStreams': max_number_streams,
            'pop_assign': pop_assign,
            'proj_assign': proj_assign
        }

        return stream_config

    def _guess_pop_kernel_config(self, pop):
        """
        Instead of a fixed amount of threads for each kernel, we try
        to guess a good configuration based on the population size.
        """
        from .CudaCheck import CudaCheck
        from math import log

        # HD (30. Nov. 2016):
        # neuons are typically computational heavy, thatswhy the number of
        # registers available is easily exceeded, so I use the next smaller
        # size as upper limit.
        max_tpb = CudaCheck().max_threads_per_block() / 2
        warp_size = CudaCheck().warp_size()
        if max_tpb==(-1/2) or warp_size==-1:
            # CudaCheck wasn't working correctly ...
            return 32

        num_neur = pop.size / 2 # at least 2 iterations per thread
        guess = warp_size       # smallest block is 1 warp

        # Simplest case: we have more neurons than
        # available threads per block
        if num_neur > max_tpb:
            guess = max_tpb

        # check which is the closest possible thread amount
        pow_of_2 = [2**x for x in range(int(log(warp_size, 2)), int(log(max_tpb, 2))+1)]
        for i in range(len(pow_of_2)):
            if pow_of_2[i] < num_neur:
                continue
            else:
                guess = pow_of_2[i]
                break

        return guess

    def _guess_proj_kernel_config(self, proj):
        """
        Instead of a fixed amount of threads for each kernel, we try
        to guess a good configuration based on the pre-synaptic population size.
        """
        from .CudaCheck import CudaCheck
        from math import log

        # HD (30. Nov. 2016):
        # neuons are typically computational heavy, thatswhy the number of
        # registers available is easily exceeded, so I use the next smaller
        # size as upper limit.
        max_tpb = CudaCheck().max_threads_per_block() / 2
        warp_size = CudaCheck().warp_size()
        if max_tpb==(-1/2) or warp_size==-1:
            # CudaCheck wasn't working correctly ...
            return 192

        num_neur = proj.pre.size / 4 # at least 1/4 of the neurons are connected
        guess = warp_size       # smallest block is 1 warp

        # Simplest case: we have more neurons than
        # available threads per block
        if num_neur > max_tpb:
            guess = max_tpb

        # check which is the closest possible thread amount
        pow_of_2 = [2**x for x in range(int(log(warp_size, 2)), int(log(max_tpb, 2))+1)]
        for i in range(len(pow_of_2)):
            if pow_of_2[i] < num_neur:
                continue
            else:
                guess = pow_of_2[i]
                break

        if Global.config['verbose']:
            Global._print('projection', proj.id, ' - kernel size:', guess)

        return guess

    def _check_experimental_features(self, populations, projections):
        """
        The idea behind this method, is to check if new experimental features are used. This
        should help also the user to be aware of changes.
        """
        if Global.config['paradigm'] == "openmp":
            for proj in projections:
                if proj._storage_format == "csr":
                    Global._warning("CSR representation is an experimental feature, we greatly appreciate bug reports.")
                    break

        elif Global.config['paradigm'] == "cuda":
            for pop in populations:
                if pop.neuron_type.description['type'] == "spike":
                    Global._warning('Spiking neurons on GPUs is an experimental feature. We greatly appreciate bug reports.')
                    break

            for proj in projections:
                if proj._storage_format == "csr":
                    Global._warning("CSR representation is an experimental feature, we greatly appreciate bug reports.")
                    break
        else:
            pass<|MERGE_RESOLUTION|>--- conflicted
+++ resolved
@@ -231,11 +231,7 @@
                 else:
                     if not op in proj.post.global_operations:
                         proj.post.global_operations.append(op)
-<<<<<<< HEAD
-                        
-=======
-
->>>>>>> 6c21d714
+
             if proj.max_delay > 1:
                 for var in proj.synapse_type.description['dependencies']['pre']:
                     if isinstance(proj.pre, PopulationView):
@@ -409,11 +405,7 @@
                 host_init_code += """
         %(name)s = 0.0;""" % obj_str
 
-<<<<<<< HEAD
-            return host_decl_code, device_decl_code, init_code
-=======
             return host_decl_code,  host_init_code, device_decl_code
->>>>>>> 6c21d714
         else:
             raise NotImplementedError
 
@@ -553,11 +545,7 @@
                 psp_call += proj['psp_call']
 
             # custom constants
-<<<<<<< HEAD
-            host_custom_constant, device_custom_constant, init_code = self._body_custom_constants()
-=======
             host_custom_constant, _, device_custom_constant = self._body_custom_constants()
->>>>>>> 6c21d714
 
             # custom functions
             custom_func = ""
@@ -904,11 +892,7 @@
 
             # proj.target can hold a single or multiple targets. We use
             # one configuration for all but need to define single names anyways
-<<<<<<< HEAD
-            target_list = proj.target if isinstance( proj.target, list ) else [proj.target]
-=======
             target_list = proj.target if isinstance(proj.target, list) else [proj.target]
->>>>>>> 6c21d714
             for target in target_list:
                 configuration += cfg % {
                     'id_proj': proj.id,
