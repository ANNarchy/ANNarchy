--- conflicted
+++ resolved
@@ -105,7 +105,6 @@
         methods = ""
         attributes = ""
 
-
         # Contrary to *Population* attributes, we don't access the local attributes directly but use a common interface.
         datatypes = {
             'local': [],
@@ -113,7 +112,7 @@
             'global': []
         }
 
-        # collect necessary data types
+        # Collect necessary data types
         for var in proj.synapse_type.description['parameters'] + proj.synapse_type.description['variables']:
             locality = var['locality']
             if var['name'] == "w" and proj._has_single_weight():
@@ -122,10 +121,6 @@
             if var['ctype'] not in datatypes[locality]:
                 datatypes[locality].append(var['ctype'])
 
-
-<<<<<<< HEAD
-        # Generate accessor for model attributes
-=======
         # Check if we need delay code
         has_delay = (proj.max_delay > 1)
         if proj.uniform_delay > 1 :
@@ -137,8 +132,8 @@
                 key_delay = "nonuniform_spiking"
         if has_delay:
             attributes += proj_delays[key_delay] % {'id': proj.id}
-
->>>>>>> 589d62b9
+        
+        # Generate accessor for synapse attributes
         for ctype in datatypes["local"]:
             attributes += proj_local_attr % {'id': proj.id, 'ctype': ctype}
 
