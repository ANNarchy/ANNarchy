--- conflicted
+++ resolved
@@ -557,11 +557,7 @@
     def __cinit__(self, preID, postID, target):
         self.cInstance = new %(name)s(preID, postID, target)
 
-<<<<<<< HEAD
-    # Rank (read-only)
-=======
     # Rank (read only)
->>>>>>> 3df47911
     cpdef np.ndarray _get_rank(self, int post_rank):
         return np.array(self.cInstance.getRank(post_rank))
 
@@ -584,11 +580,7 @@
     # Delay (read-only)
     cpdef np.ndarray _get_delay(self, int post_rank):
         return np.array(self.cInstance.getDelay(post_rank))
-<<<<<<< HEAD
-        
-=======
-
->>>>>>> 3df47911
+
     cpdef createFromDict( self, dict dendrites ):
         cdef int rank
         cdef dict data
