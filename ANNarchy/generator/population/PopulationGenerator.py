--- conflicted
+++ resolved
@@ -134,26 +134,16 @@
         return access, method
     
     def generate_random_definition(self):
-        definition = """
-    // Random variables"""
+        """ generate definition of random variables """
+        definition = ""
         for var in self.desc['random_distributions']:
-            if var['dist'] in cpp_no_template:
-                template = ""
-            else:
-                template = "<DATA_TYPE>"
-                
             definition += """
     std::vector<DATA_TYPE> %(name)s_;
     %(class)sDistribution%(template)s* %(dist)s_;
 """ % {'name': var['name'], 
        'dist' : var['name'].replace('rand','dist'),
-<<<<<<< HEAD
-       'class': var['dist'],
-       'template': template
-=======
        'class': var['dist'] ,
        'template' : var['template']
->>>>>>> 3f600b80
       }
         return definition
     
@@ -223,45 +213,14 @@
       
         # initialization of random distributions
         for var in self.desc['random_distributions']:
-            if var['dist'] in cpp_no_template:
-                template = ""
-            else:
-                template = "<DATA_TYPE>"
-
             constructor += """
     %(dist)s_ = new %(class)sDistribution%(template)s(%(args)s);
 """ % { 'dist' : var['name'].replace('rand','dist'),
         'class': var['dist'],
-<<<<<<< HEAD
-        'template': template,
-        'args': var['args']
-=======
         'args': var['args'] ,
         'template': var['template'] 
->>>>>>> 3f600b80
       }
         
-        if 'refractory' in self.desc.keys():
-            if isinstance(self.desc['refractory'], RandomDistribution):
-                constructor += """
-    refractory_times_ = std::vector<int>(nbNeurons, 0);
-    
-    // generate random times in range 
-    auto tmp = %(rand_init)s.getValues(nbNeurons_);
-    
-    // transform time in steps
-    std::transform(tmp.begin(), tmp.end(), refractory_times_.begin(), std::bind1st(std::multiplies<DATA_TYPE>(), dt_));
-    """ % { 'rand_init': self.desc['refractory']._gen_cpp() }
-                
-            elif isinstance(self.desc['refractory'], (float, int)):
-                refractor_value = str( int(self.desc['refractory'] / Global.config['dt']))
-                constructor += """
-    refractory_times_ = std::vector<int>(nbNeurons, %(value)s);
-    """ % { 'value': refractor_value }
-            else:
-                constructor += """
-    refractory_times_ = std::vector<int>(nbNeurons, 0);
-    """         
         return constructor, reset
     
     def generate_destructor(self):
