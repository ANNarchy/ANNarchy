from ..parser.SingleAnalysis import pattern_omp, pattern_cuda
from ..core.Global import config
 
def sort_odes(desc, locality='local'):
    pre_odes = []
    odes = []
    post_odes=[]
    is_pre_ode = True
    is_ode = False
    for param in desc['variables']: 
        if param['cpp'] == '':
            continue
        if param['method'] == 'exact':
            continue
        if param['name'] in desc[locality]: 
            if is_pre_ode: # look if it is an ode or not
                if param['switch']: # ODE
                    is_pre_ode = False
                    is_ode = True
                    odes.append(param)
                else: # still pre_ode
                    pre_odes.append(param)
            elif is_ode: # in the ODE section
                if param['switch']: # ODE
                    odes.append(param)
                else: # switch to post_ode
                    is_ode = False
                    post_odes.append(param)
            else: # post_ode
                if param['switch']: # ODE after a post equation, shift it above
                    odes.append(param)
                else:
                    post_odes.append(param)

    return pre_odes, odes, post_odes

def generate_equation_code(id, desc, locality='local', obj='pop'):
    
    # Find the paradigm OMP or CUDA
    if config['paradigm'] == 'openmp':
        pattern = pattern_omp
    else:
        pattern = pattern_cuda
    
    # Separate ODEs from the pre- and post- equations
    pre_odes, odes, post_odes = sort_odes(desc, locality)
    
    if (pre_odes, odes, post_odes) == ([], [], []): # No equations
        return ""

    # Generate code
    code = ""  

    #########################       
    # Pre-ODE equations
    #########################
    if len(pre_odes) > 0:
        code += """
            /////////////////////////
            // Before the ODES
            /////////////////////////
"""
        for param in pre_odes: 
            code += """
            %(comment)s
            %(cpp)s
""" % { 'comment': '// '+param['eq'],
        'cpp': param['cpp'] }
            # Min-Max bounds
            for bound, val in param['bounds'].iteritems():
<<<<<<< HEAD
                if bound == "init":
                    continue

                code += """
        if(%(obj)s%(sep)s%(var)s%(index)s %(operator)s %(val)s)
            %(obj)s%(sep)s%(var)s%(index)s = %(val)s;
""" % {'obj': pattern['pop_prefix'] if obj == 'pop' else pattern['proj_prefix'],
       'sep': pattern['pop_sep'] if obj == 'pop' else pattern['proj_sep'],
       'index': pattern['pop_index'] if obj == 'pop' else pattern['proj_index'],
       'var' : param['name'], 'val' : val, 'id': id, 
       'operator': '<' if bound=='min' else '>'
       }
=======
                # Bound min
                if bound == 'min':
                    if obj == 'pop':
                        code += """
            if(pop%(id)s.%(var)s[i] < %(val)s)
                pop%(id)s.%(var)s[i] = %(val)s;
""" % {'var' : param['name'], 'val' : val,
        'id': id}
                    else:
                        code += """
            if(proj%(id)s.%(var)s[i][j] < %(val)s)
                proj%(id)s.%(var)s[i][j] = %(val)s;
""" % {'var' : param['name'], 'val' : val,
        'id': id}

                # Bound max 
                if bound == 'max':
                    if obj == 'pop':
                        code += """
            if(pop%(id)s.%(var)s[i] > %(val)s)
                pop%(id)s.%(var)s[i] = %(val)s;
""" % {'var' : param['name'], 'val' : val,
        'id': id}
                    else:
                        code += """
            if(proj%(id)s.%(var)s[i][j] > %(val)s)
                proj%(id)s.%(var)s[i][j] = %(val)s;
""" % {'var' : param['name'], 'val' : val,
        'id': id}
>>>>>>> 4dce5f11

    #################
    # ODE equations
    #################
    # Count how many steps (midpoint has more than one step)
    nb_step = 0
    for param in odes: 
        if isinstance(param['cpp'], list):
            nb_step = max(len(param['cpp']), nb_step)
        else:
            nb_step = max(1, nb_step)

    # Iterate over all steps
    if len(odes) > 0:
        code += """
            /////////////////////////
            // ODES
            /////////////////////////
"""
        for step in range(nb_step):
            code += """
            // Step %(step)s
        """ % {'step' : str(step+1)}
            for param in odes:
                if isinstance(param['cpp'], list) and step < len(param['cpp']):
                    eq = param['cpp'][step]
                elif isinstance(param['cpp'], str) and step == 0: 
                    eq = param['cpp']
                else:
                    eq = ''
                code += """
            %(comment)s
            %(cpp)s
""" % { 'comment': '// '+param['eq'],
                'cpp': eq }

        # Generate the switch code
        code += """    
            /////////////////////
            // Switch values
            /////////////////////
"""
        for param in odes: 
            code += """
            %(comment)s
            %(switch)s 
""" % { 'comment': '// '+param['eq'],
        'switch' : param['switch']}

            # Min-Max bounds
            for bound, val in param['bounds'].iteritems():
<<<<<<< HEAD
                if bound == "init":
                    continue

                code += """
        if(%(obj)s%(sep)s%(var)s%(index)s %(operator)s %(val)s)
            %(obj)s%(sep)s%(var)s%(index)s = %(val)s;
""" % {'obj': pattern['pop_prefix'] if obj == 'pop' else pattern['proj_prefix'],
       'sep': pattern['pop_sep'] if obj == 'pop' else pattern['proj_sep'],
       'index': pattern['pop_index'] if obj == 'pop' else pattern['proj_index'],
       'var' : param['name'], 'val' : val, 'id': id, 
       'operator': '<' if bound=='min' else '>'
       }
=======
                # Bound min
                if bound == 'min':
                    if obj == 'pop':
                        code += """
            if(pop%(id)s.%(var)s[i] < %(val)s)
                pop%(id)s.%(var)s[i] = %(val)s;
""" % {'var' : param['name'], 'val' : val,
        'id': id}
                    else:
                        code += """
            if(proj%(id)s.%(var)s[i][j] < %(val)s)
                proj%(id)s.%(var)s[i][j] = %(val)s;
""" % {'var' : param['name'], 'val' : val,
        'id': id}
                # Bound max 
                if bound == 'max':
                    if obj == 'pop':
                        code += """
            if(pop%(id)s.%(var)s[i] > %(val)s)
                pop%(id)s.%(var)s[i] = %(val)s;
""" % {'var' : param['name'], 'val' : val,
        'id': id}
                    else:
                        code += """
            if(proj%(id)s.%(var)s[i][j] > %(val)s)
                proj%(id)s.%(var)s[i][j] = %(val)s;
""" % {'var' : param['name'], 'val' : val,
        'id': id}
>>>>>>> 4dce5f11

    #######################
    # Post-ODE equations
    #######################
    if len(post_odes) > 0:
        code += """
            /////////////////////////
            // After the ODES
            /////////////////////////
"""
        for param in post_odes: 
            code += """
            %(comment)s
            %(cpp)s
""" % { 'comment': '// '+param['eq'],
        'cpp': param['cpp'] }

            # Min-Max bounds
            for bound, val in param['bounds'].iteritems():
<<<<<<< HEAD
                if bound == "init":
                    continue

                code += """
        if(%(obj)s%(sep)s%(var)s%(index)s %(operator)s %(val)s)
            %(obj)s%(sep)s%(var)s%(index)s = %(val)s;
""" % {'obj': pattern['pop_prefix'] if obj == 'pop' else pattern['proj_prefix'],
       'sep': pattern['pop_sep'] if obj == 'pop' else pattern['proj_sep'],
       'index': pattern['pop_index'] if obj == 'pop' else pattern['proj_index'],
       'var' : param['name'], 'val' : val, 'id': id, 
       'operator': '<' if bound=='min' else '>'
       }
=======
                # Bound min
                if bound == 'min':
                    if obj == 'pop':
                        code += """
            if(pop%(id)s.%(var)s[i] < %(val)s)
                pop%(id)s.%(var)s[i] = %(val)s;
""" % {'var' : param['name'], 'val' : val,
        'id': id}
                    else:
                        code += """
            if(proj%(id)s.%(var)s[i][j] < %(val)s)
                proj%(id)s.%(var)s[i][j] = %(val)s;
""" % {'var' : param['name'], 'val' : val,
        'id': id}
                # Bound max 
                if bound == 'max':
                    if obj == 'pop':
                        code += """
            if(pop%(id)s.%(var)s[i] > %(val)s)
                pop%(id)s.%(var)s[i] = %(val)s;
""" % {'var' : param['name'], 'val' : val,
        'id': id}
                    else:
                        code += """
            if(proj%(id)s.%(var)s[i][j] > %(val)s)
                proj%(id)s.%(var)s[i][j] = %(val)s;
""" % {'var' : param['name'], 'val' : val,
        'id': id}
>>>>>>> 4dce5f11

    return code<|MERGE_RESOLUTION|>--- conflicted
+++ resolved
@@ -68,7 +68,6 @@
         'cpp': param['cpp'] }
             # Min-Max bounds
             for bound, val in param['bounds'].iteritems():
-<<<<<<< HEAD
                 if bound == "init":
                     continue
 
@@ -81,37 +80,6 @@
        'var' : param['name'], 'val' : val, 'id': id, 
        'operator': '<' if bound=='min' else '>'
        }
-=======
-                # Bound min
-                if bound == 'min':
-                    if obj == 'pop':
-                        code += """
-            if(pop%(id)s.%(var)s[i] < %(val)s)
-                pop%(id)s.%(var)s[i] = %(val)s;
-""" % {'var' : param['name'], 'val' : val,
-        'id': id}
-                    else:
-                        code += """
-            if(proj%(id)s.%(var)s[i][j] < %(val)s)
-                proj%(id)s.%(var)s[i][j] = %(val)s;
-""" % {'var' : param['name'], 'val' : val,
-        'id': id}
-
-                # Bound max 
-                if bound == 'max':
-                    if obj == 'pop':
-                        code += """
-            if(pop%(id)s.%(var)s[i] > %(val)s)
-                pop%(id)s.%(var)s[i] = %(val)s;
-""" % {'var' : param['name'], 'val' : val,
-        'id': id}
-                    else:
-                        code += """
-            if(proj%(id)s.%(var)s[i][j] > %(val)s)
-                proj%(id)s.%(var)s[i][j] = %(val)s;
-""" % {'var' : param['name'], 'val' : val,
-        'id': id}
->>>>>>> 4dce5f11
 
     #################
     # ODE equations
@@ -163,7 +131,6 @@
 
             # Min-Max bounds
             for bound, val in param['bounds'].iteritems():
-<<<<<<< HEAD
                 if bound == "init":
                     continue
 
@@ -176,36 +143,6 @@
        'var' : param['name'], 'val' : val, 'id': id, 
        'operator': '<' if bound=='min' else '>'
        }
-=======
-                # Bound min
-                if bound == 'min':
-                    if obj == 'pop':
-                        code += """
-            if(pop%(id)s.%(var)s[i] < %(val)s)
-                pop%(id)s.%(var)s[i] = %(val)s;
-""" % {'var' : param['name'], 'val' : val,
-        'id': id}
-                    else:
-                        code += """
-            if(proj%(id)s.%(var)s[i][j] < %(val)s)
-                proj%(id)s.%(var)s[i][j] = %(val)s;
-""" % {'var' : param['name'], 'val' : val,
-        'id': id}
-                # Bound max 
-                if bound == 'max':
-                    if obj == 'pop':
-                        code += """
-            if(pop%(id)s.%(var)s[i] > %(val)s)
-                pop%(id)s.%(var)s[i] = %(val)s;
-""" % {'var' : param['name'], 'val' : val,
-        'id': id}
-                    else:
-                        code += """
-            if(proj%(id)s.%(var)s[i][j] > %(val)s)
-                proj%(id)s.%(var)s[i][j] = %(val)s;
-""" % {'var' : param['name'], 'val' : val,
-        'id': id}
->>>>>>> 4dce5f11
 
     #######################
     # Post-ODE equations
@@ -225,7 +162,6 @@
 
             # Min-Max bounds
             for bound, val in param['bounds'].iteritems():
-<<<<<<< HEAD
                 if bound == "init":
                     continue
 
@@ -238,35 +174,5 @@
        'var' : param['name'], 'val' : val, 'id': id, 
        'operator': '<' if bound=='min' else '>'
        }
-=======
-                # Bound min
-                if bound == 'min':
-                    if obj == 'pop':
-                        code += """
-            if(pop%(id)s.%(var)s[i] < %(val)s)
-                pop%(id)s.%(var)s[i] = %(val)s;
-""" % {'var' : param['name'], 'val' : val,
-        'id': id}
-                    else:
-                        code += """
-            if(proj%(id)s.%(var)s[i][j] < %(val)s)
-                proj%(id)s.%(var)s[i][j] = %(val)s;
-""" % {'var' : param['name'], 'val' : val,
-        'id': id}
-                # Bound max 
-                if bound == 'max':
-                    if obj == 'pop':
-                        code += """
-            if(pop%(id)s.%(var)s[i] > %(val)s)
-                pop%(id)s.%(var)s[i] = %(val)s;
-""" % {'var' : param['name'], 'val' : val,
-        'id': id}
-                    else:
-                        code += """
-            if(proj%(id)s.%(var)s[i][j] > %(val)s)
-                proj%(id)s.%(var)s[i][j] = %(val)s;
-""" % {'var' : param['name'], 'val' : val,
-        'id': id}
->>>>>>> 4dce5f11
 
     return code