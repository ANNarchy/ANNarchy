--- conflicted
+++ resolved
@@ -570,11 +570,7 @@
     };""" % {'float_prec': Global.config['precision']}
             init_FR = """
         // Mean Firing Rate
-<<<<<<< HEAD
-        _spike_history = std::vector< std::queue<long int> >(); // will be initialized by call of compute_firing_rate()
-=======
         _spike_history = std::vector< std::queue<long int> >();
->>>>>>> e82270e7
         _mean_fr_window = 0;
         _mean_fr_rate = 1.0;"""
             reset_FR = """
