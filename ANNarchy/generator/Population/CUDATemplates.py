#===============================================================================
#
#     CUDATemplates.py
#
#     This file is part of ANNarchy.
#
#     Copyright (C) 2016-2018  Julien Vitay <julien.vitay@gmail.com>,
#     Helge Uelo Dinkelbach <helge.dinkelbach@gmail.com>
#
#     This program is free software: you can redistribute it and/or modify
#     it under the terms of the GNU General Public License as published by
#     the Free Software Foundation, either version 3 of the License, or
#     (at your option) any later version.
#
#     ANNarchy is distributed in the hope that it will be useful,
#     but WITHOUT ANY WARRANTY; without even the implied warranty of
#     MERCHANTABILITY or FITNESS FOR A PARTICULAR PURPOSE.  See the
#     GNU General Public License for more details.
#
#     You should have received a copy of the GNU General Public License
#     along with this program.  If not, see <http://www.gnu.org/licenses/>.
#
#===============================================================================
population_header = """#pragma once
extern %(float_prec)s dt;
extern long int t;

// RNG - defined in ANNarchy.cu
extern long seed;
extern void init_curand_states( int N, curandState* states, unsigned long seed );

%(include_additional)s
%(include_profile)s

%(extern_global_operations)s
%(struct_additional)s

///////////////////////////////////////////////////////////////
// Main Structure for the population of id %(id)s (%(name)s)
///////////////////////////////////////////////////////////////
struct PopStruct%(id)s{
    int size; // Number of neurons
    bool _active; // Allows to shut down the whole population
    cudaStream_t stream; // assigned stream for concurrent kernel execution ( CC > 2.x )

    // Access functions used by cython wrapper
    int get_size() { return size; }
    bool is_active() { return _active; }
    void set_active(bool val) { _active = val; }
%(declare_spike_arrays)s
    // Neuron specific parameters and variables
%(declare_parameters_variables)s
%(declare_delay)s
%(declare_additional)s

    // Profiling
%(declare_profile)s

    // Access methods to the parameters and variables
%(access_parameters_variables)s
%(access_additional)s

    // Method called to initialize the data structures
    void init_population() {
        size = %(size)s;
        _active = true;
%(init_parameters_variables)s
%(init_spike)s
%(init_delay)s
%(init_additional)s
%(init_profile)s
    }

    // Method called to reset the population
    void reset() {
%(reset_spike)s
%(reset_delay)s
%(reset_additional)s
    }

    // Method to draw new random numbers
    void update_rng() {
%(update_rng)s
    }

    // Method to enqueue output variables in case outgoing projections have non-zero delay
    void update_delay() {
%(update_delay)s
    }

    // Main method to update neural variables
    void update() {
%(update_variables)s
    }

    // Stop condition
    %(stop_condition)s

    // Memory transfers
    void host_to_device() {
%(host_to_device)s
    }

    void device_to_host() {
%(device_to_host)s
    }
};
"""

# c like definition of neuron attributes, whereas 'local' is used if values can vary across
# neurons, consequently 'global' is used if values are common to all neurons.Currently two
# types of sets are defined: openmp and cuda. In cuda case additional 'dirty' flags are
# created.
#
# Parameters:
#
#    type: data type of the variable (double, float, int ...)
#    name: name of the variable
#    attr_type: either 'variable' or 'parameter'
#
attribute_decl = {
    'local': """
    // Local parameter %(name)s
    std::vector< %(type)s > %(name)s;
    %(type)s *gpu_%(name)s;
    bool %(name)s_dirty;
""",
    'global': """
    // Global parameter %(name)s
    %(type)s %(name)s;
    %(type)s *gpu_%(name)s;
    bool %(name)s_dirty;    
"""
}

# c like definition of accessors for neuron attributes, whereas 'local' is used if values can vary
# across neurons, consequently 'global' is used if values are common to all neurons. Currently two
# types of sets are defined: openmp and cuda. In cuda case additional 'dirty' flags are created for
# each variable (set to true, in case of setters).
#
# Parameters:
#
#    type: data type of the variable (double, float, int ...)
#    name: name of the variable
#    attr_type: either 'variable' or 'parameter'
#
attribute_acc = {
    'local':
"""
    // Local %(attr_type)s %(name)s
    std::vector< %(type)s > get_%(name)s() { return %(name)s; }
    %(type)s get_single_%(name)s(int rk) { return %(name)s[rk]; }
    void set_%(name)s(std::vector< %(type)s > val) { %(name)s = val; %(name)s_dirty = true; }
    void set_single_%(name)s(int rk, %(type)s val) { %(name)s[rk] = val; %(name)s_dirty = true; }
""",
    'global':
"""
    // Global %(attr_type)s %(name)s
    %(type)s get_%(name)s() { return %(name)s; }
    void set_%(name)s(%(type)s val) { %(name)s = val; %(name)s_dirty = true; }
"""
}


# Initialization of parameters due to the init_population method.
#
# Parameters:
#
#    name: name of the variable
#    init: initial value
attribute_cpp_init = {
    'local':
"""
        // Local %(attr_type)s %(name)s
        %(name)s = std::vector<%(type)s>(size, %(init)s);
        cudaMalloc(&gpu_%(name)s, size * sizeof(%(type)s));
        cudaMemcpy(gpu_%(name)s, %(name)s.data(), size * sizeof(%(type)s), cudaMemcpyHostToDevice);
<<<<<<< HEAD
=======
    #ifdef _DEBUG
        cudaError_t err_%(name)s = cudaGetLastError();
        if ( err_%(name)s != cudaSuccess )
            std::cout << "    allocation of %(name)s failed: " << cudaGetErrorString(err_%(name)s) << std::endl;
    #endif
>>>>>>> 05db8332
""",
    'global':
"""
        // Global %(attr_type)s %(name)s
        %(name)s = %(init)s;
        cudaMalloc(&gpu_%(name)s, sizeof(%(type)s));
        cudaMemcpy(gpu_%(name)s, &%(name)s, sizeof(%(type)s), cudaMemcpyHostToDevice);
"""
}

# We need to initialize the queue directly with the
# values (init) as the data arrays for the variables are
# only updated in front of a simulate call.
attribute_delayed = {
<<<<<<< HEAD
   'local': """
        gpu_delayed_%(var)s = std::deque< %(type)s* >(%(delay)s, NULL);
        std::vector< %(type)s > tmp = std::vector< %(type)s >( size, %(init)s );
        for ( int i = 0; i < %(delay)s; i++ ) {
            cudaMalloc( (void**)& gpu_delayed_%(var)s[i], sizeof(%(type)s) * size);
            cudaMemcpy( gpu_delayed_%(var)s[i], tmp.data(), sizeof(%(type)s) * size, cudaMemcpyHostToDevice );
        }
        tmp.clear();
""",
    'global': "//TODO: implement code template",
    'update': """
            %(type)s* last_%(var)s = gpu_delayed_%(var)s.back();
            gpu_delayed_%(var)s.pop_back();
            gpu_delayed_%(var)s.push_front(last_%(var)s);
            cudaMemcpy( last_%(var)s, gpu_%(var)s, sizeof(%(type)s) * size, cudaMemcpyDeviceToDevice );
        #ifdef _DEBUG
            cudaError_t err_%(var)s = cudaGetLastError();
            if (err_%(var)s != cudaSuccess)
                std::cout << "pop%(id)s - delay %(var)s: " << cudaGetErrorString(err_%(var)s) << std::endl;
        #endif
""",
    'reset' : """
        std::vector< %(type)s > tmp = std::vector< %(type)s >( size, %(init)s );
        for ( int i = 0; i < gpu_delayed_%(var)s.size(); i++ ) {
            cudaMemcpy( gpu_delayed_%(var)s[i], tmp.data(), sizeof(%(type)s) * size, cudaMemcpyHostToDevice );
        }
        tmp.clear();
=======
    'local': {
        'declare': """
    std::deque< %(type)s* > gpu_delayed_%(var)s; // list of gpu arrays""",
        'init': """
        gpu_delayed_%(name)s = std::deque< %(type)s* >(%(delay)s, NULL);
        for ( int i = 0; i < %(delay)s; i++ )
            cudaMalloc( (void**)& gpu_delayed_%(name)s[i], sizeof(%(type)s) * size);
""",
        'update': """
        %(type)s* last_%(name)s = gpu_delayed_%(name)s.back();
        gpu_delayed_%(name)s.pop_back();
        gpu_delayed_%(name)s.push_front(last_%(name)s);
        std::vector<%(type)s> tmp_%(name)s = std::vector<%(type)s>( size, 0.0);
        cudaMemcpy( last_%(name)s, gpu_%(name)s, sizeof(%(type)s) * size, cudaMemcpyDeviceToDevice );
    #ifdef _DEBUG
        cudaError_t err_%(name)s = cudaGetLastError();
        if (err_%(name)s != cudaSuccess)
            std::cout << "pop%(id)s - delay %(name)s: " << cudaGetErrorString(err_%(name)s) << std::endl;
    #endif
""",
        # Implementation notice:
        #    to ensure correctness of results, we need transfer from host here. The corresponding
        #    gpu arrays gpu_%(name)s are not resetted at this point of time (they will be resetted
        #    if simulate() invoked.
        'reset' : """
        // reset %(name)s
        for ( int i = 0; i < gpu_delayed_%(name)s.size(); i++ ) {
            cudaMemcpy( gpu_delayed_%(name)s[i], %(name)s.data(), sizeof(%(type)s) * size, cudaMemcpyHostToDevice );
        }
    #ifdef _DEBUG
        cudaError_t err_%(name)s = cudaGetLastError();
        if ( err_%(name)s != cudaSuccess )
            std::cout << "pop%(id)s - reset delayed %(name)s failed: " << cudaGetErrorString(err_%(name)s) << std::endl;
    #endif
>>>>>>> 05db8332
"""
    },
    'global': {
        #TODO
    }
}

<<<<<<< HEAD
# Transfer of variables before and after a simulation
#
# Parameters:
attribute_transfer = {
    'HtoD_local': """
        // %(attr_name)s: local
        if( %(attr_name)s_dirty )
        {
        #ifdef _DEBUG
            std::cout << "HtoD %(attr_name)s ( pop%(id)s )" << std::endl;
        #endif
            cudaMemcpy( gpu_%(attr_name)s, %(attr_name)s.data(), size * sizeof(%(type)s), cudaMemcpyHostToDevice);
            %(attr_name)s_dirty = false;

        #ifdef _DEBUG
            cudaError_t err = cudaGetLastError();
            if ( err!= cudaSuccess )
                std::cout << "  error: " << cudaGetErrorString(err) << std::endl;
        #endif
        }
    """,
    'HtoD_global': """
        // %(attr_name)s: global
        if( %(attr_name)s_dirty )
        {
        #ifdef _DEBUG
            std::cout << "HtoD %(attr_name)s ( pop%(id)s )" << std::endl;
        #endif
            cudaMemcpy( gpu_%(attr_name)s, &%(attr_name)s, sizeof(%(type)s), cudaMemcpyHostToDevice);
            %(attr_name)s_dirty = false;

        #ifdef _DEBUG
            cudaError_t err = cudaGetLastError();
            if ( err!= cudaSuccess )
                std::cout << "  error: " << cudaGetErrorString(err) << std::endl;
        #endif
        }
    """,
    'DtoH_local':"""
    // %(attr_name)s: local
    cudaMemcpy( %(attr_name)s.data(),  gpu_%(attr_name)s, size * sizeof(%(type)s), cudaMemcpyDeviceToHost);
    """,
    'DtoH_global':"""
    // %(attr_name)s: global
    cudaMemcpy( &%(attr_name)s,  gpu_%(attr_name)s, sizeof(%(type)s), cudaMemcpyDeviceToHost);
    """
}

=======
>>>>>>> 05db8332
# Definition for the usage of CUDA device random
# number generators
#
# Parameters:
#
#    rd_name:
#    rd_update:
curand = {
    'local': {
        'decl': """
    curandState* gpu_%(rd_name)s;
""",
        'init': """
        cudaMalloc((void**)&gpu_%(rd_name)s, size * sizeof(curandState));
        init_curand_states( size, gpu_%(rd_name)s, seed );
"""
    },
    'global': {
        'decl': """
    curandState* gpu_%(rd_name)s;
""",
        'init': """
        cudaMalloc((void**)&gpu_%(rd_name)s, sizeof(curandState));
        init_curand_states( 1, gpu_%(rd_name)s, seed );
#ifdef _DEBUG
        cudaError_t err = cudaGetLastError();
        if ( err != cudaSuccess )
            std::cout << "pop%(id)s - init_population: " << cudaGetErrorString(err) << std::endl;
#endif
"""
    }
}

rate_psp = {
   'decl': """
    std::vector<%(float_prec)s> _sum_%(target)s;
    %(float_prec)s* gpu__sum_%(target)s;
""",
   'init': """
        // Post-synaptic potential
        _sum_%(target)s = std::vector<%(float_prec)s>(size, 0.0);
        cudaMalloc((void**)&gpu__sum_%(target)s, size * sizeof(%(float_prec)s));
        cudaMemcpy(gpu__sum_%(target)s, _sum_%(target)s.data(), size * sizeof(%(float_prec)s), cudaMemcpyHostToDevice);
"""
}

spike_specific = {
    'declare_spike': """
    // Structures for managing spikes
    std::vector<long int> last_spike;
    long int* gpu_last_spike;
    std::vector<int> spiked;
    int* gpu_spiked;
""",
    'init_spike': """
        // Spiking variables
        spiked = std::vector<int>(size, 0);
        cudaMallocHost((void**)&gpu_spiked, size * sizeof(int));
        cudaMemcpyAsync(gpu_spiked, spiked.data(), size * sizeof(int), cudaMemcpyHostToDevice, 0);

        last_spike = std::vector<long int>(size, -10000L);
        cudaMalloc((void**)&gpu_last_spike, size * sizeof(long int));
        cudaMemcpy(gpu_last_spike, last_spike.data(), size * sizeof(long int), cudaMemcpyHostToDevice);
""",
    'declare_refractory': """
    // Refractory period
    std::vector<int> refractory;
    int *gpu_refractory;
    bool refractory_dirty;
    std::vector<int> refractory_remaining;
    int *gpu_refractory_remaining;""",
    'init_refractory': """
        // Refractory period
        refractory = std::vector<int>(size, 0);
        cudaMalloc((void**)&gpu_refractory, size * sizeof(int));
        refractory_remaining = std::vector<int>(size, 0);
        cudaMemcpy(gpu_refractory, refractory.data(), size * sizeof(int), cudaMemcpyHostToDevice);
        refractory_dirty = false;
        cudaMalloc((void**)&gpu_refractory_remaining, size * sizeof(int));
        cudaMemcpy(gpu_refractory_remaining, refractory_remaining.data(), size * sizeof(int), cudaMemcpyHostToDevice); 
""",
    'init_event-driven': """
        last_spike = std::vector<long int>(size, -10000L);
""",
    'reset_spike': """
        spiked = std::vector<int>(size, 0);
        last_spike.clear();
        last_spike = std::vector<long int>(size, -10000L);
""",
    'reset_refractory': """
        refractory_remaining.clear();
        refractory_remaining = std::vector<int>(size, 0);
        cudaMemcpy(gpu_refractory_remaining, refractory_remaining.data(), size * sizeof(int), cudaMemcpyHostToDevice);
""",
    'pyx_wrapper': """
    # Refractory period
    cpdef np.ndarray get_refractory(self):
        return pop%(id)s.refractory
    cpdef set_refractory(self, np.ndarray value):
        pop%(id)s.refractory = value
        pop%(id)s.refractory_dirty = True
"""
}

population_update_kernel = \
"""
// gpu device kernel for population %(id)s
__global__ void cuPop%(id)s_step( %(add_args)s )
{
    int i = threadIdx.x + blockDim.x * blockIdx.x;

    // Updating global variables of population %(id)s
%(global_eqs)s
    __syncthreads();

    // Updating local variables of population %(id)s
    while ( i < %(pop_size)s )
    {
%(local_eqs)s

        i += blockDim.x * gridDim.x;
    }
}
"""

population_update_header = """
__global__ void cuPop%(id)s_step( %(add_args)s );
"""

population_update_call = \
"""
    // Updating the local and global variables of population %(id)s
    if ( pop%(id)s._active ) {
<<<<<<< HEAD
        cuPop%(id)s_step<<< __pop%(id)s_nb__, __pop%(id)s_tpb__, 0, %(stream_id)s >>>(
              /* default arguments */
              %(default)s
              /* refractoriness (only spike) */
              %(refrac)s
              /* targets (only rate-code) */
              %(tar)s
              /* kernel variables */
              %(var)s
              /* kernel constants */
              %(par)s );

        #ifdef _DEBUG
            cudaError_t err_pop_step_%(id)s = cudaGetLastError();
            if(err_pop_step_%(id)s != cudaSuccess) {
                std::cout << "pop%(id)s_step: " << cudaGetErrorString(err_pop_step_%(id)s) << std::endl;
                exit(0);
            }
        #endif
=======
        int nb = int( ceil ( float( pop%(id)s.size ) / (float)__pop%(id)s__ ) );

        cuPop%(id)s_step<<< nb, __pop%(id)s__ >>>( %(add_args)s );

    #ifdef _DEBUG
        cudaError_t err = cudaGetLastError();
        if( err != cudaSuccess )
            std::cout << "pop%(id)s_step: " << cudaGetErrorString(err) << std::endl;
    #endif
>>>>>>> 05db8332
    }
"""

spike_gather_kernel = \
"""
// gpu device kernel for population %(id)s
__global__ void cuPop%(id)s_spike_gather( %(default)s%(refrac)s%(args)s )
{
    int i = threadIdx.x + blockIdx.x * blockDim.x;

    // Determine if neuron i emited a spike 
    while ( i < %(pop_size)s )
    {
%(spike_gather)s

        i += gridDim.x * blockDim.x;
    }
}
"""

spike_gather_header = """
__global__ void cuPop%(id)s_spike_gather( %(default)s%(refrac)s%(args)s );
"""

spike_gather_call = \
"""
    // Check if neurons emit a spike in population %(id)s
    if ( pop%(id)s._active ) {
        cuPop%(id)s_spike_gather<<< 1, __pop%(id)s_tpb__, 0, streams[%(stream_id)s] >>>(
              /* default arguments */
              %(default)s
              /* refractoriness */
              %(refrac)s
              /* other variables */
              %(args)s );

<<<<<<< HEAD
    #ifdef _DEBUG
        cudaError_t err_pop_spike_gather_%(id)s = cudaGetLastError();
        if(err_pop_spike_gather_%(id)s != cudaSuccess)
            std::cout << "pop%(id)s_spike_gather: " << cudaGetErrorString(err_pop_spike_gather_%(id)s) << std::endl;
    #endif

        // transfer back the spiked array (needed by record)
        cudaMemcpyAsync( pop%(id)s.spiked.data(), pop%(id)s.gpu_spiked, pop%(id)s.size*sizeof(int), cudaMemcpyDeviceToHost, streams[%(stream_id)s]);
    #ifdef _DEBUG
        cudaError_t err = cudaGetLastError();
        if ( err != cudaSuccess )
            std::cout << "record_spike: " << cudaGetErrorString(err) << std::endl;
=======
        // update event counter
        cudaMemcpy(&pop%(id)s.num_events, pop%(id)s.gpu_num_events, sizeof(int), cudaMemcpyDeviceToHost);

    #ifdef _DEBUG
        cudaError_t err = cudaGetLastError();
        if( err != cudaSuccess )
            std::cout << "pop%(id)s_spike_gather: " << cudaGetErrorString(err) << std::endl;
>>>>>>> 05db8332
    #endif
    }
"""

#
# Final dictionary
cuda_templates = {
    'population_header': population_header,
    'attr_decl': attribute_decl,
    'attr_acc': attribute_acc,
    'attribute_cpp_init': attribute_cpp_init,
    'attribute_delayed': attribute_delayed,
    'attribute_transfer': attribute_transfer,
    'rng': curand,

    'rate_psp': rate_psp,
    'spike_specific': spike_specific
}<|MERGE_RESOLUTION|>--- conflicted
+++ resolved
@@ -145,16 +145,14 @@
 #    attr_type: either 'variable' or 'parameter'
 #
 attribute_acc = {
-    'local':
-"""
+    'local':"""
     // Local %(attr_type)s %(name)s
     std::vector< %(type)s > get_%(name)s() { return %(name)s; }
     %(type)s get_single_%(name)s(int rk) { return %(name)s[rk]; }
     void set_%(name)s(std::vector< %(type)s > val) { %(name)s = val; %(name)s_dirty = true; }
     void set_single_%(name)s(int rk, %(type)s val) { %(name)s[rk] = val; %(name)s_dirty = true; }
 """,
-    'global':
-"""
+    'global':"""
     // Global %(attr_type)s %(name)s
     %(type)s get_%(name)s() { return %(name)s; }
     void set_%(name)s(%(type)s val) { %(name)s = val; %(name)s_dirty = true; }
@@ -169,27 +167,27 @@
 #    name: name of the variable
 #    init: initial value
 attribute_cpp_init = {
-    'local':
-"""
+    'local': """
         // Local %(attr_type)s %(name)s
         %(name)s = std::vector<%(type)s>(size, %(init)s);
         cudaMalloc(&gpu_%(name)s, size * sizeof(%(type)s));
         cudaMemcpy(gpu_%(name)s, %(name)s.data(), size * sizeof(%(type)s), cudaMemcpyHostToDevice);
-<<<<<<< HEAD
-=======
     #ifdef _DEBUG
         cudaError_t err_%(name)s = cudaGetLastError();
         if ( err_%(name)s != cudaSuccess )
             std::cout << "    allocation of %(name)s failed: " << cudaGetErrorString(err_%(name)s) << std::endl;
     #endif
->>>>>>> 05db8332
-""",
-    'global':
-"""
+""",
+    'global': """
         // Global %(attr_type)s %(name)s
         %(name)s = %(init)s;
         cudaMalloc(&gpu_%(name)s, sizeof(%(type)s));
         cudaMemcpy(gpu_%(name)s, &%(name)s, sizeof(%(type)s), cudaMemcpyHostToDevice);
+    #ifdef _DEBUG
+        cudaError_t err_%(name)s = cudaGetLastError();
+        if ( err_%(name)s != cudaSuccess )
+            std::cout << "    allocation of %(name)s failed: " << cudaGetErrorString(err_%(name)s) << std::endl;
+    #endif
 """
 }
 
@@ -197,35 +195,6 @@
 # values (init) as the data arrays for the variables are
 # only updated in front of a simulate call.
 attribute_delayed = {
-<<<<<<< HEAD
-   'local': """
-        gpu_delayed_%(var)s = std::deque< %(type)s* >(%(delay)s, NULL);
-        std::vector< %(type)s > tmp = std::vector< %(type)s >( size, %(init)s );
-        for ( int i = 0; i < %(delay)s; i++ ) {
-            cudaMalloc( (void**)& gpu_delayed_%(var)s[i], sizeof(%(type)s) * size);
-            cudaMemcpy( gpu_delayed_%(var)s[i], tmp.data(), sizeof(%(type)s) * size, cudaMemcpyHostToDevice );
-        }
-        tmp.clear();
-""",
-    'global': "//TODO: implement code template",
-    'update': """
-            %(type)s* last_%(var)s = gpu_delayed_%(var)s.back();
-            gpu_delayed_%(var)s.pop_back();
-            gpu_delayed_%(var)s.push_front(last_%(var)s);
-            cudaMemcpy( last_%(var)s, gpu_%(var)s, sizeof(%(type)s) * size, cudaMemcpyDeviceToDevice );
-        #ifdef _DEBUG
-            cudaError_t err_%(var)s = cudaGetLastError();
-            if (err_%(var)s != cudaSuccess)
-                std::cout << "pop%(id)s - delay %(var)s: " << cudaGetErrorString(err_%(var)s) << std::endl;
-        #endif
-""",
-    'reset' : """
-        std::vector< %(type)s > tmp = std::vector< %(type)s >( size, %(init)s );
-        for ( int i = 0; i < gpu_delayed_%(var)s.size(); i++ ) {
-            cudaMemcpy( gpu_delayed_%(var)s[i], tmp.data(), sizeof(%(type)s) * size, cudaMemcpyHostToDevice );
-        }
-        tmp.clear();
-=======
     'local': {
         'declare': """
     std::deque< %(type)s* > gpu_delayed_%(var)s; // list of gpu arrays""",
@@ -260,7 +229,6 @@
         if ( err_%(name)s != cudaSuccess )
             std::cout << "pop%(id)s - reset delayed %(name)s failed: " << cudaGetErrorString(err_%(name)s) << std::endl;
     #endif
->>>>>>> 05db8332
 """
     },
     'global': {
@@ -268,7 +236,6 @@
     }
 }
 
-<<<<<<< HEAD
 # Transfer of variables before and after a simulation
 #
 # Parameters:
@@ -317,8 +284,6 @@
     """
 }
 
-=======
->>>>>>> 05db8332
 # Definition for the usage of CUDA device random
 # number generators
 #
@@ -353,11 +318,11 @@
 }
 
 rate_psp = {
-   'decl': """
+    'decl': """
     std::vector<%(float_prec)s> _sum_%(target)s;
     %(float_prec)s* gpu__sum_%(target)s;
 """,
-   'init': """
+    'init': """
         // Post-synaptic potential
         _sum_%(target)s = std::vector<%(float_prec)s>(size, 0.0);
         cudaMalloc((void**)&gpu__sum_%(target)s, size * sizeof(%(float_prec)s));
@@ -423,18 +388,36 @@
 """
 }
 
-population_update_kernel = \
-"""
-// gpu device kernel for population %(id)s
-__global__ void cuPop%(id)s_step( %(add_args)s )
+# Contains all codes related to the population update
+#
+# 1st level distinguish 'local' and 'global' update
+# 2nd level distinguish 'body', 'header' and 'call' template
+population_update_kernel = {
+    'global': {
+        'body': """// Updating global variables of population %(id)s
+__global__ void cuPop%(id)s_global_step( %(add_args)s )
+{
+%(global_eqs)s
+}
+""",
+        'header': "__global__ void cuPop%(id)s_global_step( %(add_args)s );\n",
+        'call': """
+        cuPop%(id)s_global_step<<< 1, 1, 0, %(stream_id)s >>>( %(add_args)s );
+    #ifdef _DEBUG
+        cudaError_t err_pop%(id)s_global_step = cudaGetLastError();
+        if( err_pop%(id)s_global_step != cudaSuccess) {
+            std::cout << "pop%(id)s_step: " << cudaGetErrorString(err_pop%(id)s_global_step) << std::endl;
+            exit(0);
+        }
+    #endif
+"""
+    },
+    'local': {
+        'body': """// Updating local variables of population %(id)s
+__global__ void cuPop%(id)s_local_step( %(add_args)s )
 {
     int i = threadIdx.x + blockDim.x * blockIdx.x;
 
-    // Updating global variables of population %(id)s
-%(global_eqs)s
-    __syncthreads();
-
-    // Updating local variables of population %(id)s
     while ( i < %(pop_size)s )
     {
 %(local_eqs)s
@@ -442,58 +425,29 @@
         i += blockDim.x * gridDim.x;
     }
 }
-"""
-
-population_update_header = """
-__global__ void cuPop%(id)s_step( %(add_args)s );
-"""
-
-population_update_call = \
-"""
-    // Updating the local and global variables of population %(id)s
-    if ( pop%(id)s._active ) {
-<<<<<<< HEAD
-        cuPop%(id)s_step<<< __pop%(id)s_nb__, __pop%(id)s_tpb__, 0, %(stream_id)s >>>(
-              /* default arguments */
-              %(default)s
-              /* refractoriness (only spike) */
-              %(refrac)s
-              /* targets (only rate-code) */
-              %(tar)s
-              /* kernel variables */
-              %(var)s
-              /* kernel constants */
-              %(par)s );
-
-        #ifdef _DEBUG
-            cudaError_t err_pop_step_%(id)s = cudaGetLastError();
-            if(err_pop_step_%(id)s != cudaSuccess) {
-                std::cout << "pop%(id)s_step: " << cudaGetErrorString(err_pop_step_%(id)s) << std::endl;
-                exit(0);
-            }
-        #endif
-=======
-        int nb = int( ceil ( float( pop%(id)s.size ) / (float)__pop%(id)s__ ) );
-
-        cuPop%(id)s_step<<< nb, __pop%(id)s__ >>>( %(add_args)s );
-
-    #ifdef _DEBUG
-        cudaError_t err = cudaGetLastError();
-        if( err != cudaSuccess )
-            std::cout << "pop%(id)s_step: " << cudaGetErrorString(err) << std::endl;
-    #endif
->>>>>>> 05db8332
-    }
-"""
+""",
+        'header': "__global__ void cuPop%(id)s_local_step( %(add_args)s );\n",
+        'call': """
+        cuPop%(id)s_local_step<<< __pop%(id)s_nb__, __pop%(id)s_tpb__, 0, streams[%(stream_id)s] >>>( %(add_args)s );
+    #ifdef _DEBUG
+        cudaError_t err_pop%(id)s_local_step = cudaGetLastError();
+        if( err_pop%(id)s_local_step != cudaSuccess) {
+            std::cout << "pop%(id)s_step: " << cudaGetErrorString(err_pop%(id)s_local_step) << std::endl;
+            exit(0);
+        }
+    #endif
+"""
+    }
+}
 
 spike_gather_kernel = \
 """
 // gpu device kernel for population %(id)s
-__global__ void cuPop%(id)s_spike_gather( %(default)s%(refrac)s%(args)s )
+__global__ void cuPop%(id)s_spike_gather( %(default)s%(args)s )
 {
     int i = threadIdx.x + blockIdx.x * blockDim.x;
 
-    // Determine if neuron i emited a spike 
+    // Determine if neuron i emited a spike
     while ( i < %(pop_size)s )
     {
 %(spike_gather)s
@@ -504,22 +458,19 @@
 """
 
 spike_gather_header = """
-__global__ void cuPop%(id)s_spike_gather( %(default)s%(refrac)s%(args)s );
+__global__ void cuPop%(id)s_spike_gather( %(default)s%(args)s );
 """
 
 spike_gather_call = \
 """
     // Check if neurons emit a spike in population %(id)s
     if ( pop%(id)s._active ) {
-        cuPop%(id)s_spike_gather<<< 1, __pop%(id)s_tpb__, 0, streams[%(stream_id)s] >>>(
+        cuPop%(id)s_spike_gather<<< __pop%(id)s_nb__, __pop%(id)s_tpb__, 0, streams[%(stream_id)s] >>>(
               /* default arguments */
               %(default)s
-              /* refractoriness */
-              %(refrac)s
               /* other variables */
               %(args)s );
 
-<<<<<<< HEAD
     #ifdef _DEBUG
         cudaError_t err_pop_spike_gather_%(id)s = cudaGetLastError();
         if(err_pop_spike_gather_%(id)s != cudaSuccess)
@@ -532,15 +483,6 @@
         cudaError_t err = cudaGetLastError();
         if ( err != cudaSuccess )
             std::cout << "record_spike: " << cudaGetErrorString(err) << std::endl;
-=======
-        // update event counter
-        cudaMemcpy(&pop%(id)s.num_events, pop%(id)s.gpu_num_events, sizeof(int), cudaMemcpyDeviceToHost);
-
-    #ifdef _DEBUG
-        cudaError_t err = cudaGetLastError();
-        if( err != cudaSuccess )
-            std::cout << "pop%(id)s_spike_gather: " << cudaGetErrorString(err) << std::endl;
->>>>>>> 05db8332
     #endif
     }
 """
