--- conflicted
+++ resolved
@@ -22,13 +22,9 @@
 #
 #===============================================================================
 population_header = """#pragma once
-<<<<<<< HEAD
+#include "ANNarchy.h"
+
 extern %(float_prec)s dt;
-=======
-#include "ANNarchy.h"
-
-extern double dt;
->>>>>>> 7d589ec0
 extern long int t;
 
 // RNG - defined in ANNarchy.cu
