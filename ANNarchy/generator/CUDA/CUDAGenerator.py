--- conflicted
+++ resolved
@@ -656,7 +656,6 @@
                 post_global_ops = list(set(post_global_ops))
                 post_dependencies = list(set(proj.synapse.description['dependencies']['post']))
 
-<<<<<<< HEAD
                 # remove unnecessary stuff, transfrom index of OMP to CUDA
                 local_eq = local_eq.replace("proj"+str(proj.id)+".","")
                 local_eq = local_eq.replace("[i][j]","[j]")
@@ -664,12 +663,6 @@
                 # remove unnecessary stuff
                 global_eq = global_eq.replace("proj"+str(proj.id)+".","")
 
-=======
-                # remove unnecessary stuff, transfrom OMP to CUDA
-                local_eq = local_eq.replace("proj"+str(proj.id)+".","")
-                local_eq = local_eq.replace("[i][j]","[j]")
-
->>>>>>> 6bfabb73
                 var = ""
                 par = ""
                 # synaptic variables / parameters
@@ -682,37 +675,25 @@
                     new = """pre_%(name)s""" % { 'name': pre_var}
                     var += ", double* " + new
                     local_eq = local_eq.replace(old, new)
-<<<<<<< HEAD
                     global_eq = global_eq.replace(old, new)
-=======
->>>>>>> 6bfabb73
                 for g_op in pre_global_ops:
                     old = """pop%(id)s.%(name)s""" % { 'id': proj.pre.id, 'name': g_op}
                     new = """pre_%(name)s""" % { 'name': g_op}
                     par += ", double " + new
                     local_eq = local_eq.replace(old, new)
-<<<<<<< HEAD
                     global_eq = global_eq.replace(old, new)
-=======
->>>>>>> 6bfabb73
                 for post_var in post_dependencies:
                     old = """pop%(id)s.%(name)s""" % { 'id': proj.post.id, 'name': post_var}
                     new = """post_%(name)s""" % { 'name': post_var}
                     var += ", double* " + new
                     local_eq = local_eq.replace(old, new)
-<<<<<<< HEAD
                     global_eq = global_eq.replace(old, new)
-=======
->>>>>>> 6bfabb73
                 for g_op in post_global_ops:
                     old = """pop%(id)s.%(name)s""" % { 'id': proj.post.id, 'name': g_op}
                     new = """post_%(name)s""" % { 'name': g_op}
                     par += ", double " + new
                     local_eq = local_eq.replace(old, new)
-<<<<<<< HEAD
                     global_eq = global_eq.replace(old, new)
-=======
->>>>>>> 6bfabb73
 
                 from .cuBodyTemplate import syn_kernel
                 body += syn_kernel % { 'id': proj.id,
@@ -730,11 +711,7 @@
                 header += """void Proj%(id)s_step(cudaStream_t stream, int size, int* post_rank, int *pre_rank, int *offsets, int *nb_synapses, double dt%(var)s%(par)s);
     """ % { 'id': proj.id,
             'var': var,
-<<<<<<< HEAD
             'par': par
-=======
-            'par': ""
->>>>>>> 6bfabb73
           }
 
                 #
@@ -752,11 +729,7 @@
                 glob = ""
                 for g_op in pre_global_ops:
                     glob += """, pop%(id)s.%(name)s """ % { 'id': proj.pre.id, 'name': g_op }
-<<<<<<< HEAD
                 for g_op in post_global_ops:
-=======
-                for g_op in pre_global_ops:
->>>>>>> 6bfabb73
                     glob += """, pop%(id)s.%(name)s """ % { 'id': proj.post.id, 'name': g_op }
 
                 # generate code
