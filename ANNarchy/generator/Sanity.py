--- conflicted
+++ resolved
@@ -186,15 +186,11 @@
         if proj.synapse_type.type == "spike" and proj._storage_format in ["csr_vector", "csr_scalar", "ell", "ellr", "coo", "hyb", "bsr"]:
             raise Global.ANNarchyException("Using 'storage_format="+ proj._storage_format + "' is not allowed for spiking synapses.", True)
 
-<<<<<<< HEAD
-        # For some of the sparse matrix formats we don't implemented plasticity and spiking models yet.
-=======
         # Dense format is not implemented for GPUs and spiking models
         if proj._storage_format == "dense" and proj.synapse_type.type=="spike" and Global._check_paradigm("cuda"):
             raise Global.ANNarchyException("Dense representation is not available for spiking models on GPUs yet.", True)
 
         # For some of the sparse matrix formats we don't implemented plasticity yet.
->>>>>>> 9bca2c33
         if proj.synapse_type.type == "spike" and proj._storage_format in ["dense"] and not isinstance(proj.synapse_type, DefaultSpikingSynapse):
             raise Global.ANNarchyException("Using 'storage_format="+ proj._storage_format + "' is only allowed for default spiking synapses yet.", True)
 
