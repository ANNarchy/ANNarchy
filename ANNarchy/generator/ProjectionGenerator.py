""" 

    ProjectionGenerator.py
    
    This file is part of ANNarchy.
    
    Copyright (C) 2013-2016  Julien Vitay <julien.vitay@gmail.com>,
    Helge Uelo Dinkelbach <helge.dinkelbach@gmail.com>

    This program is free software: you can redistribute it and/or modify
    it under the terms of the GNU General Public License as published by
    the Free Software Foundation, either version 3 of the License, or
    (at your option) any later version.

    ANNarchy is distributed in the hope that it will be useful,
    but WITHOUT ANY WARRANTY; without even the implied warranty of
    MERCHANTABILITY or FITNESS FOR A PARTICULAR PURPOSE.  See the
    GNU General Public License for more details.

    You should have received a copy of the GNU General Public License
    along with this program.  If not, see <http://www.gnu.org/licenses/>.
    
"""
from ANNarchy.core import Global
from ANNarchy.core.Random import *

from ANNarchy.generator import ProjectionTemplates as Templates

import re

class ProjectionGenerator(object):
    """ Base class for generating C++ code from a population description. """
    def __init__(self, name, desc):
        self.name = name
        self.desc = desc
        
        # Names of the files to be generated
        self.proj_header = Global.annarchy_dir+'/generate/build/'+self.name+'.h'
        self.proj_body = Global.annarchy_dir+'/generate/build/'+self.name+'.cpp'
        self.pyx = Global.annarchy_dir+'/generate/pyx/'+self.name+'.pyx'

    def generate(self, verbose):
        self.verbose = verbose
        if verbose:
            Global._print( 'Generating', self.name )

        #   generate files
        with open(self.proj_header, mode = 'w') as w_file:
            w_file.write(self.generate_header())

        with open(self.proj_body, mode = 'w') as w_file:
            w_file.write(self.generate_body())

        with open(self.pyx, mode = 'w') as w_file:
            w_file.write(self.generate_pyx()) 
    
    def generate_members_declaration(self):
        """ 
        Returns private members declaration. 
        
        Notes:            
            * depend only on locality
            * value should not be defined twice.
        """
        members = ""
        
        for param in self.desc['parameters'] + self.desc['variables']:
            if param['name'] in ['rank', 'delay', 'psp']: # Already declared
                continue

            if param['name'] == 'value': # the vector is already declared
                members += """
    // value_ : local
    bool record_%(name)s_; 
    std::vector< std::vector<%(type)s> > recorded_%(name)s_;    
""" % {'name' : param['name'], 'type': param['ctype']}

            elif param['name'] in self.desc['local']: # local attribute
                members += """
    // %(name)s_ : local
    std::vector<%(type)s> %(name)s_;  
    bool record_%(name)s_; 
    std::vector< std::vector<%(type)s> > recorded_%(name)s_;    
""" % {'name' : param['name'], 'type': param['ctype']}

            elif param['name'] in self.desc['global']: # global attribute
                members += """
    // %(name)s_ : global
    %(type)s %(name)s_;   
""" % {'name' : param['name'], 'type': param['ctype']}

        return members
    
    def generate_members_access(self):
        """ 
        Returns public members access. 
        
        Notes:
            * depend only on locality.
            * rank, delay access is already implemented in base class
            * psp are skipped, hence it should not be accessible 
        """
        members = ""
        
        local_template = Templates.local_variable_access
        global_template = Templates.global_variable_access
        
        for param in self.desc['parameters'] + self.desc['variables']:
            if param['name'] in ['rank', 'delay', 'psp']: # Already declared
                continue
            
            if param['name'] == "value":
                func = """
    std::vector< std::vector< %(type)s > >getRecorded%(Name)s() { return this->recorded_%(name)s_; }                    
    void startRecord%(Name)s() { this->record_%(name)s_ = true; }
    void stopRecord%(Name)s() { this->record_%(name)s_ = false; }
    void clearRecorded%(Name)s() { this->recorded_%(name)s_.clear(); }
"""
                members += func % { 'name' : param['name'], 
                                    'Name': param['name'].capitalize(),
                                    'type': param['ctype']}
            elif param['name'] in self.desc['local']: # local attribute
                members += local_template % { 'name' : param['name'], 
                                              'Name': param['name'].capitalize(),
                                              'type': param['ctype']}
                
            elif param['name'] in self.desc['global']: # global attribute
                members += global_template % { 'name' : param['name'], 
                                               'Name': param['name'].capitalize(),
                                               'type': param['ctype']}

        return members

    def generate_dendrite_access_deklaration(self):
        """ 
        Returns access methods towards the attached dendrites 
        
        Notes:
            * depend only on locality.
            * rank, delay access is already implemented in base class
            * values are partly predefined
            * the definition of the function is implemented in the body 
        """
        members_header = ""
        
        local_template = Templates.local_idx_variable_access
        global_template = Templates.global_idx_variable_access
        
        for param in self.desc['parameters'] + self.desc['variables']:
            if param['name'] in ['rank', 'delay', 'psp']: # Already declared
                continue
            
            if param['name'] == "value":
                func = """
    std::vector< std::vector< %(type)s > >getRecorded%(Name)s(int post_rank);                    
    void startRecord%(Name)s(int post_rank);
    void stopRecord%(Name)s(int post_rank);
    void clearRecorded%(Name)s(int post_rank);
"""             
                members_header += func % { 'name' : param['name'], 
                                           'Name': param['name'].capitalize(),
                                           'type': param['ctype'],
                                           'class': self.name.replace('Projection', 'Dendrite')}
            elif param['name'] in self.desc['local']: # local attribute
                members_header += local_template % { 'name' : param['name'], 
                                              'Name': param['name'].capitalize(),
                                              'type': param['ctype'],
                                              'class': self.name.replace('Projection', 'Dendrite')}
                
            elif param['name'] in self.desc['global']: # global attribute
                members_header += global_template % { 'name' : param['name'], 
                                               'Name': param['name'].capitalize(),
                                               'type': param['ctype'],
                                               'class': self.name.replace('Projection', 'Dendrite')}

        return members_header

    def generate_dendrite_access_definition(self):
        """ 
        Returns implementation of attached dendritic data  
        
        Notes:
            * depend only on locality.
            * rank, delay access is already implemented in base class
            * psp are skipped, hence it should not be accessible 
        """
        members_body = ""
        
        local_template = Templates.local_idx_variable_access_body
        global_template = Templates.global_idx_variable_access_body
        
        for param in self.desc['parameters'] + self.desc['variables']:
            if param['name'] in ['rank', 'delay', 'psp']: # Already declared
                continue
            
            if param['name'] == "value":
                func = """
std::vector< std::vector< %(type)s > > %(class)s::getRecorded%(Name)s(int post_rank) 
{ 
    return (static_cast<%(dend_class)s*>(dendrites_[post_rank]))->getRecorded%(Name)s(); 
}                    
void %(class)s::startRecord%(Name)s(int post_rank) 
{ 
    (static_cast<%(dend_class)s*>(dendrites_[post_rank]))->startRecord%(Name)s(); 
}
void %(class)s::stopRecord%(Name)s(int post_rank) 
{ 
    (static_cast<%(dend_class)s*>(dendrites_[post_rank]))->stopRecord%(Name)s(); 
}
void %(class)s::clearRecorded%(Name)s(int post_rank) 
{ 
    (static_cast<%(dend_class)s*>(dendrites_[post_rank]))->clearRecorded%(Name)s(); 
}
"""             
                members_body += func % { 'name' : param['name'], 
                                         'Name': param['name'].capitalize(),
                                         'type': param['ctype'],
                                         'class': self.name,
                                         'dend_class': self.name.replace('Projection', 'Dendrite')}
                
            elif param['name'] in self.desc['local']: # local attribute
                members_body += local_template % { 'name' : param['name'], 
                                              'Name': param['name'].capitalize(),
                                              'type': param['ctype'],
                                              'class': self.name,
                                              'dend_class': self.name.replace('Projection', 'Dendrite')}
                
            elif param['name'] in self.desc['global']: # global attribute
                members_body += global_template % { 'name' : param['name'], 
                                               'Name': param['name'].capitalize(),
                                               'type': param['ctype'],
                                               'class': self.name,
                                               'dend_class': self.name.replace('Projection', 'Dendrite')}

        return members_body
    
    def generate_constructor(self):
        """ Content of the Projection constructor."""
        constructor = ""
        # Attributes
        for param in self.desc['parameters'] + self.desc['variables']:
            if param['name'] == "value":
                continue
            elif param['name'] in self.desc['local']: # local attribute
                ctype = param['ctype']
                if ctype == 'bool':
                    cinit = 'true' if param['init'] else 'false'
                elif ctype == 'int':
                    cinit = int(param['init'])
                elif ctype == 'DATA_TYPE':
                    cinit = float(param['init'])
                constructor += """
    // %(name)s_ : local
    %(name)s_ = std::vector<%(type)s> ( rank_.size(), %(init)s); 
    record_%(name)s_ = false;  
""" % {'name' : param['name'], 'type': param['ctype'], 'init' : str(cinit)}

            elif param['name'] in self.desc['global']: # global attribute
                ctype = param['ctype']
                if ctype == 'bool':
                    cinit = 'true' if param['init'] else 'false'
                elif ctype == 'int':
                    cinit = int(param['init'])
                elif ctype == 'DATA_TYPE':
                    cinit = float(param['init'])
                constructor += """
    // %(name)s_ : global
    %(name)s_ = %(init)s;   
""" % {'name' : param['name'], 'init': str(cinit)}   

        constructor += """
    record_value_ = false;

    // Time step dt_
    dt_ = %(dt)s;
        """ % {'dt': str(Global.config['dt'])}
        return constructor 
        
    def generate_destructor(self):
        """ Content of the Projection destructor."""
        return ""
    
    def generate_cwrappers(self):
        """
        Parts of the C++ header which are exported to Python through Cython.
        
        Notes:
            * each exported function need a wrapper method, in this function the wrappers for variables and parameters are generated. 
            * the access to GPU data is only possible through host. Through this detail the implementation of the cython wrappers are equal to all paradigms.
        """
        code = ""

        local_template = Templates.local_wrapper_pyx
        global_template = Templates.global_wrapper_pyx
        
        for param in self.desc['parameters'] + self.desc['variables']:
            if param['name'] == "value":
                continue
            
            if param['name'] in self.desc['local']: # local attribute
                code += local_template % { 'Name': param['name'].capitalize(), 
                                              'name': param['name'], 
                                              'type': param['ctype'] if param['ctype'] != 'DATA_TYPE' else 'float'}
                
            elif param['name'] in self.desc['global']: # global attribute
                code += global_template % { 'Name': param['name'].capitalize(), 
                                               'name': param['name'], 
                                               'type': param['ctype'] if param['ctype'] != 'DATA_TYPE' else 'float'}
        
        return code

    def generate_pyfunctions(self):
        """
        Python functions accessing the Cython wrapper
        
        Notes:
            * the access to GPU data is only possible through host. Through this detail the implementation of the cython wrappers are equal to all paradigms.
        """
        code = ""        

        local_template = Templates.local_property_pyx
        global_template = Templates.global_property_pyx
         
        for param in self.desc['parameters'] + self.desc['variables']:
            if param['name'] == "value":
                continue
            
            if param['name'] in self.desc['local']: # local attribute
                code += local_template % { 'Name': param['name'].capitalize(), 
                                           'name': param['name'],
                                           'type': param['ctype'] if param['ctype'] != 'DATA_TYPE' else 'float' }
            elif param['name'] in self.desc['global']: # global attribute
                code += global_template % { 'Name': param['name'].capitalize(), 
                                            'name': param['name'],
                                            'type': param['ctype'] if param['ctype'] != 'DATA_TYPE' else 'float' }
        return code

        
    def generate_record(self):
        """ 
        Code for recording.

        Notes:
            * only local variables / parameters are recorded.
        """
        code = ""
        # Attributes
        for param  in self.desc['local']: # local attribute
            code += """
    if(record_%(var)s_){
        recorded_%(var)s_.push_back(%(var)s_);
    }
""" % { 'var': param }

        return code
  
    def generate_functions(self):
        "Custom functions"
        code = ""        
        for func in self.desc['functions']:
            
            code += '    ' + func['cpp']
            
        return code

    def generate_add_proj_include(self):
        """
        Include of paradigm specific headers
        """
        add_include = ''
        if Global.config['paradigm'] == "cuda":
            add_include += "#include \"simple_test.h\""
        
        return add_include
    

class RateProjectionGenerator(ProjectionGenerator):
    """ Class for generating C++ code from a rate population description. """
    def __init__(self, name, desc):
        ProjectionGenerator.__init__(self, name, desc)
            
    def generate_header(self):
        " Generates the C++ header file."        
        # Private members declarations
        members = self.generate_members_declaration()
        
        # Access method for attributes
        access_header = self.generate_dendrite_access_deklaration()
        
        # Custom function
        functions = self.generate_functions()
        
        # Generate the code
        template = Templates.rate_projection_header
        dictionary = { 
            'class': self.name, 
            'dend_class': self.name.replace('Projection', 'Dendrite'),
            'pre_name': self.desc['pre_class'],
            'post_name': self.desc['post_class'],
            'access': access_header,
            'member': members,
            'functions': functions }
        return template % dictionary

    def generate_body(self):
        # Initialize parameters and variables
        constructor = self.generate_constructor()
    
        # Access method for attributes
        access_body = self.generate_dendrite_access_definition()
        
        # Generate the code
        template = Templates.rate_projection_body
        dictionary = {         
            'class': self.name,
            'add_include': self.generate_add_proj_include(),
            'dend_class': self.name.replace('Projection', 'Dendrite'), 
            'access': access_body,
            'destructor': self.generate_destructor() ,
            'pre_type': self.desc['pre_class'],
            'post_type': self.desc['post_class'],
            'init': constructor
        } 
        return template % dictionary
    
    def generate_pyx(self):
        """
        Generate complete cython wrapper class
            
        Notes:
            * dependent on coding.
        """
        # Get the C++ methods
        cwrappers = self.generate_cwrappers()
        # Get the python functions
        pyfunctions = self.generate_pyfunctions()
        # Generate the code

        template = Templates.rate_projection_pyx
        dictionary = { 
            'name': self.name, 
            'cFunction': cwrappers, 
            'pyFunction': pyfunctions
        }
        return template % dictionary    
    
class RateProjectionGeneratorCUDA(ProjectionGenerator):
    """ Class for generating CUDA/C++ code from a rate population description. """
    def __init__(self, name, desc):
        ProjectionGenerator.__init__(self, name, desc)
            
    def generate_header(self):
        " Generates the C++ header file."        
        # Private members declarations
        members = self.generate_members_declaration()
        
        # Access method for attributes
        access = self.generate_members_access()
        
        # Custom function
        functions = self.generate_functions()
        
        # Generate the code
        template = Templates.rate_projection_header
        dictionary = { 
            'class': self.name, 
            'pre_name': self.desc['pre_class'],
            'post_name': self.desc['post_class'],
            'access': access,
            'member': members,
            'functions': functions }
        return template % dictionary
    
    def generate_body(self):
        # Initialize parameters and variables
        constructor = self.generate_constructor()
        
        # Computation of psp for the weighted sum
        psp = self.generate_psp()
        
        # Generate code for the global variables
        global_learn = self.generate_globallearn()
        
        # Generate code for the local variables
        local_learn = self.generate_locallearn()
        
        # structural plasticity
        add_synapse = self.generate_add_synapse()
        rem_synapse = self.generate_rem_synapse()
        rem_all_synapse = self.generate_rem_all_synapse()
<<<<<<< HEAD

        record = ""
=======
        
        # recording
        record = self.generate_record()
>>>>>>> 55d3e93a
        
        # Generate the code
        template = Templates.rate_projection_body
        dictionary = {         
            'class': self.name,
            'add_include': self.generate_add_proj_include(),
            'destructor': '' ,
            'pre_type': self.desc['pre_class'],
            'post_type': self.desc['post_class'],
            'init': constructor, 
            'sum': psp, 
            'local': local_learn, 
            'global': global_learn,
            'record' : record,
            'add_synapse_body': add_synapse,
            'rem_synapse_body': rem_synapse,
            'rem_all_synapse_body': rem_all_synapse }
        return template % dictionary

    def generate_pyx(self):
        """
        Generate complete cython wrapper class
            
        Notes:
            * dependent on coding.
        """
        # Get the C++ methods
        cwrappers = self.generate_cwrappers()
        # Get the python functions
        pyfunctions = self.generate_pyfunctions()
        # Generate the code

        template = Templates.rate_projection_pyx
        dictionary = { 
            'name': self.name, 
            'cFunction': cwrappers, 
            'pyFunction': pyfunctions
        }
        return template % dictionary
        
class SpikeProjectionGenerator(ProjectionGenerator):
    """ Class for generating C++ code from a spike population description. """
    def __init__(self, name, desc):
        ProjectionGenerator.__init__(self, name, desc)
            
    def generate_proj_header(self):
        " Generates the C++ header file."        
        # Private members declarations
        members = self.generate_members_declaration()
        
        # Access method for attributes
        access = self.generate_idx_members_access_header()
        
        # Custom function
        functions = self.generate_functions()
                
        # Generate the code
        template = Templates.spike_projection_header
        dictionary = { 
            'class': self.name, 
            'pre_name': self.desc['pre_class'],
            'post_name': self.desc['post_class'],
            'access': access,
            'member': members,
            'functions': functions 
        }
        return template % dictionary

    def generate_proj_body(self):
        
        # Computation of psp for the weighted sum
        psp = self.generate_psp()
        
        # Generate code for the global variables
        global_learn = self.generate_globallearn()
        
        # Generate code for the local variables
        local_learn = self.generate_locallearn()
        
        # Access method for attributes
        access = self.generate_idx_members_access_body()

        # structural plasticity
        add_synapse = self.generate_add_synapse()
        rem_synapse = self.generate_rem_synapse()
        rem_all_synapse = self.generate_rem_all_synapse()
<<<<<<< HEAD
=======

        record = self.generate_record()
>>>>>>> 55d3e93a
        
        record = self.generate_record()

        # Generate the code
        template = Templates.spike_projection_body
        dictionary = {         
            'class': self.name,
            'dend_class': self.name.replace('Projection', 'Dendrite'), 
            'add_include': self.generate_add_proj_include(),
            'destructor': self.generate_destructor() ,
            'pre_type': self.desc['pre_class'],
            'post_type': self.desc['post_class'],
            'init': self.generate_constructor(), 
            'access': access,
            'local': local_learn, 
            'global': global_learn,
            'add_synapse_body': add_synapse,
            'rem_synapse_body': rem_synapse,
            'rem_all_synapse_body': rem_all_synapse,
            'record' : record 
        }
        return template % dictionary
    
    def generate_dendrite_header(self):
        " Generates the C++ header file for dendrite class."        
        # Private members declarations
        members = self.generate_members_declaration()
        
        # Access method for attributes
        access = self.generate_members_access()
        
        # Custom function
        functions = self.generate_functions()
        
        # Generate the code
        template = DendTemplates.spike_dendrite_header
        dictionary = { 
            'class': self.name.replace('Projection', 'Dendrite'), 
            'pre_name': self.desc['pre_class'],
            'post_name': self.desc['post_class'],
            'access': access,
            'member': members,
            'functions': functions 
        }
        return template % dictionary
    
    def generate_dendrite_body(self):
        # Initialize parameters and variables
        constructor = self.generate_constructor()
        
        # Computation of psp for the weighted sum
        psp = self.generate_psp()
        
        # Generate code for the global variables
        global_learn = self.generate_globallearn()
        
        # Generate code for the local variables
        local_learn = self.generate_locallearn()
        
        # Generate code for the pre- and postsynaptic events
        pre_event = self.generate_pre_event()
        post_event = self.generate_post_event()
        
        # structural plasticity
        add_synapse = self.generate_add_synapse()
        rem_synapse = self.generate_rem_synapse()
        rem_all_synapse = self.generate_rem_all_synapse()
        
        record = ""
        
        # Generate the code
        template = DendTemplates.spike_dendrite_body
        dictionary = {         
            'class': self.name.replace('Projection','Dendrite'),
            'add_include': self.generate_add_proj_include(),
            'destructor': self.generate_destructor(),
            'pre_type': self.desc['pre_class'],
            'post_type': self.desc['post_class'],
            'init': constructor, 
            'local': local_learn, 
            'global': global_learn,#
            'pre_event': pre_event,
            'post_event': post_event,
            'record' : record,
            'add_synapse_body': add_synapse,
            'rem_synapse_body': rem_synapse,
            'rem_all_synapse_body': rem_all_synapse 
        }
        return template % dictionary
        
    def generate_pyx(self):
        """
        Generate complete cython wrapper class
            
        Notes:
            * dependent on coding and paradigm
        """
        # Get the C++ methods
        cwrappers = self.generate_cwrappers()
        # Get the python functions
        pyfunctions = self.generate_pyfunctions()
        # Generate the code

        template = Templates.spike_projection_pyx
        dictionary = { 
            'name': self.name, 
            'cFunction': cwrappers, 
            'pyFunction': pyfunctions
        }
        return template % dictionary    
    
    def generate_record(self):
        code = ProjectionGenerator.generate_record(self)

        if 'pre_spike' in self.desc.keys():
            for param in self.desc['pre_spike']:
                if param['name'] in self.desc['local']:
                    continue
                
                #
                # if a variable matches g_exc, g_inh ... we skip
                if re.findall("(?<=g\_)[A-Za-z]+", param['name']) != []:
                    #print 'skipped', param['name']
                    continue
                
                code += """
    if ( record_%(var)s_ )
        recorded_%(var)s_.push_back(%(var)s_);
""" % { 'var': param['name'] }

        if 'post_spike' in self.desc.keys():
            for param in self.desc['post_spike']:
                if param['name'] in self.desc['local']:
                    continue
                
                code += """
    if ( record_%(var)s_ )
        recorded_%(var)s_.push_back(%(var)s_);
""" % { 'var': param['name'] }

        return code
        
    def generate_pre_event(self):
        """ """
        code = ""

        # generate additional statements        
        if 'pre_spike' in self.desc.keys():
            for tmp in self.desc['pre_spike']:
                code += """
    %(eq)s
""" % { 'eq' : tmp['eq'] }
        
        template = OMPTemplates.pre_event_body
        dictionary = {
            'eq' : code,
            'target': self.desc['target']
        }
        return template % dictionary

    def generate_post_event(self):
        """ """
        code = ""

        # generate additional statements        
        if 'post_spike' in self.desc.keys():
            for tmp in self.desc['post_spike']:
                code += """
    %(eq)s
""" % { 'eq' : tmp['eq'] }
        
        template = OMPTemplates.post_event_body
        dictionary = {
            'eq' : code,
            'target': self.desc['target']
        }
        return template % dictionary
     
    def generate_psp(self):
        " Generates code for the computeSum() method depending on psp variable of the synapse."
        return ""
    
    def generate_globallearn(self):
        return ""
    
    def generate_locallearn(self):
        code = """
    for(int i=0; i<(int)rank_.size();i++) 
    {
"""
        for param in self.desc['variables']:
            if param['name'] in self.desc['local']: # local attribute 
                # The code is already in 'cpp'
                code +="""
        %(code)s   
""" % {'code' : param['cpp']}
                # Set the min and max values 
                for bound, val in param['bounds'].iteritems():
                    # Check if the min/max value is a float/int or another parameter/variable
                    if val in self.desc['local']:
                        pval = val + '_[i]'
                    elif val in self.desc['global']:
                        pval = val + '_'
                    else:
                        pval = val
                    if bound == 'min':
                        code += """
        if(%(var)s_[i] < %(val)s)
            %(var)s_[i] = %(val)s;
""" % {'var' : param['name'], 'val' : pval}
                    if bound == 'max':
                        code += """
        if(%(var)s_[i] > %(val)s)
            %(var)s_[i] = %(val)s;
""" % {'var' : param['name'], 'val' : pval}
        code+="""
    }
"""
        return code<|MERGE_RESOLUTION|>--- conflicted
+++ resolved
@@ -197,6 +197,7 @@
                 func = """
 std::vector< std::vector< %(type)s > > %(class)s::getRecorded%(Name)s(int post_rank) 
 { 
+    std::cout << "Get recorded data for " << post_rank << std::endl;
     return (static_cast<%(dend_class)s*>(dendrites_[post_rank]))->getRecorded%(Name)s(); 
 }                    
 void %(class)s::startRecord%(Name)s(int post_rank) 
@@ -488,15 +489,7 @@
         add_synapse = self.generate_add_synapse()
         rem_synapse = self.generate_rem_synapse()
         rem_all_synapse = self.generate_rem_all_synapse()
-<<<<<<< HEAD
-
-        record = ""
-=======
-        
-        # recording
-        record = self.generate_record()
->>>>>>> 55d3e93a
-        
+
         # Generate the code
         template = Templates.rate_projection_body
         dictionary = {         
@@ -509,7 +502,6 @@
             'sum': psp, 
             'local': local_learn, 
             'global': global_learn,
-            'record' : record,
             'add_synapse_body': add_synapse,
             'rem_synapse_body': rem_synapse,
             'rem_all_synapse_body': rem_all_synapse }
@@ -582,13 +574,6 @@
         add_synapse = self.generate_add_synapse()
         rem_synapse = self.generate_rem_synapse()
         rem_all_synapse = self.generate_rem_all_synapse()
-<<<<<<< HEAD
-=======
-
-        record = self.generate_record()
->>>>>>> 55d3e93a
-        
-        record = self.generate_record()
 
         # Generate the code
         template = Templates.spike_projection_body
@@ -605,8 +590,7 @@
             'global': global_learn,
             'add_synapse_body': add_synapse,
             'rem_synapse_body': rem_synapse,
-            'rem_all_synapse_body': rem_all_synapse,
-            'record' : record 
+            'rem_all_synapse_body': rem_all_synapse
         }
         return template % dictionary
     
