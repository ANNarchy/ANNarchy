--- conflicted
+++ resolved
@@ -243,10 +243,10 @@
     if test.wait()!=0:
         Global._warning("can not find python-config in the same directory as python, trying with the default path...")
         python_include = "`python%(major)s-config --includes`" % {'major': major, 'py_prefix': py_prefix}
-        python_lib = "`python%(major)s-config --ldflags --libs`" % {'major': major, 'py_prefix': py_prefix}
+        python_lib = "-L%(py_prefix)s/lib `python%(major)s-config --ldflags --libs`" % {'major': major, 'py_prefix': py_prefix}
     else:
         python_include = "`%(py_prefix)s/bin/python%(major)s-config --includes`" % {'major': major, 'py_prefix': py_prefix}
-        python_lib = "`%(py_prefix)s/bin/python%(major)s-config --ldflags --libs`" % {'major': major, 'py_prefix': py_prefix}    
+        python_lib = "-L%(py_prefix)s/lib `%(py_prefix)s/bin/python%(major)s-config --ldflags --libs`" % {'major': major, 'py_prefix': py_prefix}    
 
     return py_version, py_major, python_include, python_lib
 
@@ -418,41 +418,8 @@
         for l in extra_libs:
             libs += str(l) + ' '
 
-<<<<<<< HEAD
         # Python environment
         py_version, py_major, python_include, python_lib = python_environment()
-=======
-        # Python version
-        py_version = "%(major)s.%(minor)s" % { 'major': sys.version_info[0],
-                                               'minor': sys.version_info[1] }
-        py_major = str(sys.version_info[0])
-
-        # Python includes and libs
-        # non-standard python installs need to tell the location of libpythonx.y.so/dylib
-        # export LD_LIBRARY_PATH=$HOME/anaconda/lib:$LD_LIBRARY_PATH
-        # export DYLD_FALLBACK_LIBRARY_PATH=$HOME/anaconda/lib:$DYLD_FALLBACK_LIBRARY_PATH
-        py_prefix = sys.prefix
-        if py_major=='2':
-            major='2'
-            test = subprocess.Popen(py_prefix + "/bin/python2-config --includes > /dev/null 2> /dev/null", shell=True)
-            if test.wait()!=0:
-                major=""
-        else:
-            major='3'
-            test = subprocess.Popen(py_prefix + "/bin/python3-config --includes > /dev/null 2> /dev/null", shell=True)
-            if test.wait()!=0:
-                major=""
-
-        # Test that it exists (virtualenv)
-        test = subprocess.Popen("%(py_prefix)s/bin/python%(major)s-config --includes > /dev/null 2> /dev/null" % {'major': major, 'py_prefix': py_prefix}, shell=True)
-        if test.wait()!=0:
-            Global._warning("can not find python-config in the same directory as python, trying with the default path...")
-            python_include = "`python%(major)s-config --includes`" % {'major': major, 'py_prefix': py_prefix}
-            python_lib = "`python%(major)s-config --ldflags --libs`" % {'major': major, 'py_prefix': py_prefix}
-        else:
-            python_include = "`%(py_prefix)s/bin/python%(major)s-config --includes`" % {'major': major, 'py_prefix': py_prefix}
-            python_lib = "-L%(py_prefix)s/lib `%(py_prefix)s/bin/python%(major)s-config --ldflags --libs`" % {'major': major, 'py_prefix': py_prefix}
->>>>>>> af91780d
 
         # Include path to Numpy is not standard on all distributions
         numpy_include = np.get_include()
