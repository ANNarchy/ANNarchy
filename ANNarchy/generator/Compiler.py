--- conflicted
+++ resolved
@@ -577,11 +577,7 @@
 
         # The connector module needs to reload some header files,
         # ANNarchy.__path__ provides the installation directory
-<<<<<<< HEAD
-        path_to_cython_ext = ANNarchy.__path__[0]+'/core/cython_ext/'
-=======
         path_to_cython_ext = "-I "+ANNarchy.__path__[0]+'/core/cython_ext/ -I '+ANNarchy.__path__[0][:-8]
->>>>>>> 92f3cf64
 
         # Gather all Makefile flags
         makefile_flags = {
