--- conflicted
+++ resolved
@@ -98,11 +98,8 @@
     parser.add_option_group(group)
 
     group = OptionGroup(parser, "CUDA")
-<<<<<<< HEAD
     group.add_option("--cuda", help="enable simulation on CUDA devices", action="store_true", default=None, dest="enable_cuda")
-=======
-    group.add_option("--cuda", help="run on CUDA device", action="store_true", default=None, dest="cuda")
->>>>>>> 73da3929
+
     parser.add_option_group(group)
 
     group = OptionGroup(parser, "others")
@@ -148,20 +145,13 @@
     # if the parameters set on command-line they overwrite Global.config
     if options.num_threads != None:
         Global.config['num_threads'] = options.num_threads
-<<<<<<< HEAD
+
     if options.enable_cuda != None:
         Global.config['paradigm'] = "cuda"
 
     if (options.num_threads != None) and (options.enable_cuda != None):
         Global._error('CUDA and openMP can not be active at the same time, please check your command line arguments.') 
 
-=======
-    if options.cuda != None:
-        Global.config['paradigm'] = "cuda"
-    # just to make sure, that the users dont mix up paradigms
-    if (options.num_threads != None) and (options.cuda != None):
-        Global._error('-j and --cuda can not be used at the same time')
->>>>>>> 73da3929
     if options.verbose != None:
         Global.config['verbose'] = options.verbose
     if options.profile != None:
