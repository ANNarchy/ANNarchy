"""

    Generator.py
    
    This file is part of ANNarchy.
    
    Copyright (C) 2013-2016  Julien Vitay <julien.vitay@gmail.com>,
    Helge Uelo Dinkelbach <helge.dinkelbach@gmail.com>

    This program is free software: you can redistribute it and/or modify
    it under the terms of the GNU General Public License as published by
    the Free Software Foundation, either version 3 of the License, or
    (at your option) any later version.

    ANNarchy is distributed in the hope that it will be useful,
    but WITHOUT ANY WARRANTY; without even the implied warranty of
    MERCHANTABILITY or FITNESS FOR A PARTICULAR PURPOSE.  See the
    GNU General Public License for more details.

    You should have received a copy of the GNU General Public License
    along with this program.  If not, see <http://www.gnu.org/licenses/>.
    
"""
import os, sys
import subprocess
import shutil
import time
import numpy as np
import re

# ANNarchy core informations
import ANNarchy
import ANNarchy.core.Global as Global

from optparse import OptionParser
from optparse import OptionGroup

# String containing the extra libs which can be added by extensions
# e.g. extra_libs = ['-lopencv_core', '-lopencv_video']
extra_libs = []
 
def _folder_management(profile_enabled, clean):
    """
    ANNarchy is provided as a python package. For compilation a local folder
    'annarchy' is created in the current working directory.
    
    *Parameter*:
    
    * *profile_enabled*: copy needed data for profile extension
    """
        
    # Verbose
    if Global.config['verbose']:
        Global._print("Create 'annarchy' subdirectory.")

    if clean or profile_enabled:
        shutil.rmtree(Global.annarchy_dir, True)

    if not os.path.exists(Global.annarchy_dir):    
        os.mkdir(Global.annarchy_dir)
        os.mkdir(Global.annarchy_dir+'/build')
        
    # Create the generate subfolder
    shutil.rmtree(Global.annarchy_dir+'/generate', True)
    os.mkdir(Global.annarchy_dir+'/generate')

    # Save current ANNarchy version
    with open(Global.annarchy_dir+'/release', 'w') as f:
        f.write(ANNarchy.__release__)

    sys.path.append(Global.annarchy_dir)

def setup_parser():
    # override the error behavior of OptionParser,
    # normally an unknwon arg would raise an exception
    class MyOptionParser(OptionParser):
        def error(self, msg):
            pass
    
    parser = MyOptionParser ("usage: python %prog [options]")

    group = OptionGroup(parser, "general")
    group.add_option("-c", "--clean", help="enforce complete recompile", action="store_true", default=False, dest="clean")
    group.add_option("-d", "--debug", help="ANNarchy is compiled with debug symbols and additional checks", action="store_true", default=False, dest="debug")
    group.add_option("-v", "--verbose", help="show all messages", action="store_true", default=False, dest="verbose")
    parser.add_option_group(group)

    group = OptionGroup(parser, "OpenMP")
    group.add_option("-j", help="number of threads should be used", type="int", action="store", default=None, dest="num_threads")
    parser.add_option_group(group)

    group = OptionGroup(parser, "others")
    group.add_option("--profile", help="enable profiling", action="store_true", default=False, dest="profile")
    parser.add_option_group(group)

    return parser

def compile(clean=False, populations=None, projections=None, cpp_stand_alone=False, debug_build=False, profile_enabled = False):
    """
    This method uses the network architecture to generate optimized C++ code and compile a shared library that will perform the simulation.
    
    *Parameters*:

    * **clean**: boolean to specifying if the library should be recompiled entirely or only the changes since last compilation (default: False).
    * **populations**: list of populations which should be compiled. If set to None, all available populations will be used.
    * **projections**: list of projection which should be compiled. If set to None, all available projections will be used.

    The following arguments are for internal use only:

    * **cpp_stand_alone**: creates a cpp library solely. It's possible to run the simulation, but no interaction possibilities exist. These argument should be always False.
    * **debug_build**: creates a debug version of ANNarchy, which logs the creation of objects and some other data (default: False).
    * **profile_enabled**: creates a profilable version of ANNarchy, which logs several computation timings (default: False).
    """
    parser = setup_parser()
    (options, args) = parser.parse_args()

    if options.num_threads != None:
        Global.config['num_threads'] = options.num_threads
    elif Global.config['num_threads'] == None:
        Global.config['num_threads'] = 1

<<<<<<< HEAD
=======
    print Global.config['num_threads']
>>>>>>> 2065acf1
    Global.config['verbose'] = options.verbose
    profile_enabled = options.profile
    Global.config['profiling']= options.profile
    debug_build = options.debug
    clean = options.clean

    if populations == None: # Default network
        populations = Global._populations

    if projections == None: # Default network
        projections = Global._projections

    # Test if the current ANNarchy version is newer than what was used to create the subfolder
    from pkg_resources import parse_version
    if os.path.isfile(Global.annarchy_dir+'/release'):
        with open(Global.annarchy_dir+'/release', 'r') as f:
            prev_release = f.read().strip()
            if parse_version(prev_release) < parse_version(ANNarchy.__release__):
                print 'ANNarchy has been updated, recompiling...'
                clean = True
    else:
        clean = True

    # Manage the compilation subfolder
    _folder_management(profile_enabled, clean)
    
    # Create a Generator object
    generator = Generator(clean, cpp_stand_alone, debug_build, profile_enabled, 
                 populations, projections)
    generator.generate()
    
class Generator(object):
    " Main class to generate C++ code efficiently"
      
    def __init__(self, clean, cpp_stand_alone, debug_build, profile_enabled, 
                 populations, projections): 
        
        # Store arguments
        self.clean = clean
        self.cpp_stand_alone = cpp_stand_alone
        self.debug_build = debug_build
        self.profile_enabled = profile_enabled
        self.populations = populations
        self.projections = projections
        
    def generate(self):
        " Method to generate the C++ code."

        # Check that everything is allright in the structure of the network.
        self.check_structure()

        # Generate the code
        self.code_generation(self.cpp_stand_alone, self.profile_enabled, 
                                                        self.clean)
        # Copy the files if needed
        changed = self.copy_files(self.clean)
        
        # Perform compilation if something has changed
        if changed or not os.path.isfile(Global.annarchy_dir+'/ANNarchyCore.so'):
            self.compilation()

            # Return to the current directory
            os.chdir('..')
                
        Global.set_compiled()
        
        # Create the Python objects                
        self.instantiate()    

    def copy_files(self, clean):
        " Copy the generated files in the build/ folder if needed."
        changed = False
        if clean:
            for file in os.listdir(Global.annarchy_dir+'/generate'):
                shutil.copy(Global.annarchy_dir+'/generate/'+file, # src
                            Global.annarchy_dir+'/build/'+file # dest
                )
            changed = True
        else: # only the ones which have changed
            import filecmp
            for file in os.listdir(Global.annarchy_dir+'/generate'):
                if  not os.path.isfile(Global.annarchy_dir+'/build/'+file) or \
                    not filecmp.cmp( Global.annarchy_dir+'/generate/'+file, 
                                    Global.annarchy_dir+'/build/'+file) :
                    shutil.copy(Global.annarchy_dir+'/generate/'+file, # src
                                Global.annarchy_dir+'/build/'+file # dest
                    )
                    changed = True
        return changed

    def compilation(self):
        """ Create ANNarchyCore.so and py extensions if something has changed."""

        # set OpenMP optimization flags
        #os.environ["OMP_PROC_BIND"] = "true"
 
        Global._print('Compiling ... ')
        if Global.config['show_time']:
            t0 = time.time()

        os.chdir(Global.annarchy_dir)
        if sys.platform.startswith('linux'): # Linux systems

            if Global.config['paradigm'] != "openmp":
                from .CudaCheck import CudaCheck as CC
                a = CC()

            if not self.debug_build:
                cpu_flags = "-march=native -O2"
                gpu_flags = ""
            else:
                cpu_flags = "-O0 -g -D_DEBUG"
                gpu_flags = ""
                
            if self.profile_enabled:
                cpu_flags += " -g"
                gpu_flags += " -G -lineinfo"
                extra_libs.append("-lpapi")
                
            libs = ""
            for l in extra_libs:
                libs += str(l) + ' '
    
            py_version = "%(major)s.%(minor)s" % { 'major': sys.version_info[0],
                                                   'minor': sys.version_info[1] }

            numpy_include = np.get_include()
    
            # generate Makefile
            src = """# Makefile generated by ANNarchy
all:
\t@echo "Use either openmp, cuda_20 or cuda_35"
    
openmp:
\tcython build/ANNarchyCore.pyx --cplus
\tg++ -fPIC -shared %(cpu_flags)s -fpermissive -std=c++0x -I. -I/usr/include/python%(py_version)s -I %(numpy_include)s -fopenmp build/*.cpp %(libs)s -o ANNarchyCore.so

# CC 2.0 (Tesla)
cuda_20:
\tcython build/ANNarchyCore.pyx --cplus
\tnvcc -gencode arch=compute_20,code=compute_20 %(gpu_flags)s -c build/cuANNarchy.cu -Xcompiler -fPIC -o build/cuANNarchy.o
\tg++ -fPIC -shared %(cpu_flags)s -fpermissive -std=c++0x -I. -I/usr/include/python2.7 -fopenmp build/*.cpp build/cuANNarchy.o -lcudart -lcurand %(libs)s -o ANNarchyCore.so

# CC 3.5 (Keplar)
cuda_35:
\tcython build/ANNarchyCore.pyx --cplus
\tnvcc -gencode arch=compute_35,code=compute_35 %(gpu_flags)s -c build/cuANNarchy.cu -Xcompiler -fPIC -o build/cuANNarchy.o
\tg++ -fPIC -shared %(cpu_flags)s -fpermissive -std=c++0x -I. -I/usr/include/python2.7 -fopenmp build/*.cpp build/cuANNarchy.o -lcudart -lcurand %(libs)s -o ANNarchyCore.so

clean:
\trm -rf build/*.o
\trm -rf build/*.so
""" % {'cpu_flags': cpu_flags, 'gpu_flags': gpu_flags, 'libs': libs, 'py_version': py_version, 'numpy_include': numpy_include}

            # Write the Makefile to the disk
            with open('Makefile', 'w') as wfile:
                wfile.write(src)
                
            # Start the compilation
            try:
                if Global.config['paradigm'] == "cuda":
                    from .CudaCheck import CudaCheck
                    cu_version = CudaCheck().version()

                    if cu_version >= (3,0):
                        print "Build with cuda 3.x"
                        subprocess.check_output("make cuda_35 -j4 ", 
                                                 shell=True)
                    else:
                        print "Build with cuda 2.x"
                        subprocess.check_output("make cuda_20 -j4 ", 
                                                 shell=True)                    
                elif Global.config['paradigm'] == "openmp":
                    subprocess.check_output("make openmp -j4 ", 
                                            shell=True)
                else:
                    Global._warning("unknown paradigm '"+Global.config['paradigm']+"': set default openmp")
                    subprocess.check_output("make openmp -j4 ", 
                                            shell=True)
                    
                subprocess.check_output("make -j4 > compile_stdout.log 2> compile_stderr.log", 
                                        shell=True)

            except subprocess.CalledProcessError:
                with open('compile_stderr.log', 'r') as rfile:
                    msg = rfile.read()
                Global._print(msg)
                Global._error('Compilation failed.')
                try:
                    os.remove('ANNarchyCore.so')
                except:
                    pass
                exit(0)
    
        else: # Windows: to test....
            pass

        Global._print('OK')
        if Global.config['show_time']:
            Global._print('Compilation took', time.time() - t0, 'seconds.')

                
    def instantiate(self):
        """ After every is compiled, actually create the Cython objects and 
            bind them to the Python ones."""

        if Global.config['verbose']:
            Global._print('Building network ...')

        # Import the Cython library
        cython_module = __import__('ANNarchyCore')
        global _network
        Global._network = cython_module

        # Bind the py extensions to the corresponding python objects
        for pop in self.populations:
            if Global.config['verbose']:
                Global._print('Create population', pop.name)
            if Global.config['show_time']:
                t0 = time.time()
            
            # Instantiate the population
            pop._instantiate(cython_module)

            if Global.config['show_time']:
                Global._print('Creating', pop.name, 'took', (time.time()-t0)*1000, 'milliseconds') 
                            
        # Instantiate projections
        for proj in self.projections:
            if Global.config['verbose']:
                Global._print('Creating projection from', proj.pre.name,'to', proj.post.name,'with target="', proj.target,'"')        
            if Global.config['show_time']:
                t0 = time.time()
            
            # Create the projection
            proj._instantiate(cython_module)
            
            if Global.config['show_time']:
                Global._print('Creating the projection took', (time.time()-t0)*1000, 'milliseconds')
    

        # Finish to initialize the network, especially the rng
        # Must be called after the pops and projs are created!
        cython_module.pyx_create(Global.config['dt'], Global.config['seed'])


        # Transfer inial values
        for pop in self.populations:
            pop._init_attributes()
        for proj in self.projections:
            proj._init_attributes()

        # Sets the desired number of threads
        cython_module.set_number_threads(Global.config['num_threads'])
            
            
    def code_generation(self, cpp_stand_alone, profile_enabled, clean):
        """
        Code generation.
        """
        if Global.config['verbose']:
            print('\nGenerate code ...')
        
        if Global.config['paradigm'] == "openmp":
            # Select paradigm here....
            from .OMP.OMPGenerator import OMPGenerator
            generator = OMPGenerator(self.populations, self.projections)
            generator.generate()
        else:
            from .CUDA.CUDAGenerator import CUDAGenerator
            generator = CUDAGenerator(self.populations, self.projections)
            generator.generate()

        if self.profile_enabled:
            from .Profile.ProfileGenerator import ProfileGenerator
            prof_generator = ProfileGenerator(self.populations, self.projections)
            prof_generator.generate()

    def check_structure(self):
        """
        Checks the structure to display more useful error messages.
        """
        # Check populations
        for pop in self.populations:
            # Reserved variable names
            for term in ['t', 'dt', 't_pre', 't_post']:
                if term in pop.attributes:
                    Global._print(pop.neuron_type.parameters)
                    Global._print(pop.neuron_type.equations)
                    Global._error(term + ' is a reserved variable name')
                    exit(0)

        # Check projections
        for proj in self.projections:
            # Reserved variable names
            for term in ['t', 'dt', 't_pre', 't_post']:
                if term in proj.attributes:
                    Global._print(proj.synapse.parameters)
                    Global._print(proj.synapse.equations)
                    Global._error(term + ' is a reserved variable name')
                    exit(0)
            # Check the connector method has been called
            if not proj._synapses:
                Global._error('The projection between populations', proj.pre.id, 'and', proj.post.id, 'has not been connected. Call a connector method before compiling the network.')
                exit(0)

            # Check existing pre variables
            for dep in  proj.synapse.description['dependencies']['pre']:
                if dep.startswith('sum('):
                    target = re.findall(r'\(([\s\w]+)\)', dep)[0].strip()
                    if not target in proj.pre.targets:
                        Global._error('The pre-synaptic population ' + proj.pre.name + ' receives no projection with the type ' + target)
                        exit(0)
                    continue 
                if not dep in proj.pre.attributes:
                    Global._error('The pre-synaptic population ' + proj.pre.name + ' has no variable called ' + dep)
                    exit(0)
            for dep in  proj.synapse.description['dependencies']['post']:
                if dep.startswith('sum('):
                    target = re.findall(r'\(([\s\w]+)\)', dep)[0].strip()
                    if not target in proj.post.targets:
                        Global._error('The post-synaptic population ' + proj.post.name + ' receives no projection with the type ' + target)
                        exit(0)
                    continue 
                if not dep in proj.post.attributes:
                    Global._error('The post-synaptic population ' + proj.post.name + ' has no variable called ' + dep)
                    exit(0)<|MERGE_RESOLUTION|>--- conflicted
+++ resolved
@@ -82,7 +82,7 @@
     group = OptionGroup(parser, "general")
     group.add_option("-c", "--clean", help="enforce complete recompile", action="store_true", default=False, dest="clean")
     group.add_option("-d", "--debug", help="ANNarchy is compiled with debug symbols and additional checks", action="store_true", default=False, dest="debug")
-    group.add_option("-v", "--verbose", help="show all messages", action="store_true", default=False, dest="verbose")
+    group.add_option("-v", "--verbose", help="show all messages", action="store_true", default=None, dest="verbose")
     parser.add_option_group(group)
 
     group = OptionGroup(parser, "OpenMP")
@@ -90,7 +90,7 @@
     parser.add_option_group(group)
 
     group = OptionGroup(parser, "others")
-    group.add_option("--profile", help="enable profiling", action="store_true", default=False, dest="profile")
+    group.add_option("--profile", help="enable profiling", action="store_true", default=None, dest="profile")
     parser.add_option_group(group)
 
     return parser
@@ -114,20 +114,19 @@
     parser = setup_parser()
     (options, args) = parser.parse_args()
 
+    # if the parameters set on command-line they overwrite Global.config
     if options.num_threads != None:
         Global.config['num_threads'] = options.num_threads
     elif Global.config['num_threads'] == None:
         Global.config['num_threads'] = 1
-
-<<<<<<< HEAD
-=======
-    print Global.config['num_threads']
->>>>>>> 2065acf1
-    Global.config['verbose'] = options.verbose
-    profile_enabled = options.profile
-    Global.config['profiling']= options.profile
-    debug_build = options.debug
-    clean = options.clean
+    if options.verbose != None:
+        Global.config['verbose'] = options.verbose
+    if options.profile != None:
+        profile_enabled = options.profile
+        Global.config['profiling']= options.profile
+
+    debug_build = options.debug # debug build
+    clean = options.clean # enforce rebuild
 
     if populations == None: # Default network
         populations = Global._populations
