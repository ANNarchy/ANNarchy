--- conflicted
+++ resolved
@@ -103,10 +103,7 @@
         else:
             key_delay = "nonuniform"
         declare_delay = self._templates['delay'][key_delay]['declare']
-<<<<<<< HEAD
-=======
         init_delay = self._templates['delay'][key_delay]['init']
->>>>>>> 6c21d714
 
         # Code for declarations and accessors
         accessor = ""
