#===============================================================================
#
#     Dense.py
#
#     This file is part of ANNarchy.
#
#     Copyright (C) 2021  Helge Uelo Dinkelbach <helge.dinkelbach@gmail.com>,
#     Julien Vitay <julien.vitay@gmail.com>
#
#     This program is free software: you can redistribute it and/or modify
#     it under the terms of the GNU General Public License as published by
#     the Free Software Foundation, either version 3 of the License, or
#     (at your option) any later version.
#
#     ANNarchy is distributed in the hope that it will be useful,
#     but WITHOUT ANY WARRANTY; without even the implied warranty of
#     MERCHANTABILITY or FITNESS FOR A PARTICULAR PURPOSE.  See the
#     GNU General Public License for more details.
#
#     You should have received a copy of the GNU General Public License
#     along with this program.  If not, see <http://www.gnu.org/licenses/>.
#
#===============================================================================

# Code which should be added prior to kernels
# (directly imported by CodeGenerator if needed)
additional_global_functions = ""

launch_config = {
    'init': """
        _threads_per_block = 0;
        _nb_blocks = 0;

    #ifdef _DEBUG
        std::cout << "Kernel configuration is a fixed 2D kernel" << std::endl;
    #endif
""",
    'update': """
        // Generate the kernel launch configuration
        _threads_per_block = 0;
        _nb_blocks = 0;

    #ifdef _DEBUG
        std::cout << "Kernel configuration is a fixed 2D kernel" << std::endl;
    #endif
"""
}

attribute_decl = {
    'local': """
    // Local %(attr_type)s %(name)s
    std::vector< %(type)s > %(name)s;
    %(type)s* gpu_%(name)s;
    long int %(name)s_device_to_host;
    bool %(name)s_host_to_device;
""",
    'semiglobal': """
    // Semiglobal %(attr_type)s %(name)s
    std::vector< %(type)s >  %(name)s ;
    %(type)s* gpu_%(name)s;
    long int %(name)s_device_to_host;
    bool %(name)s_host_to_device;
""",
    'global': {
        'parameter': """
    // Global %(attr_type)s %(name)s
    %(type)s %(name)s;
""",
        'variable': """
    // Global %(attr_type)s %(name)s
    %(type)s %(name)s;
    %(type)s* gpu_%(name)s;
    long int %(name)s_device_to_host;
    bool %(name)s_host_to_device;
"""
    }
}


attribute_cpp_init = {
    'local':
"""
        // Local %(attr_type)s %(name)s
        %(name)s = init_matrix_variable<%(type)s>(static_cast<%(type)s>(%(init)s));
        gpu_%(name)s = init_matrix_variable_gpu<%(type)s>(%(name)s);
        %(name)s_host_to_device = true;
        %(name)s_device_to_host = t;
""",
    'semiglobal':
"""
        // Semiglobal %(attr_type)s %(name)s
        %(name)s = init_vector_variable<%(type)s>(static_cast<%(type)s>(%(init)s));
        gpu_%(name)s = init_vector_variable_gpu<%(type)s>(%(name)s);
        %(name)s_host_to_device = true;
        %(name)s_device_to_host = t;
""",
    'global': {
        'parameter': """
        // Global %(attr_type)s %(name)s
        %(name)s = 0.0;
    """,
        'variable': """
        // Global %(attr_type)s %(name)s
        %(name)s = static_cast<%(type)s>(%(init)s);
        cudaMalloc((void**)&gpu_%(name)s, sizeof(%(type)s));
        %(name)s_host_to_device = true;
        %(name)s_device_to_host = t;
"""
    }
}

attribute_cpp_size = {
    'local': """
        // Local %(attr_type)s %(name)s
        size_in_bytes += sizeof(std::vector<%(ctype)s>);
        size_in_bytes += sizeof(%(ctype)s) * %(name)s.capacity();
""",
    'semiglobal': """
        // Semiglobal %(attr_type)s %(name)s
        size_in_bytes += sizeof(std::vector<%(ctype)s>);
        size_in_bytes += sizeof(%(ctype)s) * %(name)s.capacity();
""",
    'global': """
        // Global %(attr_type)s %(name)s
        size_in_bytes += sizeof(%(ctype)s);
"""
}

attribute_cpp_delete = {
    'local': """
        // %(name)s - host
        %(name)s.clear();
        %(name)s.shrink_to_fit();

        // %(name)s - device
        cudaFree(gpu_%(name)s);
""",
    'semiglobal': """
        // %(name)s - host
        %(name)s.clear();
        %(name)s.shrink_to_fit();

        // %(name)s - device
        cudaFree(gpu_%(name)s);
""",
    'global': ""
}

attribute_host_to_device = {
    'local': """
        // %(name)s: local
        if ( %(name)s_host_to_device )
        {
        #ifdef _DEBUG
            std::cout << "HtoD: %(name)s ( proj%(id)s )" << std::endl;
        #endif
            cudaMemcpy( gpu_%(name)s, %(name)s.data(), this->num_rows_ * this->num_columns_ * sizeof( %(type)s ), cudaMemcpyHostToDevice);
            %(name)s_host_to_device = false;
        #ifdef _DEBUG
            cudaError_t err = cudaGetLastError();
            if ( err!= cudaSuccess )
                std::cout << "  error: " << cudaGetErrorString(err) << std::endl;
        #endif
        }
""",
    'semiglobal': """
        // %(name)s: semiglobal
        if ( %(name)s_host_to_device )
        {
        #ifdef _DEBUG
            std::cout << "HtoD: %(name)s ( proj%(id)s )" << std::endl;
        #endif
<<<<<<< HEAD
            cudaMemcpy( gpu_%(name)s, %(name)s.data(), num_rows_ * sizeof( %(type)s ), cudaMemcpyHostToDevice);
=======
            cudaMemcpy( gpu_%(name)s, %(name)s.data(), this->num_rows_ * sizeof( %(type)s ), cudaMemcpyHostToDevice);
>>>>>>> 88bc8f48
            %(name)s_host_to_device = false;
        #ifdef _DEBUG
            cudaError_t err = cudaGetLastError();
            if ( err!= cudaSuccess )
                std::cout << "  error: " << cudaGetErrorString(err) << std::endl;
        #endif
        }
""",
    'global': """
        // %(name)s: global
        if ( %(name)s_host_to_device )
        {
        #ifdef _DEBUG
            std::cout << "HtoD: %(name)s ( proj%(id)s )" << std::endl;
        #endif
            //cudaMemcpy( gpu_%(name)s, &%(name)s, sizeof( %(type)s ), cudaMemcpyHostToDevice);
            %(name)s_host_to_device = false;
        #ifdef _DEBUG
            cudaError_t err = cudaGetLastError();
            if ( err!= cudaSuccess )
                std::cout << "  error: " << cudaGetErrorString(err) << std::endl;
        #endif
        }
"""
}

attribute_device_to_host = {
    'local': """
        // %(name)s: local
        if ( %(name)s_device_to_host < t ) {
        #ifdef _DEBUG
            std::cout << "DtoH: %(name)s ( proj%(id)s )" << std::endl;
        #endif
            cudaMemcpy( %(name)s.data(), gpu_%(name)s, num_rows_ * num_columns_ * sizeof( %(type)s ), cudaMemcpyDeviceToHost);
        #ifdef _DEBUG
            cudaError_t err_%(name)s = cudaGetLastError();
            if ( err_%(name)s != cudaSuccess )
                std::cout << "  error: " << cudaGetErrorString(err_%(name)s) << std::endl;
        #endif
            %(name)s_device_to_host = t;
        }
""",
    'semiglobal': """
            // %(name)s: semiglobal
        #ifdef _DEBUG
            std::cout << "DtoH: %(name)s ( proj%(id)s )" << std::endl;
        #endif
            //cudaMemcpy( %(name)s.data(), gpu_%(name)s, post_ranks_.size() * sizeof(%(type)s), cudaMemcpyDeviceToHost);
        #ifdef _DEBUG
            cudaError_t err_%(name)s = cudaGetLastError();
            if ( err_%(name)s != cudaSuccess )
                std::cout << "  error: " << cudaGetErrorString(err_%(name)s) << std::endl;
        #endif
""",
    'global': """
            // %(name)s: global
        #ifdef _DEBUG
            std::cout << "DtoH: %(name)s ( proj%(id)s )" << std::endl;
        #endif
            //cudaMemcpy( &%(name)s, gpu_%(name)s, sizeof(%(type)s), cudaMemcpyDeviceToHost);
        #ifdef _DEBUG
            cudaError_t err_%(name)s = cudaGetLastError();
            if ( err_%(name)s != cudaSuccess )
                std::cout << "  error: " << cudaGetErrorString(err_%(name)s) << std::endl;
        #endif
"""
}

delay = {
    'uniform': {
        'declare': """
    // Uniform delay
    int delay ;""",
        
        'pyx_struct':
"""
        # Uniform delay
        int delay""",
        'init': """
    delay = delays[0][0];
""",
        'pyx_wrapper_init':
"""
        proj%(id_proj)s.delay = syn.uniform_delay""",
        'pyx_wrapper_accessor':
"""
    # Access to non-uniform delay
    def get_delay(self):
        return proj%(id_proj)s.delay
    def get_dendrite_delay(self, idx):
        return proj%(id_proj)s.delay
    def set_delay(self, value):
        proj%(id_proj)s.delay = value
"""
    }
}

#
# Implement the continuous transmission for rate-coded synapses.
#
rate_psp_kernel = {
    # Comment to if (tid < 32) block:
    #
    # now that we are using warp-synchronous programming (below)
    # we need to declare our shared memory volatile so that the compiler
    # doesn't reorder stores to it and induce incorrect behavior.
    'body': {
        'sum':"""
__global__ void cu_proj%(id_proj)s_psp(%(conn_args)s%(add_args)s, %(float_prec)s* %(target_arg)s ) {
    %(idx_type)s rk_post = blockIdx.y*blockDim.y+threadIdx.y;
    %(float_prec)s __shared__ sdata[16][32];
    unsigned int tid = threadIdx.x;

    while( rk_post < post_size ) {
        sdata[threadIdx.y][threadIdx.x] = 0.0;
        %(size_type)s j = rk_post * pre_size + threadIdx.x;

        for (%(idx_type)s rk_pre = threadIdx.x; rk_pre < pre_size; rk_pre+=blockDim.x, j+= blockDim.x) {
            sdata[threadIdx.y][threadIdx.x] += %(psp)s
        }

        __syncthreads();

        // do reduction in shared mem within one warp
        if (threadIdx.x < 16) {
            volatile %(float_prec)s* data = sdata[threadIdx.y];
            data[tid] += data[tid + 16];
            data[tid] += data[tid +  8];
            data[tid] += data[tid +  4];
            data[tid] += data[tid +  2];
            data[tid] += data[tid +  1];
        }

        if (threadIdx.x == 0) %(target_arg)s%(post_index)s += sdata[threadIdx.y][0];
        __syncthreads();
        rk_post += gridDim.y*blockDim.y;
    }
}
"""
    },
    'header': """__global__ void cu_proj%(id)s_psp(%(conn_args)s%(add_args)s, %(float_prec)s* %(target_arg)s );
""",
    'call': """
    // proj%(id_proj)s: pop%(id_pre)s -> pop%(id_post)s
    if ( pop%(id_post)s._active && proj%(id_proj)s._transmission ) {
        // 2D-Kernel: y number rows, x number columns
        %(idx_type)s num_block_rows = %(idx_type)s(ceil(double(proj%(id_proj)s.num_rows())/16.0));
        auto thread_dim = dim3(32, 16, 1);
        auto block_dim = dim3(1, num_block_rows, 1);

        cu_proj%(id_proj)s_psp<<< block_dim, thread_dim>>>(
            /* ranks and offsets */
            %(conn_args)s
            /* computation data */
            %(add_args)s
            /* result */
            %(target_arg)s 
        );

    #ifdef _DEBUG
        auto err = cudaGetLastError();
        if ( err != cudaSuccess ) {
            std::cout << "cu_proj%(id_proj)s_psp: " << cudaGetErrorString(err) << std::endl;
        }
    #endif
    }
""",
    'thread_init': {
        'float': {
            'sum': "0.0f",
            'min': "FLT_MAX",
            'max': "FLT_MIN",
            'mean': "0.0f"
        },
        'double': {
            'sum': "0.0",
            'min': "DBL_MAX",
            'max': "DBL_MIN",
            'mean': "0.0"
        }
    }
}

# Update of global synaptic equations, consist of body (annarchyDevice.cu),
# header and call semantic (take place in ANNarchyHost.cu)
global_synapse_update = {
    'body': """
// gpu device kernel for projection %(id_proj)s
__global__ void cuProj%(id_proj)s_global_step(
    /* default params */
    const long int, const %(float_prec)s dt
    /* additional params */
    %(kernel_args)s,
    /* plasticity enabled */
    bool plasticity )
{
%(pre_loop)s
%(global_eqs)s
}
""",
    'header': """__global__ void cuProj%(id_proj)s_global_step( %(float_prec)s dt %(kernel_args)s, bool plasticity);
""",
    'call': """
        // global update
        cuProj%(id_proj)s_global_step<<< 1, 1, 0, proj%(id_proj)s.stream>>>(
            proj%(id_proj)s.nb_dendrites(),
            /* default args*/
            t, _dt
            /* kernel args */
            %(kernel_args_call)s
            /* synaptic plasticity */
            , proj%(id_proj)s._plasticity
        );

    #ifdef _DEBUG
        cudaDeviceSynchronize();
        err = cudaGetLastError();
        if ( global_step != cudaSuccess) {
            std::cout << "proj%(id_proj)s_step: " << cudaGetErrorString( err ) << std::endl;
        }
    #endif
"""
}

# Update of semiglobal synaptic equations, consist of body (annarchyDevice.cu),
# header and call semantic (take place in ANNarchyHost.cu)
semiglobal_synapse_update = {
    'body': """
// gpu device kernel for projection %(id_proj)s
__global__ void cuProj%(id_proj)s_semiglobal_step( 
    /* default params */
    const %(idx_type)s post_size, const %(idx_type)s* __restrict__ rank_post, const long int t, const %(float_prec)s dt
    /* additional params */
    %(kernel_args)s,
    /* plasticity enabled */
    bool plasticity
) {
    int i = threadIdx.x + blockIdx.x*blockDim.x;

%(pre_loop)s
    while ( i < post_size ) {
%(semiglobal_eqs)s

        i += gridDim.x * blockDim.x;
    }
}
""",
    'header': """__global__ void cuProj%(id_proj)s_semiglobal_step(const %(idx_type)s post_size, const %(idx_type)s* __restrict__ rank_post, const long int t, %(float_prec)s dt %(kernel_args)s, bool plasticity);
""",
    'call': """
        // semiglobal update
        nb_blocks = ceil( %(float_prec)s(proj%(id_proj)s.nb_dendrites()) / 32.0);
        cuProj%(id_proj)s_semiglobal_step<<< nb_blocks, 32, 0, proj%(id_proj)s.stream >>>(
            proj%(id_proj)s.nb_dendrites(), proj%(id_proj)s.gpu_post_rank_,
            /* default args*/
            proj%(id_proj)s.gpu_post_rank, proj%(id_proj)s.gpu_row_ptr, proj%(id_proj)s.gpu_pre_rank, t, _dt
            /* kernel args */
            %(kernel_args_call)s
            /* synaptic plasticity */
            , proj%(id_proj)s._plasticity
        );

    #ifdef _DEBUG
        cudaDeviceSynchronize();
        err = cudaGetLastError();
        if ( err != cudaSuccess) {
            std::cout << "proj%(id_proj)s_semiglobal_step: " << cudaGetErrorString( err ) << std::endl;
        }
    #endif
"""
}

# Update of local synaptic equations, consist of body (annarchyDevice.cu),
# header and call semantic (take place in ANNarchyHost.cu)
local_synapse_update = {
    'body': """
// gpu device kernel for projection %(id_proj)s
__global__ void cuProj%(id_proj)s_local_step(
    /* connectivity */
    %(idx_type)s post_size, %(idx_type)s pre_size, char* mask,
    /* default params */
    const long int t, const %(float_prec)s dt
    /* additional params */
    %(kernel_args)s,
    /* plasticity enabled */
    bool plasticity 
) {
    %(idx_type)s rk_post = blockIdx.x;
    %(idx_type)s rk_pre = threadIdx.x;
    %(size_type)s j = rk_post*pre_size+rk_pre;

%(pre_loop)s
    // Updating local variables of projection %(id_proj)s
    while ( rk_pre < pre_size )
    {
        if (mask[j]) {
%(local_eqs)s
        }

        j += blockDim.x;
        rk_pre += blockDim.x;
    }
}
""",
    'header': """__global__ void cuProj%(id_proj)s_local_step(%(idx_type)s post_size, %(idx_type)s pre_size, char* mask, const long int t, const %(float_prec)s dt %(kernel_args)s, bool plasticity);
""",
    'call': """
        // local update
    #if defined (__proj%(id_proj)s_%(target)s_tpb__)
        cuProj%(id_proj)s_local_step<<< __proj%(id_proj)s_nb__, __proj%(id_proj)s_%(target)s_tpb__, 0, proj%(id_proj)s.stream >>>(
            /* default args*/
            pop%(id_post)s.size, pop%(id_pre)s.size, proj%(id_proj)s.device_mask(), t, _dt
            /* kernel args */
            %(kernel_args_call)s
            /* synaptic plasticity */
            , proj%(id_proj)s._plasticity
        );
    #else
        cuProj%(id_proj)s_local_step<<< proj%(id_proj)s.nb_dendrites(), 32, 0, proj%(id_proj)s.stream >>>(
            /* default args*/
            pop%(id_post)s.size, pop%(id_pre)s.size, proj%(id_proj)s.device_mask(), t, _dt
            /* kernel args */
            %(kernel_args_call)s
            /* synaptic plasticity */
            , proj%(id_proj)s._plasticity
        );
    #endif

    #ifdef _DEBUG
        cudaDeviceSynchronize();
        err = cudaGetLastError();
        if ( err != cudaSuccess) {
            std::cout << "proj%(id_proj)s_step: " << cudaGetErrorString( err ) << std::endl;
        }
    #endif
""",
}

# call semantic for global, semiglobal and local kernel
synapse_update_call = """
    // proj%(id_proj)s: pop%(pre)s -> pop%(post)s
    if ( proj%(id_proj)s._transmission && proj%(id_proj)s._update && proj%(id_proj)s._plasticity && ( (t - proj%(id_proj)s._update_offset)%%proj%(id_proj)s._update_period == 0L)) {
        %(float_prec)s _dt = dt * proj%(id_proj)s._update_period;
#ifdef _DEBUG
    cudaError_t err;
#endif
%(global_call)s
int nb_blocks;
%(semiglobal_call)s
%(local_call)s
    }
"""

conn_templates = {
    # connectivity representation
    'conn_header': "const %(idx_type)s post_size, const %(idx_type)s pre_size",
    'conn_call': "pop%(id_post)s.size, pop%(id_pre)s.size",

    # launch config
    'launch_config': launch_config,

    # accessors
    'attribute_decl': attribute_decl,
    'attribute_cpp_init': attribute_cpp_init,
    'attribute_cpp_size': attribute_cpp_size,
    'attribute_cpp_delete': attribute_cpp_delete,
    'host_to_device': attribute_host_to_device,
    'device_to_host': attribute_device_to_host,
    'delay': delay,

    #operations
    'rate_psp': rate_psp_kernel,
    'synapse_update': {
        'global': global_synapse_update,
        'semiglobal': semiglobal_synapse_update,
        'local': local_synapse_update,
        'call': synapse_update_call
    }
}

conn_ids = {
    'local_index': "[j]",
    'semiglobal_index': '[rk_post]',
    'global_index': '[0]',
    'pre_index': '[rk_pre]',
    'post_index': '[rk_post]',
    'pre_prefix': 'pre_',
    'post_prefix': 'post_'
}<|MERGE_RESOLUTION|>--- conflicted
+++ resolved
@@ -170,11 +170,7 @@
         #ifdef _DEBUG
             std::cout << "HtoD: %(name)s ( proj%(id)s )" << std::endl;
         #endif
-<<<<<<< HEAD
-            cudaMemcpy( gpu_%(name)s, %(name)s.data(), num_rows_ * sizeof( %(type)s ), cudaMemcpyHostToDevice);
-=======
             cudaMemcpy( gpu_%(name)s, %(name)s.data(), this->num_rows_ * sizeof( %(type)s ), cudaMemcpyHostToDevice);
->>>>>>> 88bc8f48
             %(name)s_host_to_device = false;
         #ifdef _DEBUG
             cudaError_t err = cudaGetLastError();
