--- conflicted
+++ resolved
@@ -336,10 +336,6 @@
                 for (; _s < _stop; _s++)
                     lsum += _pre_r[_idx[_s]];
 
-<<<<<<< HEAD
-        if (_transmission && %(post_prefix)s_active) {
-            %(idx_type)s _s, _stop;
-=======
                 pop%(id_post)s._sum_%(target)s%(post_index)s += w * lsum;
             }
         } // active
@@ -395,10 +391,9 @@
     'sum' : {
         'double': """
     #ifdef __AVX__
-        if (_transmission && pop%(id_post)s._active) {
+        if (_transmission && %(post_prefix)s_active) {
             const %(size_type)s* __restrict__ row_ptr = row_begin_.data();
             const %(idx_type)s* __restrict__ _idx = col_idx_.data();
->>>>>>> f219ad72
             double _tmp_sum[4];
             double* __restrict__ _pre_r = %(get_r)s;
 
@@ -429,11 +424,7 @@
                 for (; _s < _stop; _s++)
                     lsum += _pre_r[_idx[_s]];
 
-<<<<<<< HEAD
-                %(post_prefix)s_sum_%(target)s%(post_index)s += lsum;
-=======
-                pop%(id_post)s._sum_%(target)s%(post_index)s += w * lsum;
->>>>>>> f219ad72
+                %(post_prefix)s_sum_%(target)s%(post_index)s += w * lsum;
             }
         } // active
     #else
@@ -442,18 +433,9 @@
 """,
         'float': """
     #ifdef __AVX__
-<<<<<<< HEAD
-        const %(size_type)s* __restrict__ row_ptr = row_begin_.data();
-        const %(idx_type)s* __restrict__ _idx = col_idx_.data();
-        const float* __restrict__ _w = w.data();
-
         if (_transmission && %(post_prefix)s_active) {
-            %(idx_type)s _s, _stop;
-=======
-        if (_transmission && pop%(id_post)s._active) {
             const %(size_type)s* __restrict__ row_ptr = row_begin_.data();
             const %(idx_type)s* __restrict__ _idx = col_idx_.data();
->>>>>>> f219ad72
             float _tmp_sum[8];
             float* __restrict__ _pre_r = %(get_r)s;
 
@@ -486,11 +468,7 @@
                 for (; _s < _stop; _s++)
                     lsum += _pre_r[_idx[_s]];
 
-<<<<<<< HEAD
-                %(post_prefix)s_sum_%(target)s%(post_index)s += lsum;
-=======
-                pop%(id_post)s._sum_%(target)s%(post_index)s += w * lsum;
->>>>>>> f219ad72
+                %(post_prefix)s_sum_%(target)s%(post_index)s += w * lsum;
             }
         } // active
     #else
@@ -507,14 +485,8 @@
         const %(size_type)s* __restrict__ row_ptr = row_begin_.data();
         const %(idx_type)s* __restrict__ _idx = col_idx_.data();
 
-<<<<<<< HEAD
         if (_transmission && %(post_prefix)s_active) {
-            %(idx_type)s _s, _stop;
-            double _tmp_sum[4];
-=======
-        if (_transmission && pop%(id_post)s._active) {
             double _tmp_sum[8];
->>>>>>> f219ad72
             double* __restrict__ _pre_r = %(get_r)s;
 
             #pragma omp for firstprivate(w)
@@ -542,7 +514,7 @@
                 for (; _s < _stop; _s++)
                     lsum += _pre_r[_idx[_s]];
 
-                pop%(id_post)s._sum_%(target)s%(post_index)s += w * lsum;
+                %(post_prefix)s_sum_%(target)s%(post_index)s += w * lsum;
             }
         } // active
     #else
@@ -554,7 +526,7 @@
         const %(size_type)s* __restrict__ row_ptr = row_begin_.data();
         const %(idx_type)s* __restrict__ _idx = col_idx_.data();
 
-        if (_transmission && pop%(id_post)s._active) {
+        if (_transmission && %(post_prefix)s_active) {
             float _tmp_sum[16];
             float* __restrict__ _pre_r = %(get_r)s;
 
@@ -585,7 +557,7 @@
                 for (; _s < _stop; _s++)
                     lsum += _pre_r[_idx[_s]];
 
-                pop%(id_post)s._sum_%(target)s%(post_index)s += w * lsum;
+                %(post_prefix)s_sum_%(target)s%(post_index)s += w * lsum;
             }
         } // active
     #else
@@ -604,7 +576,7 @@
         'double': """
     #ifdef __SSE4_1__
 
-        if (_transmission && pop%(id_post)s._active) {
+        if (_transmission && %(post_prefix)s_active) {
             const %(size_type)s* __restrict__ row_ptr = row_begin_.data();
             const %(idx_type)s* __restrict__ _idx = col_idx_.data();
             const double* __restrict__ _w = w.data();
@@ -645,7 +617,7 @@
                 for (; _s < _stop; _s++)
                     lsum += _pre_r[_idx[_s]] * _w[_s];
 
-                pop%(id_post)s._sum_%(target)s%(post_index)s += lsum;
+                %(post_prefix)s_sum_%(target)s%(post_index)s += lsum;
             }
         } // active
     #else
@@ -654,7 +626,7 @@
 """,
         'float': """
     #ifdef __SSE4_1__
-        if (_transmission && pop%(id_post)s._active) {
+        if (_transmission && %(post_prefix)s_active) {
             const %(size_type)s* __restrict__ row_ptr = row_begin_.data();
             const %(idx_type)s* __restrict__ _idx = col_idx_.data();
             const float* __restrict__ _w = w.data();
@@ -697,7 +669,7 @@
                 for (; _s < _stop; _s++)
                     lsum += _pre_r[_idx[_s]] * _w[_s];
 
-                pop%(id_post)s._sum_%(target)s%(post_index)s += lsum;
+                %(post_prefix)s_sum_%(target)s%(post_index)s += lsum;
             }
         } // active
     #else
@@ -751,11 +723,7 @@
                 for (; _s < _stop; _s++)
                     lsum += _pre_r[_idx[_s]] * _w[_s];
 
-<<<<<<< HEAD
-                %(post_prefix)s_sum_%(target)s%(post_index)s += w * lsum;
-=======
-                pop%(id_post)s._sum_%(target)s%(post_index)s += lsum;
->>>>>>> f219ad72
+                %(post_prefix)s_sum_%(target)s%(post_index)s += lsum;
             }
         } // active
     #else
@@ -768,12 +736,7 @@
         const %(idx_type)s* __restrict__ _idx = col_idx_.data();
         const float* __restrict__ _w = w.data();
 
-<<<<<<< HEAD
         if (_transmission && %(post_prefix)s_active) {
-            %(idx_type)s _s, _stop;
-=======
-        if (_transmission && pop%(id_post)s._active) {
->>>>>>> f219ad72
             float _tmp_sum[8];
             float* __restrict__ _pre_r = %(get_r)s;
 
@@ -810,11 +773,7 @@
                 for (; _s < _stop; _s++)
                     lsum += _pre_r[_idx[_s]] * _w[_s];
 
-<<<<<<< HEAD
-                %(post_prefix)s_sum_%(target)s%(post_index)s += w * lsum;
-=======
-                pop%(id_post)s._sum_%(target)s%(post_index)s += lsum;
->>>>>>> f219ad72
+                %(post_prefix)s_sum_%(target)s%(post_index)s += lsum;
             }
         } // active
     #else
@@ -832,7 +791,7 @@
         const %(idx_type)s* __restrict__ _idx = col_idx_.data();
         const double* __restrict__ _w = w.data();
 
-        if (_transmission && pop%(id_post)s._active) {
+        if (_transmission && %(post_prefix)s_active) {
             double _tmp_sum[8];
             double* __restrict__ _pre_r = %(get_r)s;
 
@@ -1019,7 +978,6 @@
     'post_event': spiking_post_event
 }
 
-<<<<<<< HEAD
 conn_ids = {
     'local_index': '[j]',
     'semiglobal_index': '[i]',
@@ -1028,6 +986,4 @@
     'post_index': '[post_ranks_[i]]',
     'delay_nu' : '[delay[j]-1]', # non-uniform delay
     'delay_u' : '[delay-1]' # uniform delay
-}
-=======
->>>>>>> f219ad72
+}