--- conflicted
+++ resolved
@@ -410,15 +410,8 @@
 lil_summation_operation_sse_single_weight = {
     'sum' : {
         'double': """
-<<<<<<< HEAD
-    #ifdef __AVX__
+    #ifdef __SSE4_1__
         if (_transmission && %(post_prefix)s_active) {
-            %(idx_type)s _s, _stop;
-            double _tmp_sum[4];
-=======
-    #ifdef __SSE4_1__
-        if (_transmission && pop%(id_post)s._active) {
->>>>>>> f219ad72
             double* __restrict__ _pre_r = %(get_r)s;
             %(idx_type)s nb_post = static_cast<%(idx_type)s>(post_rank.size());
 
@@ -1435,4 +1428,4 @@
     'post_index': '[post_rank[i]]',
     'delay_nu' : '[delay[i][j]-1]', # non-uniform delay
     'delay_u' : '[delay-1]' # uniform delay
-}
+}