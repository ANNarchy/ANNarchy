#===============================================================================
#
#     Dense.py
#
#     This file is part of ANNarchy.
#
#     Copyright (C) 2021  Helge Uelo Dinkelbach <helge.dinkelbach@gmail.com>,
#     Julien Vitay <julien.vitay@gmail.com>
#
#     This program is free software: you can redistribute it and/or modify
#     it under the terms of the GNU General Public License as published by
#     the Free Software Foundation, either version 3 of the License, or
#     (at your option) any later version.
#
#     ANNarchy is distributed in the hope that it will be useful,
#     but WITHOUT ANY WARRANTY; without even the implied warranty of
#     MERCHANTABILITY or FITNESS FOR A PARTICULAR PURPOSE.  See the
#     GNU General Public License for more details.
#
#     You should have received a copy of the GNU General Public License
#     along with this program.  If not, see <http://www.gnu.org/licenses/>.
#
#===============================================================================
attribute_decl = {
    'local':
"""
    // Local %(attr_type)s %(name)s
    std::vector< %(type)s > %(name)s;
""",
    'semiglobal':
"""
    // Semiglobal %(attr_type)s %(name)s
    std::vector< %(type)s >  %(name)s ;
""",
    'global':
"""
    // Global %(attr_type)s %(name)s
    %(type)s  %(name)s ;
"""
}

attribute_cpp_init = {
    'local':
"""
        // Local %(attr_type)s %(name)s
        %(name)s = init_matrix_variable<%(type)s>(static_cast<%(type)s>(%(init)s));
""",
    'semiglobal':
"""
        // Semiglobal %(attr_type)s %(name)s
        %(name)s = init_vector_variable<%(type)s>(static_cast<%(type)s>(%(init)s));
""",
    'global':
"""
        // Global %(attr_type)s %(name)s
        %(name)s = %(init)s;
"""
}

attribute_cpp_size = {
    'local': """
        // Local %(attr_type)s %(name)s
        size_in_bytes += sizeof(std::vector<%(ctype)s>);
        size_in_bytes += sizeof(%(ctype)s) * %(name)s.capacity();
""",
    'semiglobal': """
        // Semiglobal %(attr_type)s %(name)s
        size_in_bytes += sizeof(std::vector<%(ctype)s>);
        size_in_bytes += sizeof(%(ctype)s) * %(name)s.capacity();
""",
    'global': """
        // Global %(attr_type)s %(name)s
        size_in_bytes += sizeof(%(ctype)s);
"""
}

attribute_cpp_delete = {
    'local': """
        // %(name)s
        %(name)s.clear();
        %(name)s.shrink_to_fit();
""",
    'semiglobal': """
        // %(name)s
        %(name)s.clear();
        %(name)s.shrink_to_fit();
""",
    'global': ""
}

delay = {
    'uniform': {
        'declare': """
    // Uniform delay
    int delay ;""",
        
        'pyx_struct':
"""
        # Uniform delay
        int delay""",
        'init': """
    delay = delays[0][0];
""",
        'pyx_wrapper_init':
"""
        proj%(id_proj)s.delay = syn.uniform_delay""",
        'pyx_wrapper_accessor':
"""
    # Access to non-uniform delay
    def get_delay(self):
        return proj%(id_proj)s.delay
    def get_dendrite_delay(self, idx):
        return proj%(id_proj)s.delay
    def set_delay(self, value):
        proj%(id_proj)s.delay = value
"""
    }
}

######################################
### Dense Matrix templates
######################################
dense_summation_operation = {
    'sum' : """
%(pre_copy)s

// matrix dimensions
%(idx_type)s rows = %(post_prefix)ssize;
%(idx_type)s columns = %(pre_prefix)ssize;

// running indices
%(idx_type)s i;
%(size_type)s j;

#pragma omp for
for(i = 0; i < rows; i++) {
    %(float_prec)s sum = 0.0;
    for(%(idx_type)s rk_pre = 0, j=i*columns; rk_pre < columns; j++, rk_pre++) {
        sum += %(psp)s ;
    }
    %(post_prefix)s_sum_%(target)s[i] += sum;
}
"""
}

###############################################################################
# Optimized kernel for default rate-coded continuous transmission using 
# SIMD intrinsics (SEE4-1, AVX)
###############################################################################
continuous_transmission_sse = {
    'sum': {
        'double': """
#ifdef __SSE4_1__
    if (_transmission && pop%(id_post)s._active) {
        double _tmp_sum[2];

        // matrix dimensions
        %(idx_type)s rows = pop%(id_post)s.size;
        %(idx_type)s columns = pop%(id_pre)s.size;

        // running indices
        %(idx_type)s i, j;
        %(size_type)s _s;

        // required pointer
        double* __restrict__ _pre_r = %(get_r)s;
        double* __restrict__ _w = w.data();

        // Row-wise SpMV
        #pragma omp for
        for(i = 0; i < rows; i++) {
            __m128d _tmp_reg_sum = _mm_setzero_pd();

            _s=i*columns;
            for (j = 0; (j+8) < columns; j+=8, _s+=8) {
                __m128d _tmp_r = _mm_loadu_pd(&_pre_r[j]);
                __m128d _tmp_r2 = _mm_loadu_pd(&_pre_r[j+2]);
                __m128d _tmp_r3 = _mm_loadu_pd(&_pre_r[j+4]);
                __m128d _tmp_r4 = _mm_loadu_pd(&_pre_r[j+6]);

                __m128d _tmp_w = _mm_loadu_pd(&_w[_s]);
                __m128d _tmp_w2 = _mm_loadu_pd(&_w[_s+2]);
                __m128d _tmp_w3 = _mm_loadu_pd(&_w[_s+4]);
                __m128d _tmp_w4 = _mm_loadu_pd(&_w[_s+6]);

                _tmp_reg_sum = _mm_add_pd(_tmp_reg_sum, _mm_mul_pd(_tmp_r, _tmp_w));
                _tmp_reg_sum = _mm_add_pd(_tmp_reg_sum, _mm_mul_pd(_tmp_r2, _tmp_w2));
                _tmp_reg_sum = _mm_add_pd(_tmp_reg_sum, _mm_mul_pd(_tmp_r3, _tmp_w3));
                _tmp_reg_sum = _mm_add_pd(_tmp_reg_sum, _mm_mul_pd(_tmp_r4, _tmp_w4));
            }
            _mm_storeu_pd(_tmp_sum, _tmp_reg_sum);

            // partial sums
            double lsum = _tmp_sum[0] + _tmp_sum[1];

            // remainder loop
            for (; j < columns; j++, _s++)
                lsum += _pre_r[j] * _w[_s];

            pop%(id_post)s._sum_%(target)s[i] += lsum;
        }
    } // active
#else
    std::cerr << "The code was not compiled with SSE4-1 support. Please check your compiler flags ..." << std::endl;
#endif
""",
        'float': """
#ifdef __SSE4_1__
    if (_transmission && pop%(id_post)s._active) {
        float _tmp_sum[4];

        // matrix dimensions
        %(idx_type)s rows = pop%(id_post)s.size;
        %(idx_type)s columns = pop%(id_pre)s.size;

        // running indices
        %(idx_type)s i, j;
        %(size_type)s _s;

        // required pointer
        float* __restrict__ _pre_r = %(get_r)s;
        float* __restrict__ _w = w.data();

        // Row-wise SpMV
        #pragma omp for
        for(i = 0; i < rows; i++) {
            %(idx_type)s rk_post = i;
            __m128 _tmp_reg_sum = _mm_setzero_ps();

            _s=i*columns;
            for (j = 0; (j+16) < columns; j+=16, _s+=16) {
                __m128 _tmp_r = _mm_loadu_ps(&_pre_r[j]);
                __m128 _tmp_r2 = _mm_loadu_ps(&_pre_r[j+4]);
                __m128 _tmp_r3 = _mm_loadu_ps(&_pre_r[j+8]);
                __m128 _tmp_r4 = _mm_loadu_ps(&_pre_r[j+12]);

                __m128 _tmp_w = _mm_loadu_ps(&_w[_s]);
                __m128 _tmp_w2 = _mm_loadu_ps(&_w[_s+4]);
                __m128 _tmp_w3 = _mm_loadu_ps(&_w[_s+8]);
                __m128 _tmp_w4 = _mm_loadu_ps(&_w[_s+12]);
                
                _tmp_reg_sum = _mm_add_ps(_tmp_reg_sum, _mm_mul_ps(_tmp_r, _tmp_w));
                _tmp_reg_sum = _mm_add_ps(_tmp_reg_sum, _mm_mul_ps(_tmp_r2, _tmp_w2));
                _tmp_reg_sum = _mm_add_ps(_tmp_reg_sum, _mm_mul_ps(_tmp_r3, _tmp_w3));
                _tmp_reg_sum = _mm_add_ps(_tmp_reg_sum, _mm_mul_ps(_tmp_r4, _tmp_w4));
            }
            _mm_storeu_ps(_tmp_sum, _tmp_reg_sum);

            // partial sums
            float lsum = _tmp_sum[0] + _tmp_sum[1] + _tmp_sum[2] + _tmp_sum[3];

            // remainder loop
            for (; j < columns; j++, _s++)
                lsum += _pre_r[j] * _w[_s];

            pop%(id_post)s._sum_%(target)s%(post_index)s += lsum;
        }
    } // active
#else
    std::cerr << "The code was not compiled with SSE4-1 support. Please check your compiler flags ..." << std::endl;
#endif
"""
    }
}

continuous_transmission_avx = {
    'sum': {
        'double': """
#ifdef __AVX__
    if (_transmission && %(post_prefix)s_active) {
        double _tmp_sum[4];

        // matrix dimensions
        %(idx_type)s rows = %(post_prefix)ssize;
        %(idx_type)s columns = %(pre_prefix)ssize;

        // running indices
        %(idx_type)s i, j;
        %(size_type)s _s;

        // required pointer
        double* __restrict__ _pre_r = %(get_r)s;
        double* __restrict__ _w = w.data();

        // Row-wise SpMV
        #pragma omp for
        for(i = 0; i < rows; i++) {
            __m256d _tmp_reg_sum = _mm256_setzero_pd();

            _s=i*columns;
            for (j = 0; (j+8) < columns; j+=8, _s+=8) {
                __m256d _tmp_r = _mm256_loadu_pd(&_pre_r[j]);
                __m256d _tmp_r2 = _mm256_loadu_pd(&_pre_r[j+4]);

                __m256d _tmp_w = _mm256_loadu_pd(&_w[_s]);
                __m256d _tmp_w2 = _mm256_loadu_pd(&_w[_s+4]);

                _tmp_reg_sum = _mm256_add_pd(_tmp_reg_sum, _mm256_mul_pd(_tmp_r, _tmp_w));
                _tmp_reg_sum = _mm256_add_pd(_tmp_reg_sum, _mm256_mul_pd(_tmp_r2, _tmp_w2));
            }
            _mm256_storeu_pd(_tmp_sum, _tmp_reg_sum);

            // partial sums
            double lsum = _tmp_sum[0] + _tmp_sum[1] + _tmp_sum[2] + _tmp_sum[3];

            // remainder loop
            for (; j < columns; j++, _s++)
                lsum += _pre_r[j] * _w[_s];

            %(post_prefix)s_sum_%(target)s[i] += lsum;
        }
    } // active
#else
    std::cerr << "The code was not compiled with AVX support. Please check your compiler flags ..." << std::endl;
#endif
""",
    'float': """
    #ifdef __AVX__
    if (_transmission && %(post_prefix)s_active) {
        float _tmp_sum[8];

        // matrix dimensions
        %(idx_type)s rows = %(post_prefix)ssize;
        %(idx_type)s columns = %(pre_prefix)ssize;
        // running indices
        %(idx_type)s i, j;
        %(size_type)s _s;

        // required pointer
        float* __restrict__ _pre_r = %(get_r)s;
        float* __restrict__ _w = w.data();

        // Row-wise SpMV
        #pragma omp for
        for(i = 0; i < rows; i++) {
            __m256 _tmp_reg_sum = _mm256_setzero_ps();

            _s=i*columns;
            for (j = 0; (j+16) < columns; j+=16, _s+=16) {
                __m256 _tmp_r = _mm256_loadu_ps(&_pre_r[j]);
                __m256 _tmp_r2 = _mm256_loadu_ps(&_pre_r[j+8]);

                __m256 _tmp_w = _mm256_loadu_ps(&_w[_s]);
                __m256 _tmp_w2 = _mm256_loadu_ps(&_w[_s+8]);

                _tmp_reg_sum = _mm256_add_ps(_tmp_reg_sum, _mm256_mul_ps(_tmp_r, _tmp_w));
                _tmp_reg_sum = _mm256_add_ps(_tmp_reg_sum, _mm256_mul_ps(_tmp_r2, _tmp_w2));
            }

            _mm256_storeu_ps(_tmp_sum, _tmp_reg_sum);

            // partial sums
            double lsum = _tmp_sum[0] + _tmp_sum[1] + _tmp_sum[2] + _tmp_sum[3] + _tmp_sum[4] + _tmp_sum[5] + _tmp_sum[6] + _tmp_sum[7];

            // remainder loop
            for (; j < columns; j++, _s++)
                lsum += _pre_r[j] * _w[_s];

            %(post_prefix)s_sum_%(target)s[i] += lsum;
        }
    } // active
#else
    std::cerr << "The code was not compiled with AVX support. Please check your compiler flags ..." << std::endl;
#endif
""",
        'float': """
#ifdef __AVX__
    if (_transmission && pop%(id_post)s._active) {
        float _tmp_sum[8];

        // matrix dimensions
        %(idx_type)s rows = pop%(id_post)s.size;
        %(idx_type)s columns = pop%(id_pre)s.size;

        // running indices
        %(idx_type)s i, j;
        %(size_type)s _s;

        // required pointer
        float* __restrict__ _pre_r = %(get_r)s;
        float* __restrict__ _w = w.data();

        // Row-wise SpMV
        #pragma omp for
        for(i = 0; i < rows; i++) {
            %(idx_type)s rk_post = i;
            __m256 _tmp_reg_sum = _mm256_setzero_ps();

            _s=i*columns;
            for (j = 0; (j+16) < columns; j+=16, _s+=16) {
                __m256 _tmp_r = _mm256_loadu_ps(&_pre_r[j]);
                __m256 _tmp_r2 = _mm256_loadu_ps(&_pre_r[j+8]);

                __m256 _tmp_w = _mm256_loadu_ps(&_w[_s]);
                __m256 _tmp_w2 = _mm256_loadu_ps(&_w[_s+8]);

                _tmp_reg_sum = _mm256_add_ps(_tmp_reg_sum, _mm256_mul_ps(_tmp_r, _tmp_w));
                _tmp_reg_sum = _mm256_add_ps(_tmp_reg_sum, _mm256_mul_ps(_tmp_r2, _tmp_w2));
            }
            _mm256_storeu_ps(_tmp_sum, _tmp_reg_sum);

            // partial sums
            float lsum = _tmp_sum[0] + _tmp_sum[1] + _tmp_sum[2] + _tmp_sum[3] + _tmp_sum[4] + _tmp_sum[5] + _tmp_sum[6] + _tmp_sum[7];

            // remainder loop
            for (; j < columns; j++, _s++)
                lsum += _pre_r[j] * _w[_s];

            pop%(id_post)s._sum_%(target)s%(post_index)s += lsum;
        }
    } // active
#else
    std::cerr << "The code was not compiled with AVX support. Please check your compiler flags ..." << std::endl;
#endif
"""
    }
}

continuous_transmission_avx512 = {
    'sum': {
        'double': """
#ifdef __AVX512F__
    if (_transmission && pop%(id_post)s._active) {
        double _tmp_sum[8];

        // matrix dimensions
        %(idx_type)s rows = pop%(id_post)s.size;
        %(idx_type)s columns = pop%(id_pre)s.size;

        // running indices
        %(idx_type)s i, j;
        %(size_type)s _s;

        // required pointer
        double* __restrict__ _pre_r = %(get_r)s;
        double* __restrict__ _w = w.data();

        // Row-wise SpMV
        #pragma omp for
        for(i = 0; i < rows; i++) {
            %(idx_type)s rk_post = i;
            __m512d _tmp_reg_sum = _mm512_setzero_pd();

            _s=i*columns;
            for (j = 0; (j+8) < columns; j+=8, _s+=8) {
                __m512d _tmp_r = _mm512_loadu_pd(&_pre_r[j]);
                __m512d _tmp_w = _mm512_loadu_pd(&_w[_s]);

                _tmp_reg_sum = _mm512_add_pd(_tmp_reg_sum, _mm512_mul_pd(_tmp_r, _tmp_w));
            }

            _mm512_storeu_pd(_tmp_sum, _tmp_reg_sum);

            // partial sums
            double lsum = _tmp_sum[0] + _tmp_sum[1] + _tmp_sum[2] + _tmp_sum[3] + _tmp_sum[4] + _tmp_sum[5] + _tmp_sum[6] + _tmp_sum[7];

            // remainder loop
            for (; j < columns; j++, _s++)
                lsum += _pre_r[j] * _w[_s];

            pop%(id_post)s._sum_%(target)s%(post_index)s += lsum;
        }
    } // active
#else
    std::cerr << "The code was not compiled with AVX-512 support. Please check your compiler flags ..." << std::endl;
#endif
""",
        'float': """
#ifdef __AVX512F__
    if (_transmission && pop%(id_post)s._active) {
        float _tmp_sum[16];

        // matrix dimensions
        %(idx_type)s rows = pop%(id_post)s.size;
        %(idx_type)s columns = pop%(id_pre)s.size;

        // running indices
        %(idx_type)s i, j;
        %(size_type)s _s;

        // required pointer
        float* __restrict__ _pre_r = %(get_r)s;
        float* __restrict__ _w = w.data();

        // Row-wise SpMV
        #pragma omp for
        for(i = 0; i < rows; i++) {
            %(idx_type)s rk_post = i;
            __m512 _tmp_reg_sum = _mm512_setzero_ps();

            _s=i*columns;
            for (j = 0; (j+16) < columns; j+=16, _s+=16) {
                __m512 _tmp_r = _mm512_loadu_ps(&_pre_r[j]);
                __m512 _tmp_w = _mm512_loadu_ps(&_w[_s]);

                _tmp_reg_sum = _mm512_add_ps(_tmp_reg_sum, _mm512_mul_ps(_tmp_r, _tmp_w));
            }

            _mm512_storeu_ps(_tmp_sum, _tmp_reg_sum);

            // partial sums
            float lsum = _tmp_sum[0] + _tmp_sum[1] + _tmp_sum[2] + _tmp_sum[3] + _tmp_sum[4] + _tmp_sum[5] + _tmp_sum[6] + _tmp_sum[7] + _tmp_sum[8] + _tmp_sum[9] + _tmp_sum[10] + _tmp_sum[11] + _tmp_sum[12] + _tmp_sum[13] + _tmp_sum[14] + _tmp_sum[15];

            // remainder loop
            for (; j < columns; j++, _s++)
                lsum += _pre_r[j] * _w[_s];

            pop%(id_post)s._sum_%(target)s%(post_index)s += lsum;
        }
    } // active
#else
    std::cerr << "The code was not compiled with AVX-512 support. Please check your compiler flags ..." << std::endl;
#endif
"""
    }
}

dense_update_variables = {
    'local': """
// Check periodicity
if(_transmission && _update && %(post_prefix)s_active && ( (t - _update_offset)%%_update_period == 0L)){
    // Global variables
    %(global)s

    // Local variables
    #pragma omp for
    for(int i = 0; i < %(post_prefix)ssize; i++){
        rk_post = i; // dense: ranks are indices
        // Semi-global variables
    %(semiglobal)s

        // Local variables
        %(size_type)s j = i*%(pre_prefix)ssize;
        for (rk_pre = 0; rk_pre < %(pre_prefix)ssize; rk_pre++, j++) {
            if(mask_[j]) {
    %(local)s
            }
        }
    }
}
""",
    'global': """
// Check periodicity
if(_transmission && _update && %(post_prefix)s_active && ( (t - _update_offset)%%_update_period == 0L)){
    // Global variables
    %(global)s

    // Semi-global variables
    #pragma omp for
    for(int i = 0; i < %(post_prefix)ssize; i++){
        rk_post = i;
    %(semiglobal)s
    }
}
"""
}

conn_templates = {
    # accessors
    'attribute_decl': attribute_decl,
    'attribute_cpp_init': attribute_cpp_init,
    'attribute_cpp_size': attribute_cpp_size,
    'attribute_cpp_delete': attribute_cpp_delete,
    'delay': delay,

    #operations
    'rate_coded_sum': dense_summation_operation,
    'vectorized_default_psp': {
        'sse': {
            'multi_w': continuous_transmission_sse
        },
        'avx': {
            'multi_w': continuous_transmission_avx
        },
        'avx512': {
            'multi_w': continuous_transmission_avx512
        }
    },
    'update_variables': dense_update_variables
}

<<<<<<< HEAD
conn_ids = {
    'local_index': '[j]',
    'semiglobal_index': '[i]',
    'global_index': '',
    'post_index': '[rk_post]',
    'pre_index': '[rk_pre]',
    'delay_u' : '[delay-1]' # uniform delay
}
=======
>>>>>>> f219ad72
<|MERGE_RESOLUTION|>--- conflicted
+++ resolved
@@ -579,7 +579,6 @@
     'update_variables': dense_update_variables
 }
 
-<<<<<<< HEAD
 conn_ids = {
     'local_index': '[j]',
     'semiglobal_index': '[i]',
@@ -587,6 +586,4 @@
     'post_index': '[rk_post]',
     'pre_index': '[rk_pre]',
     'delay_u' : '[delay-1]' # uniform delay
-}
-=======
->>>>>>> f219ad72
+}