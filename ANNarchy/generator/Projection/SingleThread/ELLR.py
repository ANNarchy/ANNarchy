#===============================================================================
#
#     ELLR.py
#
#     This file is part of ANNarchy.
#
#     Copyright (C) 2020  Helge Uelo Dinkelbach <helge.dinkelbach@gmail.com>
#
#     This program is free software: you can redistribute it and/or modify
#     it under the terms of the GNU General Public License as published by
#     the Free Software Foundation, either version 3 of the License, or
#     (at your option) any later version.
#
#     ANNarchy is distributed in the hope that it will be useful,
#     but WITHOUT ANY WARRANTY; without even the implied warranty of
#     MERCHANTABILITY or FITNESS FOR A PARTICULAR PURPOSE.  See the
#     GNU General Public License for more details.
#
#     You should have received a copy of the GNU General Public License
#     along with this program.  If not, see <http://www.gnu.org/licenses/>.
#
#===============================================================================
attribute_decl = {
    'local':
"""
    // Local %(attr_type)s %(name)s
    std::vector< %(type)s > %(name)s;
""",
    'semiglobal':
"""
    // Semiglobal %(attr_type)s %(name)s
    std::vector< %(type)s >  %(name)s ;
""",
    'global':
"""
    // Global %(attr_type)s %(name)s
    %(type)s  %(name)s ;
"""
}

attribute_cpp_init = {
    'local':
"""
        // Local %(attr_type)s %(name)s
        %(name)s = init_matrix_variable<%(type)s>(static_cast<%(type)s>(%(init)s));
""",
    'semiglobal':
"""
        // Semiglobal %(attr_type)s %(name)s
        %(name)s = init_vector_variable<%(type)s>(static_cast<%(type)s>(%(init)s));
""",
    'global':
"""
        // Global %(attr_type)s %(name)s
        %(name)s = %(init)s;
"""
}

attribute_cpp_size = {
    'local': """
        // Local %(attr_type)s %(name)s
        size_in_bytes += sizeof(std::vector<%(ctype)s>);
        size_in_bytes += sizeof(%(ctype)s) * %(name)s.capacity();
""",
    'semiglobal': """
        // Semiglobal %(attr_type)s %(name)s
        size_in_bytes += sizeof(std::vector<%(ctype)s>);
        size_in_bytes += sizeof(%(ctype)s) * %(name)s.capacity();
""",
    'global': """
        // Global
        size_in_bytes += sizeof(%(ctype)s);
"""
}

attribute_cpp_delete = {
    'local': """
        // %(name)s
        %(name)s.clear();
        %(name)s.shrink_to_fit();
""",
    'semiglobal': """
        // %(name)s
        %(name)s.clear();
        %(name)s.shrink_to_fit();
""",
    'global': ""
}

#############################################
##  Synaptic delay
#############################################
delay = {
    'uniform': {
        'declare': """
    // Uniform delay
    int delay ;""",

        'pyx_struct':
"""
        # Uniform delay
        int delay""",
        'init': """
    delay = delays[0][0];
""",
        'pyx_wrapper_init':
"""
        proj%(id_proj)s.delay = syn.uniform_delay""",
        'pyx_wrapper_accessor':
"""
    # Access to non-uniform delay
    def get_delay(self):
        return proj%(id_proj)s.delay
    def get_dendrite_delay(self, idx):
        return proj%(id_proj)s.delay
    def set_delay(self, value):
        proj%(id_proj)s.delay = value
"""},
    'nonuniform_rate_coded': {
        'declare': """
    std::vector<int> delay;
    int max_delay;

    std::vector<std::vector<int>> get_delay() { return get_matrix_variable_all<int>(delay); }
    void set_delay(std::vector<std::vector<int>> value) { update_matrix_variable_all<int>(delay, value); }
    std::vector<int> get_dendrite_delay(int lil_idx) { return get_matrix_variable_row<int>(delay, lil_idx); }
""",
        'init': """
    delay = init_variable<int>(1);
    update_variable_all<int>(delay, delays);
""",
        'reset': "",
        'pyx_struct':
"""
        # Non-uniform delay
        vector[vector[int]] get_delay()
        void set_delay(vector[vector[int]])
        vector[int] get_dendrite_delay(int)
        int max_delay
        void update_max_delay(int)
        void reset_ring_buffer()
""",
        'pyx_wrapper_init': "",
        'pyx_wrapper_accessor':
"""
    # Access to non-uniform delay
    def get_delay(self):
        return proj%(id_proj)s.get_delay()
    def get_dendrite_delay(self, idx):
        return proj%(id_proj)s.get_dendrite_delay(idx)
    def set_delay(self, value):
        proj%(id_proj)s.set_delay(value)
    def get_max_delay(self):
        return proj%(id_proj)s.max_delay
    def set_max_delay(self, value):
        proj%(id_proj)s.max_delay = value
    def update_max_delay(self, value):
        proj%(id_proj)s.update_max_delay(value)
    def reset_ring_buffer(self):
        proj%(id_proj)s.reset_ring_buffer()
"""
    },
    'nonuniform_spiking': {
        'declare': """
    std::vector<int> delay;
    int max_delay;
    int idx_delay;
    std::vector< std::vector< std::vector< int > > > _delayed_spikes;
""",
        'init': """
    delay = init_variable<int>(1);
    update_variable_all<int>(delay, delays);

    idx_delay = 0;
    max_delay = %(pre_prefix)smax_delay;
""",
        'reset': """
        while(!_delayed_spikes.empty()) {
            auto elem = _delayed_spikes.back();
            elem.clear();
            _delayed_spikes.pop_back();
        }

        idx_delay = 0;
<<<<<<< HEAD
        max_delay =  %(pre_prefix)smax_delay ;
        _delayed_spikes = std::vector< std::vector< std::vector< int > > >(max_delay, std::vector< std::vector< int > >(post_rank.size(), std::vector< int >()) );        
=======
        max_delay =  pop%(id_pre)s.max_delay ;
        _delayed_spikes = std::vector< std::vector< std::vector< int > > >(max_delay, std::vector< std::vector< int > >(post_rank.size(), std::vector< int >()) );
>>>>>>> e40834c1
""",
        'pyx_struct':
"""
        # Non-uniform delay
        vector[vector[int]] delay
        int max_delay
        void update_max_delay(int)
        void reset_ring_buffer()
""",
        'pyx_wrapper_init': "",
        'pyx_wrapper_accessor':
"""
    # Access to non-uniform delay
    def get_delay(self):
        return proj%(id_proj)s.delay
    def get_dendrite_delay(self, idx):
        return proj%(id_proj)s.delay[idx]
    def set_delay(self, value):
        proj%(id_proj)s.delay = value
    def get_max_delay(self):
        return proj%(id_proj)s.max_delay
    def set_max_delay(self, value):
        proj%(id_proj)s.max_delay = value
    def update_max_delay(self, value):
        proj%(id_proj)s.update_max_delay(value)
    def reset_ring_buffer(self):
        proj%(id_proj)s.reset_ring_buffer()
"""
    }
}

###############################################################
# Rate-coded continuous transmission
###############################################################
ellr_summation_operation = {
    'sum' : """
%(pre_copy)s

%(idx_type)s nb_post = static_cast<%(idx_type)s>(post_ranks_.size());
for (%(idx_type)s i = 0; i < nb_post; i++) {
    %(idx_type)s rk_post = post_ranks_[i]; // Get postsynaptic rank

    sum = 0.0;
    for(%(size_type)s j = i*maxnzr_; j < i*maxnzr_+rl_[i]; j++) {
        %(idx_type)s rk_pre = col_idx_[j];
        sum += %(psp)s ;
    }
    %(post_prefix)s_sum_%(target)s%(post_index)s += sum;
}"""
}

###############################################################################
# Optimized kernel for default rate-coded continuous transmission using AVX
#
# For details on single_weight: see lil_summation_operation_avx_single_weight
###############################################################################
continuous_transmission_avx_single_weight = {
    'sum' : {
        'double': """
    #ifdef __AVX__
        if (_transmission && %(post_prefix)s_active) {
            %(size_type)s _s, _stop;
            double _tmp_sum[4];
            double* __restrict__ _pre_r = %(get_r)s;

            %(idx_type)s nb_post = static_cast<%(idx_type)s>(post_ranks_.size());
            for (%(idx_type)s i = 0; i < nb_post; i++) {
                %(idx_type)s rk_post = post_ranks_[i];
                %(idx_type)s* __restrict__ _idx = col_idx_.data();

                _s = i*maxnzr_;
                _stop = i*maxnzr_+rl_[i];
                __m256d _tmp_reg_sum = _mm256_setzero_pd();

                for (; _s+8 < _stop; _s+=8) {
                    __m256d _tmp_r1 = _mm256_set_pd(
                        _pre_r[_idx[_s+3]], _pre_r[_idx[_s+2]], _pre_r[_idx[_s+1]], _pre_r[_idx[_s]]
                    );
                    __m256d _tmp_r2 = _mm256_set_pd(
                        _pre_r[_idx[_s+7]], _pre_r[_idx[_s+6]], _pre_r[_idx[_s+5]], _pre_r[_idx[_s+4]]
                    );

                    _tmp_reg_sum = _mm256_add_pd(_tmp_reg_sum, _tmp_r1);
                    _tmp_reg_sum = _mm256_add_pd(_tmp_reg_sum, _tmp_r2);
                }

                _mm256_storeu_pd(_tmp_sum, _tmp_reg_sum);
                double lsum = static_cast<double>(0.0);
                // partial sums
                for(int k = 0; k < 4; k++)
                    lsum += _tmp_sum[k];

                // remainder loop
                for (; _s < _stop; _s++)
                    lsum += _pre_r[_idx[_s]];

                %(post_prefix)s_sum_%(target)s%(post_index)s += lsum * w;
            }
        } // active
    #else
        std::cerr << "The code was not compiled with AVX support. Please check your compiler flags ..." << std::endl;
    #endif
"""
    }
}

###############################################################################
# Optimized kernel for default rate-coded continuous transmission using AVX
###############################################################################
continuous_transmission_avx = {
    'sum' : {
        'double': """
    #ifdef __AVX__
        if (_transmission && %(post_prefix)s_active) {
            %(size_type)s _s, _stop;
            double _tmp_sum[4];
            double* __restrict__ _pre_r = %(get_r)s;

            %(idx_type)s nb_post = static_cast<%(idx_type)s>(post_ranks_.size());
            for (%(idx_type)s i = 0; i < nb_post; i++) {
                %(idx_type)s rk_post = post_ranks_[i];
                %(idx_type)s* __restrict__ _idx = col_idx_.data();
                double* __restrict__ _w = w.data();

                _s = i*maxnzr_;
                _stop = i*maxnzr_+rl_[i];
                __m256d _tmp_reg_sum = _mm256_setzero_pd();

                for (; _s+8 < _stop; _s+=8) {
                    __m256d _tmp_r = _mm256_set_pd(
                        _pre_r[_idx[_s+3]], _pre_r[_idx[_s+2]], _pre_r[_idx[_s+1]], _pre_r[_idx[_s]]
                    );
                    __m256d _tmp_r2 = _mm256_set_pd(
                        _pre_r[_idx[_s+7]], _pre_r[_idx[_s+6]], _pre_r[_idx[_s+5]], _pre_r[_idx[_s+4]]
                    );

                    __m256d _tmp_w = _mm256_loadu_pd(&_w[_s]);
                    __m256d _tmp_w2 = _mm256_loadu_pd(&_w[_s+4]);

                    _tmp_reg_sum = _mm256_add_pd(_tmp_reg_sum, _mm256_mul_pd(_tmp_r, _tmp_w));
                    _tmp_reg_sum = _mm256_add_pd(_tmp_reg_sum, _mm256_mul_pd(_tmp_r2, _tmp_w2));
                }

                _mm256_storeu_pd(_tmp_sum, _tmp_reg_sum);
                double lsum = static_cast<double>(0.0);
                // partial sums
                for(int k = 0; k < 4; k++)
                    lsum += _tmp_sum[k];

                // remainder loop
                for (; _s < _stop; _s++)
                    lsum += _pre_r[_idx[_s]] * _w[_s];

                %(post_prefix)s_sum_%(target)s%(post_index)s += lsum;
            }
        } // active
    #else
        std::cerr << "The code was not compiled with AVX support. Please check your compiler flags ..." << std::endl;
    #endif
"""
    }
}

continuous_transmission_avx512 = {
    'sum' : {
        'double': """
    #ifdef __AVX512F__
        if (_transmission && pop%(id_post)s._active) {
            %(idx_type)s* __restrict__ _idx = col_idx_.data();
            const double* __restrict__ _w = w.data();

            double _tmp_sum[8];
            const double* __restrict__ _pre_r = %(get_r)s;

            %(idx_type)s nb_post = static_cast<%(idx_type)s>(post_ranks_.size());
            for (%(idx_type)s i = 0; i < nb_post; i++) {
                %(idx_type)s rk_post = post_ranks_[i];
                %(size_type)s _s = i*maxnzr_;
                %(size_type)s _stop = i*maxnzr_+rl_[i];
                __m512d _tmp_reg_sum = _mm512_setzero_pd();

                for (; (_s+8) < _stop; _s+=8) {
                    __m512d _tmp_r = _mm512_set_pd(
                        _pre_r[_idx[_s+7]], _pre_r[_idx[_s+6]], _pre_r[_idx[_s+5]], _pre_r[_idx[_s+4]],
                        _pre_r[_idx[_s+3]], _pre_r[_idx[_s+2]], _pre_r[_idx[_s+1]], _pre_r[_idx[_s]]
                    );

                    __m512d _tmp_w = _mm512_loadu_pd(&_w[_s]);

                    _tmp_reg_sum = _mm512_add_pd(_tmp_reg_sum, _mm512_mul_pd(_tmp_r, _tmp_w));
                }

                _mm512_storeu_pd(_tmp_sum, _tmp_reg_sum);

                double lsum = static_cast<double>(0.0);
                // partial sums
                for(int k = 0; k < 8; k++)
                    lsum += _tmp_sum[k];

                // remainder loop
                for (; _s < _stop; _s++)
                    lsum += _pre_r[_idx[_s]] * _w[_s];

                pop%(id_post)s._sum_%(target)s%(post_index)s += lsum;
            }
        } // active
    #else
        std::cerr << "The code was not compiled with AVX-512 support. Please check your compiler flags ..." << std::endl;
    #endif
"""
    }
}

###############################################################
# Rate-coded synaptic plasticity
###############################################################
update_variables = {
    'local': """
// Check periodicity
if(_transmission && _update && %(post_prefix)s_active && ( (t - _update_offset)%%_update_period == 0L) ){
    // Global variables
    %(global)s

    // Local variables
    %(idx_type)s nb_post = static_cast<%(idx_type)s>(post_ranks_.size());
    for (%(idx_type)s i = 0; i < nb_post; i++) {
        rk_post = post_ranks_[i]; // Get postsynaptic rank
        // Semi-global variables
        %(semiglobal)s

        // Local variables
        for(%(size_type)s j = i*maxnzr_; j < i*maxnzr_+rl_[i]; j++){
            rk_pre = col_idx_[j]; // Get presynaptic rank
    %(local)s
        }
    }
}
"""
}

conn_templates = {
    # accessors
    'attribute_decl': attribute_decl,
    'attribute_cpp_init': attribute_cpp_init,
    'attribute_cpp_size': attribute_cpp_size,
    'attribute_cpp_delete': attribute_cpp_delete,
    'delay': delay,
    
    'rate_coded_sum': ellr_summation_operation,
    'vectorized_default_psp': {
        'avx': {
            'single_w': continuous_transmission_avx_single_weight,
            'multi_w': continuous_transmission_avx
        },
        'avx512': {
            'multi_w': continuous_transmission_avx512
        }
    },
    'update_variables': update_variables
}

conn_ids = {
    'local_index': '[j]',
    'semiglobal_index': '[i]',
    'global_index': '',
    'post_index': '[rk_post]',
    'pre_index': '[rk_pre]',
    'delay_u' : '[delay-1]' # uniform delay
}<|MERGE_RESOLUTION|>--- conflicted
+++ resolved
@@ -182,13 +182,8 @@
         }
 
         idx_delay = 0;
-<<<<<<< HEAD
         max_delay =  %(pre_prefix)smax_delay ;
-        _delayed_spikes = std::vector< std::vector< std::vector< int > > >(max_delay, std::vector< std::vector< int > >(post_rank.size(), std::vector< int >()) );        
-=======
-        max_delay =  pop%(id_pre)s.max_delay ;
         _delayed_spikes = std::vector< std::vector< std::vector< int > > >(max_delay, std::vector< std::vector< int > >(post_rank.size(), std::vector< int >()) );
->>>>>>> e40834c1
 """,
         'pyx_struct':
 """
@@ -356,7 +351,7 @@
     'sum' : {
         'double': """
     #ifdef __AVX512F__
-        if (_transmission && pop%(id_post)s._active) {
+        if (_transmission && %(post_prefix)s_active) {
             %(idx_type)s* __restrict__ _idx = col_idx_.data();
             const double* __restrict__ _w = w.data();
 
@@ -392,7 +387,7 @@
                 for (; _s < _stop; _s++)
                     lsum += _pre_r[_idx[_s]] * _w[_s];
 
-                pop%(id_post)s._sum_%(target)s%(post_index)s += lsum;
+                %(post_prefix)s_sum_%(target)s%(post_index)s += lsum;
             }
         } // active
     #else
