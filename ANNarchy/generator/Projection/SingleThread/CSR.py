#===============================================================================
#
#     CSR.py
#
#     This file is part of ANNarchy.
#
#     Copyright (C) 2018-2020  Julien Vitay <julien.vitay@gmail.com>,
#     Helge Uelo Dinkelbach <helge.dinkelbach@gmail.com>
#
#     This program is free software: you can redistribute it and/or modify
#     it under the terms of the GNU General Public License as published by
#     the Free Software Foundation, either version 3 of the License, or
#     (at your option) any later version.
#
#     ANNarchy is distributed in the hope that it will be useful,
#     but WITHOUT ANY WARRANTY; without even the implied warranty of
#     MERCHANTABILITY or FITNESS FOR A PARTICULAR PURPOSE.  See the
#     GNU General Public License for more details.
#
#     You should have received a copy of the GNU General Public License
#     along with this program.  If not, see <http://www.gnu.org/licenses/>.
#
#===============================================================================

attribute_decl = {
    'local':
"""
    // Local %(attr_type)s %(name)s
    std::vector< %(type)s > %(name)s;
""",
    'semiglobal':
"""
    // Semiglobal %(attr_type)s %(name)s
    std::vector< %(type)s >  %(name)s ;
""",
    'global':
"""
    // Global %(attr_type)s %(name)s
    %(type)s  %(name)s ;
"""
}

attribute_cpp_init = {
    'local':
"""
        // Local %(attr_type)s %(name)s
        %(name)s = init_matrix_variable<%(type)s>(static_cast<%(type)s>(%(init)s));
""",
    'semiglobal':
"""
        // Semiglobal %(attr_type)s %(name)s
        %(name)s = init_vector_variable<%(type)s>(static_cast<%(type)s>(%(init)s));
""",
    'global':
"""
        // Global %(attr_type)s %(name)s
        %(name)s = %(init)s;
"""
}

attribute_cpp_size = {
    'local': """
        // Local %(attr_type)s %(name)s
        size_in_bytes += sizeof(std::vector<%(ctype)s>);
        size_in_bytes += sizeof(%(ctype)s) * %(name)s.capacity();       
""",
    'semiglobal': """
        // Semiglobal %(attr_type)s %(name)s
        size_in_bytes += sizeof(std::vector<%(ctype)s>);
        size_in_bytes += sizeof(%(ctype)s) * %(name)s.capacity();
""",
    'global': """
        // Global
        size_in_bytes += sizeof(%(ctype)s);
"""
}

attribute_cpp_delete = {
    'local': """
        // %(name)s
        %(name)s.clear();
        %(name)s.shrink_to_fit();
""",
    'semiglobal': """
        // %(name)s
        %(name)s.clear();
        %(name)s.shrink_to_fit();
""",
    'global': ""
}

delay = {
    'uniform': {
        'declare': """
    // Uniform delay
    int delay ;""",
        
        'pyx_struct':
"""
        # Uniform delay
        int delay""",
        'init': """
    delay = delays[0][0];
""",
        'pyx_wrapper_init':
"""
        proj%(id_proj)s.delay = syn.uniform_delay""",
        'pyx_wrapper_accessor':
"""
    # Access to non-uniform delay
    def get_delay(self):
        return proj%(id_proj)s.delay
    def get_dendrite_delay(self, idx):
        return proj%(id_proj)s.delay
    def set_delay(self, value):
        proj%(id_proj)s.delay = value
"""},
    'nonuniform_rate_coded': {
        'declare': """
    std::vector<int> delay;
    int max_delay;

    std::vector<std::vector<int>> get_delay() { return get_matrix_variable_all<int>(delay); }
    void set_delay(std::vector<std::vector<int>> value) { update_matrix_variable_all<int>(delay, value); }
    std::vector<int> get_dendrite_delay(int lil_idx) { return get_matrix_variable_row<int>(delay, lil_idx); }
""",
        'init': """
    delay = init_variable<int>(1);
    update_variable_all<int>(delay, delays);
""",
        'reset': "",
        'pyx_struct':
"""
        # Non-uniform delay
        vector[vector[int]] get_delay()
        void set_delay(vector[vector[int]])
        vector[int] get_dendrite_delay(int)
        int max_delay
        void update_max_delay(int)
        void reset_ring_buffer()
""",
        'pyx_wrapper_init': "",
        'pyx_wrapper_accessor':
"""
    # Access to non-uniform delay
    def get_delay(self):
        return proj%(id_proj)s.get_delay()
    def get_dendrite_delay(self, idx):
        return proj%(id_proj)s.get_dendrite_delay(idx)
    def set_delay(self, value):
        proj%(id_proj)s.set_delay(value)
    def get_max_delay(self):
        return proj%(id_proj)s.max_delay
    def set_max_delay(self, value):
        proj%(id_proj)s.max_delay = value
    def update_max_delay(self, value):
        proj%(id_proj)s.update_max_delay(value)
    def reset_ring_buffer(self):
        proj%(id_proj)s.reset_ring_buffer()
"""
    },
    'nonuniform_spiking': {
        'declare': """
    std::vector<int> delay;
    int max_delay;
    int idx_delay;
    std::vector< std::vector< std::vector< int > > > _delayed_spikes;
""",
        'init': """
    delay = init_variable<int>(1);
    update_variable_all<int>(delay, delays);

    idx_delay = 0;
    max_delay = %(pre_prefix)smax_delay;
""",
        'reset': """
        while(!_delayed_spikes.empty()) {
            auto elem = _delayed_spikes.back();
            elem.clear();
            _delayed_spikes.pop_back();
        }

        idx_delay = 0;
        max_delay =  %(pre_prefix)smax_delay ;
        _delayed_spikes = std::vector< std::vector< std::vector< int > > >(max_delay, std::vector< std::vector< int > >(post_rank.size(), std::vector< int >()) );        
""",
        'pyx_struct':
"""
        # Non-uniform delay
        vector[vector[int]] delay
        int max_delay
        void update_max_delay(int)
        void reset_ring_buffer()
""",
        'pyx_wrapper_init': "",
        'pyx_wrapper_accessor':
"""
    # Access to non-uniform delay
    def get_delay(self):
        return proj%(id_proj)s.delay
    def get_dendrite_delay(self, idx):
        return proj%(id_proj)s.delay[idx]
    def set_delay(self, value):
        proj%(id_proj)s.delay = value
    def get_max_delay(self):
        return proj%(id_proj)s.max_delay
    def set_max_delay(self, value):
        proj%(id_proj)s.max_delay = value
    def update_max_delay(self, value):
        proj%(id_proj)s.update_max_delay(value)
    def reset_ring_buffer(self):
        proj%(id_proj)s.reset_ring_buffer()
"""
    }    
}

event_driven = {
    'declare': """
    std::vector<long> _last_event;
""",
    'cpp_init': """
    _last_event = init_matrix_variable<long>(-10000);
""",
    'pyx_struct': """
        vector[vector[long]] _last_event
""",
}

csr_summation_operation = {
    'sum' : """
%(pre_copy)s

const %(size_type)s * __restrict__ row_ptr = row_begin_.data();
const %(idx_type)s * __restrict__ col_idx = col_idx_.data();

for(auto it = post_ranks_.cbegin(); it != post_ranks_.cend(); it++) {
    %(idx_type)s rk_post = *it;

    sum = 0.0;
    for(%(size_type)s j = row_ptr[rk_post]; j < row_ptr[rk_post+1]; j++) {
        sum += %(psp)s;
    }
    %(post_prefix)s_sum_%(target)s%(post_index)s += sum;
} 
""",
    'max': """
%(pre_copy)s

const %(size_type)s* __restrict__ row_ptr = row_begin_.data();
const %(idx_type)s* __restrict__ col_idx = col_idx_.data();

for(auto it = post_ranks_.cbegin(); it != post_ranks_.cend(); it++) {
    %(idx_type)s rk_post = *it;

    %(size_type)s j = _row_ptr[rk_post];
    sum = %(psp)s ;
    for(j = _row_ptr[rk_post]+1; j < _row_ptr[rk_post+1]; j++){
        if(%(psp)s > sum){
            sum = %(psp)s ;
        }
    }
    %(post_prefix)s_sum_%(target)s%(post_index)s += sum;
}
""",
    'min': """
%(pre_copy)s

const %(size_type)s* __restrict__ row_ptr = row_begin_.data();
const %(idx_type)s* __restrict__ col_idx = col_idx_.data();

for(auto it = post_ranks_.cbegin(); it != post_ranks_.cend(); it++) {
    %(idx_type)s rk_post = *it;
    
    %(size_type)s j= _row_ptr[rk_post];
    sum = %(psp)s ;
    for(j = _row_ptr[rk_post]+1; j < _row_ptr[rk_post+1]; j++){
        if(%(psp)s < sum){
            sum = %(psp)s ;
        }
    }
    %(post_prefix)s_sum_%(target)s%(post_index)s += sum;
}
""",
    'mean': """
%(pre_copy)s

const %(size_type)s* __restrict__ row_ptr = row_begin_.data();
const %(idx_type)s* __restrict__ col_idx = col_idx_.data();

for(auto it = post_ranks_.cbegin(); it != post_ranks_.cend(); it++) {
    %(idx_type)s rk_post = *it;

    sum = 0.0 ;
    for(%(size_type)s j = _row_ptr[rk_post]; j < _row_ptr[rk_post+1]; j++){
        sum += %(psp)s ;
    }
    %(post_prefix)s_sum_%(target)s%(post_index)s += sum / static_cast<%(float_prec)s>(pre_rank[i].size());
}
"""
}

###############################################################################
# Optimized kernel for default rate-coded continuous transmission using
# SIMD instructions and single weight value for all synapses in the projection.
#
# The default psp-formula:
#
#  psp = sum_(i=0)^C w * r_i
#
# can be rewritten as
#
#  psp = w * sum_(i=0)^C r_i
#
# so we can save C multiplications. Please note, this can lead to small
# deviations, but they appear to be close to the precision border
# (e. g. ~10^-17 for double)
#
# HD: for this code also lesser SSE might be suitable, but it's outdated anyways ...
###############################################################################
continuous_transmission_sse_single_weight = {
    'sum' : {
        'double': """
    #ifdef __SSE4_1__
        if (_transmission && pop%(id_post)s._active) {
            const %(size_type)s* __restrict__ row_ptr = row_begin_.data();
            const %(idx_type)s* __restrict__ _idx = col_idx_.data();

            double _tmp_sum[2];
            double* __restrict__ _pre_r = %(get_r)s;

            for (%(idx_type)s i = 0; i < post_ranks_.size(); i++) {
                %(idx_type)s rk_post = post_ranks_[i];
                %(size_type)s _s = row_ptr[rk_post];
                %(size_type)s _stop = row_ptr[rk_post+1];
                __m128d _tmp_reg_sum = _mm_setzero_pd();

                for (; (_s+8) < _stop; _s+=8) {
                    __m128d _tmp_r = _mm_set_pd(_pre_r[_idx[_s+1]], _pre_r[_idx[_s]]);
                    __m128d _tmp_r2 = _mm_set_pd(_pre_r[_idx[_s+3]], _pre_r[_idx[_s+2]]);
                    __m128d _tmp_r3 = _mm_set_pd(_pre_r[_idx[_s+5]], _pre_r[_idx[_s+4]]);
                    __m128d _tmp_r4 = _mm_set_pd(_pre_r[_idx[_s+7]], _pre_r[_idx[_s+6]]);

                    _tmp_reg_sum = _mm_add_pd(_tmp_reg_sum, _tmp_r);
                    _tmp_reg_sum = _mm_add_pd(_tmp_reg_sum, _tmp_r2);
                    _tmp_reg_sum = _mm_add_pd(_tmp_reg_sum, _tmp_r3);
                    _tmp_reg_sum = _mm_add_pd(_tmp_reg_sum, _tmp_r4);
                }
                _mm_storeu_pd(_tmp_sum, _tmp_reg_sum);

                // partial sums
                double lsum = _tmp_sum[0] + _tmp_sum[1];

                // remainder loop
                for (; _s < _stop; _s++)
                    lsum += _pre_r[_idx[_s]];

                pop%(id_post)s._sum_%(target)s%(post_index)s += w * lsum;
            }
        } // active
    #endif
""",
        'float': """
    #ifdef __SSE4_1__
        if (_transmission && pop%(id_post)s._active) {
            const %(size_type)s* __restrict__ row_ptr = row_begin_.data();
            const %(idx_type)s* __restrict__ _idx = col_idx_.data();

            float _tmp_sum[4];
            float* __restrict__ _pre_r = %(get_r)s;

            for (%(idx_type)s i = 0; i < post_ranks_.size(); i++) {
                %(idx_type)s rk_post = post_ranks_[i];
                %(size_type)s _s = row_ptr[rk_post];
                %(size_type)s _stop = row_ptr[rk_post+1];
                __m128 _tmp_reg_sum = _mm_setzero_ps();

                for (; (_s+16) < _stop; _s+=16) {
                    __m128 _tmp_r = _mm_set_ps(_pre_r[_idx[_s+3]], _pre_r[_idx[_s+2]], _pre_r[_idx[_s+1]], _pre_r[_idx[_s]]);
                    __m128 _tmp_r2 = _mm_set_ps(_pre_r[_idx[_s+7]], _pre_r[_idx[_s+6]], _pre_r[_idx[_s+5]], _pre_r[_idx[_s+4]]);
                    __m128 _tmp_r3 = _mm_set_ps(_pre_r[_idx[_s+11]], _pre_r[_idx[_s+10]], _pre_r[_idx[_s+9]], _pre_r[_idx[_s+8]]);
                    __m128 _tmp_r4 = _mm_set_ps(_pre_r[_idx[_s+15]], _pre_r[_idx[_s+14]], _pre_r[_idx[_s+13]], _pre_r[_idx[_s+12]]);

                    _tmp_reg_sum = _mm_add_ps(_tmp_reg_sum, _tmp_r);
                    _tmp_reg_sum = _mm_add_ps(_tmp_reg_sum, _tmp_r2);
                    _tmp_reg_sum = _mm_add_ps(_tmp_reg_sum, _tmp_r3);
                    _tmp_reg_sum = _mm_add_ps(_tmp_reg_sum, _tmp_r4);
                }
                _mm_storeu_ps(_tmp_sum, _tmp_reg_sum);

                // partial sums
                float lsum = _tmp_sum[0] + _tmp_sum[1] + _tmp_sum[2] + _tmp_sum[3];

                // remainder loop
                for (; _s < _stop; _s++)
                    lsum += _pre_r[_idx[_s]];

                pop%(id_post)s._sum_%(target)s%(post_index)s += w * lsum;
            }
        } // active
    #else
        std::cerr << "The code was not compiled with SSE4-1 support. Please check your compiler flags ..." << std::endl;
    #endif
"""
    }
}

continuous_transmission_avx_single_weight = {
    'sum' : {
        'double': """
    #ifdef __AVX__
        const %(size_type)s* __restrict__ row_ptr = row_begin_.data();
        const %(idx_type)s* __restrict__ _idx = col_idx_.data();

<<<<<<< HEAD
        if (_transmission && %(post_prefix)s_active) {
            %(idx_type)s _s, _stop;
=======
        if (_transmission && pop%(id_post)s._active) {
            %(size_type)s _s, _stop;
>>>>>>> e40834c1
            double _tmp_sum[4];
            double* __restrict__ _pre_r = %(get_r)s;

            for (%(idx_type)s i = 0; i < post_ranks_.size(); i++) {
                %(idx_type)s rk_post = post_ranks_[i];

                _s = row_ptr[rk_post];
                _stop = row_ptr[rk_post+1];
                __m256d _tmp_reg_sum = _mm256_setzero_pd();

                for (; _s+8 < _stop; _s+=8) {
                    __m256d _tmp_r = _mm256_set_pd(
                        _pre_r[_idx[_s+3]], _pre_r[_idx[_s+2]], _pre_r[_idx[_s+1]], _pre_r[_idx[_s]]
                    );
                    __m256d _tmp_r2 = _mm256_set_pd(
                        _pre_r[_idx[_s+7]], _pre_r[_idx[_s+6]], _pre_r[_idx[_s+5]], _pre_r[_idx[_s+4]]
                    );

                    _tmp_reg_sum = _mm256_add_pd(_tmp_reg_sum, _mm256_add_pd(_tmp_r, _tmp_r2));
                }

                _mm256_storeu_pd(_tmp_sum, _tmp_reg_sum);

                // partial sums
                double lsum = _tmp_sum[0] + _tmp_sum[1] + _tmp_sum[2] + _tmp_sum[3];

                // remainder loop
                for (; _s < _stop; _s++)
                    lsum += _pre_r[_idx[_s]];

<<<<<<< HEAD
                %(post_prefix)s_sum_%(target)s%(post_index)s += lsum;
=======
                pop%(id_post)s._sum_%(target)s%(post_index)s += w * lsum;
>>>>>>> e40834c1
            }
        } // active
    #else
        std::cerr << "The code was not compiled with AVX support. Please check your compiler flags ..." << std::endl;
    #endif
""",
        'float': """
    #ifdef __AVX__
        const %(size_type)s* __restrict__ row_ptr = row_begin_.data();
        const %(idx_type)s* __restrict__ _idx = col_idx_.data();

<<<<<<< HEAD
        if (_transmission && %(post_prefix)s_active) {
            %(idx_type)s _s, _stop;
=======
        if (_transmission && pop%(id_post)s._active) {
            %(size_type)s _s, _stop;
>>>>>>> e40834c1
            float _tmp_sum[8];
            float* __restrict__ _pre_r = %(get_r)s;

            for (%(idx_type)s i = 0; i < post_ranks_.size(); i++) {
                %(idx_type)s rk_post = post_ranks_[i];

                _s = row_ptr[rk_post];
                _stop = row_ptr[rk_post+1];
                __m256 _tmp_reg_sum = _mm256_setzero_ps();

                for (; _s+16 < _stop; _s+=16) {
                    __m256 _tmp_r = _mm256_set_ps(
                        _pre_r[_idx[_s+7]], _pre_r[_idx[_s+6]], _pre_r[_idx[_s+5]], _pre_r[_idx[_s+4]],
                        _pre_r[_idx[_s+3]], _pre_r[_idx[_s+2]], _pre_r[_idx[_s+1]], _pre_r[_idx[_s]]
                    );
                    __m256 _tmp_r2 = _mm256_set_ps(
                        _pre_r[_idx[_s+15]], _pre_r[_idx[_s+14]], _pre_r[_idx[_s+13]], _pre_r[_idx[_s+12]],
                        _pre_r[_idx[_s+11]], _pre_r[_idx[_s+10]], _pre_r[_idx[_s+9]], _pre_r[_idx[_s+8]]
                    );

                    _tmp_reg_sum = _mm256_add_ps(_tmp_reg_sum, _mm256_add_ps(_tmp_r, _tmp_r2));
                }
                _mm256_storeu_ps(_tmp_sum, _tmp_reg_sum);

                // partial sums
                float lsum = _tmp_sum[0] + _tmp_sum[1] + _tmp_sum[2] + _tmp_sum[3] + _tmp_sum[4] + _tmp_sum[5] + _tmp_sum[6] + _tmp_sum[7];

                // remainder loop
                for (; _s < _stop; _s++)
                    lsum += _pre_r[_idx[_s]];

                pop%(id_post)s._sum_%(target)s%(post_index)s += w * lsum;
            }
        } // active
    #else
        std::cerr << "The code was not compiled with AVX-512 support. Please check your compiler flags ..." << std::endl;
    #endif
"""
    }
}

continuous_transmission_avx512_single_weight = {
    'sum' : {
        'double': """
    #ifdef __AVX__
        const %(size_type)s* __restrict__ row_ptr = row_begin_.data();
        const %(idx_type)s* __restrict__ _idx = col_idx_.data();

        if (_transmission && pop%(id_post)s._active) {
            %(size_type)s _s, _stop;
            double _tmp_sum[8];
            double* __restrict__ _pre_r = %(get_r)s;

            for (%(idx_type)s i = 0; i < post_ranks_.size(); i++) {
                %(idx_type)s rk_post = post_ranks_[i];

                _s = row_ptr[rk_post];
                _stop = row_ptr[rk_post+1];
                __m512d _tmp_reg_sum = _mm512_setzero_pd();

                for (; (_s+8) < _stop; _s+=8) {
                    __m512d _tmp_r = _mm512_set_pd(
                        _pre_r[_idx[_s+7]], _pre_r[_idx[_s+6]], _pre_r[_idx[_s+5]], _pre_r[_idx[_s+4]],
                        _pre_r[_idx[_s+3]], _pre_r[_idx[_s+2]], _pre_r[_idx[_s+1]], _pre_r[_idx[_s]]
                    );

                    _tmp_reg_sum = _mm512_add_pd(_tmp_reg_sum, _tmp_r);
                }

                _mm512_storeu_pd(_tmp_sum, _tmp_reg_sum);

                // partial sums
                double lsum = _tmp_sum[0] + _tmp_sum[1] + _tmp_sum[2] + _tmp_sum[3] + _tmp_sum[4] + _tmp_sum[5] + _tmp_sum[6] + _tmp_sum[7];

                // remainder loop
                for (; _s < _stop; _s++)
                    lsum += _pre_r[_idx[_s]];

                pop%(id_post)s._sum_%(target)s%(post_index)s += w * lsum;
            }
        } // active
    #else
        std::cerr << "The code was not compiled with AVX-512 support. Please check your compiler flags ..." << std::endl;
    #endif
""",
        'float': """
    #ifdef __AVX__
        const %(size_type)s* __restrict__ row_ptr = row_begin_.data();
        const %(idx_type)s* __restrict__ _idx = col_idx_.data();

        if (_transmission && pop%(id_post)s._active) {
            %(size_type)s _s, _stop;
            float _tmp_sum[16];
            float* __restrict__ _pre_r = %(get_r)s;

            for (%(idx_type)s i = 0; i < post_ranks_.size(); i++) {
                %(idx_type)s rk_post = post_ranks_[i];

                _s = row_ptr[rk_post];
                _stop = row_ptr[rk_post+1];
                __m512 _tmp_reg_sum = _mm512_setzero_ps();

                for (; (_s+16) < _stop; _s+=16) {
                    __m512 _tmp_r = _mm512_set_ps(
                        _pre_r[_idx[_s+15]], _pre_r[_idx[_s+14]], _pre_r[_idx[_s+13]], _pre_r[_idx[_s+12]],
                        _pre_r[_idx[_s+11]], _pre_r[_idx[_s+10]], _pre_r[_idx[_s+9]], _pre_r[_idx[_s+8]],
                        _pre_r[_idx[_s+7]], _pre_r[_idx[_s+6]], _pre_r[_idx[_s+5]], _pre_r[_idx[_s+4]],
                        _pre_r[_idx[_s+3]], _pre_r[_idx[_s+2]], _pre_r[_idx[_s+1]], _pre_r[_idx[_s]]
                    );

                    _tmp_reg_sum = _mm512_add_ps(_tmp_reg_sum, _tmp_r);
                }
                _mm512_storeu_ps(_tmp_sum, _tmp_reg_sum);

                // partial sums
                float lsum = _tmp_sum[0] + _tmp_sum[1] + _tmp_sum[2] + _tmp_sum[3] + _tmp_sum[4] + _tmp_sum[5] + _tmp_sum[6] + _tmp_sum[7] + _tmp_sum[8] + _tmp_sum[9] + _tmp_sum[10] + _tmp_sum[11] + _tmp_sum[12] + _tmp_sum[13] + _tmp_sum[14] + _tmp_sum[15];

                // remainder loop
                for (; _s < _stop; _s++)
                    lsum += _pre_r[_idx[_s]];

                pop%(id_post)s._sum_%(target)s%(post_index)s += w * lsum;
            }
        } // active
    #else
        std::cerr << "The code was not compiled with AVX support. Please check your compiler flags ..." << std::endl;
    #endif
"""
    }
}

###############################################################################
# Optimized kernel for default rate-coded continuous transmission using 
# SIMD instructions (SSE4_1, AVX, AVX-512s)
###############################################################################
continuous_transmission_sse = {
    'sum' : {
        'double': """
    #ifdef __SSE4_1__

        if (_transmission && pop%(id_post)s._active) {
            const %(size_type)s* __restrict__ row_ptr = row_begin_.data();
            const %(idx_type)s* __restrict__ _idx = col_idx_.data();
            const double* __restrict__ _w = w.data();

            double _tmp_sum[2];
            double* __restrict__ _pre_r = %(get_r)s;

            for (%(idx_type)s i = 0; i < post_ranks_.size(); i++) {
                %(idx_type)s rk_post = post_ranks_[i];
                %(size_type)s _s = row_ptr[rk_post];
                %(size_type)s _stop = row_ptr[rk_post+1];
                __m128d _tmp_reg_sum = _mm_setzero_pd();

                for (; _s+8 < _stop; _s+=8) {
                    __m128d _tmp_r = _mm_set_pd(_pre_r[_idx[_s+1]], _pre_r[_idx[_s+0]]);
                    __m128d _tmp_r2 = _mm_set_pd(_pre_r[_idx[_s+3]], _pre_r[_idx[_s+2]]);
                    __m128d _tmp_r3 = _mm_set_pd(_pre_r[_idx[_s+5]], _pre_r[_idx[_s+4]]);
                    __m128d _tmp_r4 = _mm_set_pd(_pre_r[_idx[_s+7]], _pre_r[_idx[_s+6]]);

                    __m128d _tmp_w = _mm_loadu_pd(&_w[_s]);
                    __m128d _tmp_w2 = _mm_loadu_pd(&_w[_s+2]);
                    __m128d _tmp_w3 = _mm_loadu_pd(&_w[_s+4]);
                    __m128d _tmp_w4 = _mm_loadu_pd(&_w[_s+6]);

                    _tmp_reg_sum = _mm_add_pd(_tmp_reg_sum, _mm_mul_pd(_tmp_r, _tmp_w));
                    _tmp_reg_sum = _mm_add_pd(_tmp_reg_sum, _mm_mul_pd(_tmp_r2, _tmp_w2));
                    _tmp_reg_sum = _mm_add_pd(_tmp_reg_sum, _mm_mul_pd(_tmp_r3, _tmp_w3));
                    _tmp_reg_sum = _mm_add_pd(_tmp_reg_sum, _mm_mul_pd(_tmp_r4, _tmp_w4));
                }

                _mm_storeu_pd(_tmp_sum, _tmp_reg_sum);

                // partial sums
                double lsum = _tmp_sum[0] + _tmp_sum[1];

                // remainder loop
                for (; _s < _stop; _s++)
                    lsum += _pre_r[_idx[_s]] * _w[_s];

                %(post_prefix)s_sum_%(target)s%(post_index)s += lsum;
            }
        } // active
    #else
        std::cerr << "The code was not compiled with AVX support. Please check your compiler flags ..." << std::endl;
    #endif
""",
        'float': """
    #ifdef __SSE4_1__
        if (_transmission && pop%(id_post)s._active) {
            const %(size_type)s* __restrict__ row_ptr = row_begin_.data();
            const %(idx_type)s* __restrict__ _idx = col_idx_.data();
            const float* __restrict__ _w = w.data();

            float _tmp_sum[4];
            float* __restrict__ _pre_r = %(get_r)s;

            for (%(idx_type)s i = 0; i < post_ranks_.size(); i++) {
                %(idx_type)s rk_post = post_ranks_[i];
                %(size_type)s _s = row_ptr[rk_post];
                %(size_type)s _stop = row_ptr[rk_post+1];

                _s = row_ptr[rk_post];
                _stop = row_ptr[rk_post+1];
                __m128 _tmp_reg_sum = _mm_setzero_ps();

                for (; _s+16 < _stop; _s+=16) {
                    __m128 _tmp_r = _mm_set_ps(_pre_r[_idx[_s+3]], _pre_r[_idx[_s+2]], _pre_r[_idx[_s+1]], _pre_r[_idx[_s]]);
                    __m128 _tmp_r2 = _mm_set_ps(_pre_r[_idx[_s+7]], _pre_r[_idx[_s+6]], _pre_r[_idx[_s+5]], _pre_r[_idx[_s+4]]);
                    __m128 _tmp_r3 = _mm_set_ps(_pre_r[_idx[_s+11]], _pre_r[_idx[_s+10]], _pre_r[_idx[_s+9]], _pre_r[_idx[_s+8]]);
                    __m128 _tmp_r4 = _mm_set_ps(_pre_r[_idx[_s+15]], _pre_r[_idx[_s+14]], _pre_r[_idx[_s+13]], _pre_r[_idx[_s+12]]);

                    __m128 _tmp_w = _mm_loadu_ps(&_w[_s]);
                    __m128 _tmp_w2 = _mm_loadu_ps(&_w[_s+4]);
                    __m128 _tmp_w3 = _mm_loadu_ps(&_w[_s+8]);
                    __m128 _tmp_w4 = _mm_loadu_ps(&_w[_s+12]);

                    _tmp_reg_sum = _mm_add_ps(_tmp_reg_sum, _mm_mul_ps(_tmp_r, _tmp_w));
                    _tmp_reg_sum = _mm_add_ps(_tmp_reg_sum, _mm_mul_ps(_tmp_r2, _tmp_w2));
                    _tmp_reg_sum = _mm_add_ps(_tmp_reg_sum, _mm_mul_ps(_tmp_r3, _tmp_w3));
                    _tmp_reg_sum = _mm_add_ps(_tmp_reg_sum, _mm_mul_ps(_tmp_r4, _tmp_w4));
                }
                _mm_storeu_ps(_tmp_sum, _tmp_reg_sum);

                // partial sums
                float lsum = _tmp_sum[0] + _tmp_sum[1] + _tmp_sum[2] + _tmp_sum[3];

                // remainder loop
                for (; _s < _stop; _s++)
                    lsum += _pre_r[_idx[_s]] * _w[_s];

                pop%(id_post)s._sum_%(target)s%(post_index)s += lsum;
            }
        } // active
    #else
        std::cerr << "The code was not compiled with SSE4-1 support. Please check your compiler flags ..." << std::endl;
    #endif
"""
    }
}

continuous_transmission_avx = {
    'sum' : {
        'double': """
    #ifdef __AVX__
        const %(size_type)s* __restrict__ row_ptr = row_begin_.data();
        const %(idx_type)s* __restrict__ _idx = col_idx_.data();
        const double* __restrict__ _w = w.data();

<<<<<<< HEAD
        if (_transmission && %(post_prefix)s_active) {
            %(idx_type)s _s, _stop;
=======
        if (_transmission && pop%(id_post)s._active) {
            %(size_type)s _s, _stop;
>>>>>>> e40834c1
            double _tmp_sum[4];
            double* __restrict__ _pre_r = %(get_r)s;

            for (%(idx_type)s i = 0; i < post_ranks_.size(); i++) {
                %(idx_type)s rk_post = post_ranks_[i];

                _s = row_ptr[rk_post];
                _stop = row_ptr[rk_post+1];
                __m256d _tmp_reg_sum = _mm256_setzero_pd();

                for (; _s+8 < _stop; _s+=8) {
                    __m256d _tmp_r = _mm256_set_pd(
                        _pre_r[_idx[_s+3]], _pre_r[_idx[_s+2]], _pre_r[_idx[_s+1]], _pre_r[_idx[_s]]
                    );
                    __m256d _tmp_r2 = _mm256_set_pd(
                        _pre_r[_idx[_s+7]], _pre_r[_idx[_s+6]], _pre_r[_idx[_s+5]], _pre_r[_idx[_s+4]]
                    );

                    __m256d _tmp_w = _mm256_loadu_pd(&_w[_s]);
                    __m256d _tmp_w2 = _mm256_loadu_pd(&_w[_s+4]);

                    _tmp_reg_sum = _mm256_add_pd(_tmp_reg_sum, _mm256_mul_pd(_tmp_r, _tmp_w));
                    _tmp_reg_sum = _mm256_add_pd(_tmp_reg_sum, _mm256_mul_pd(_tmp_r2, _tmp_w2));
                }

                _mm256_storeu_pd(_tmp_sum, _tmp_reg_sum);

                // partial sums
                double lsum = _tmp_sum[0] + _tmp_sum[1] + _tmp_sum[2] + _tmp_sum[3];

                // remainder loop
                for (; _s < _stop; _s++)
                    lsum += _pre_r[_idx[_s]] * _w[_s];

<<<<<<< HEAD
                %(post_prefix)s_sum_%(target)s%(post_index)s += w * lsum;
=======
                pop%(id_post)s._sum_%(target)s%(post_index)s += lsum;
>>>>>>> e40834c1
            }
        } // active
    #else
        std::cerr << "The code was not compiled with AVX support. Please check your compiler flags ..." << std::endl;
    #endif
""",
        'float': """
    #ifdef __AVX__
        const %(size_type)s* __restrict__ row_ptr = row_begin_.data();
        const %(idx_type)s* __restrict__ _idx = col_idx_.data();
        const float* __restrict__ _w = w.data();

<<<<<<< HEAD
        if (_transmission && %(post_prefix)s_active) {
            %(idx_type)s _s, _stop;
=======
        if (_transmission && pop%(id_post)s._active) {
            %(size_type)s _s, _stop;
>>>>>>> e40834c1
            float _tmp_sum[8];
            float* __restrict__ _pre_r = %(get_r)s;

            for (%(idx_type)s i = 0; i < post_ranks_.size(); i++) {
                %(idx_type)s rk_post = post_ranks_[i];

                _s = row_ptr[rk_post];
                _stop = row_ptr[rk_post+1];
                __m256 _tmp_reg_sum = _mm256_setzero_ps();

                for (; _s+16 < _stop; _s+=16) {
                    __m256 _tmp_r = _mm256_set_ps(
                        _pre_r[_idx[_s+7]], _pre_r[_idx[_s+6]], _pre_r[_idx[_s+5]], _pre_r[_idx[_s+4]],
                        _pre_r[_idx[_s+3]], _pre_r[_idx[_s+2]], _pre_r[_idx[_s+1]], _pre_r[_idx[_s]]
                    );
                    __m256 _tmp_r2 = _mm256_set_ps(
                        _pre_r[_idx[_s+15]], _pre_r[_idx[_s+14]], _pre_r[_idx[_s+13]], _pre_r[_idx[_s+12]],
                        _pre_r[_idx[_s+11]], _pre_r[_idx[_s+10]], _pre_r[_idx[_s+9]], _pre_r[_idx[_s+8]]
                    );

                    __m256 _tmp_w = _mm256_loadu_ps(&_w[_s]);
                    __m256 _tmp_w2 = _mm256_loadu_ps(&_w[_s+8]);

                    _tmp_reg_sum = _mm256_add_ps(_tmp_reg_sum, _mm256_mul_ps(_tmp_r, _tmp_w));
                    _tmp_reg_sum = _mm256_add_ps(_tmp_reg_sum, _mm256_mul_ps(_tmp_r2, _tmp_w2));
                }
                _mm256_storeu_ps(_tmp_sum, _tmp_reg_sum);

                // partial sums
                float lsum = _tmp_sum[0] + _tmp_sum[1] + _tmp_sum[2] + _tmp_sum[3] + _tmp_sum[4] + _tmp_sum[5] + _tmp_sum[6] + _tmp_sum[7];

                // remainder loop
                for (; _s < _stop; _s++)
                    lsum += _pre_r[_idx[_s]] * _w[_s];

<<<<<<< HEAD
                %(post_prefix)s_sum_%(target)s%(post_index)s += w * lsum;
=======
                pop%(id_post)s._sum_%(target)s%(post_index)s += lsum;
>>>>>>> e40834c1
            }
        } // active
    #else
        std::cerr << "The code was not compiled with AVX support. Please check your compiler flags ..." << std::endl;
    #endif
"""
    }
}

continuous_transmission_avx512 = {
    'sum' : {
        'double': """
    #ifdef __AVX512F__
        const %(size_type)s* __restrict__ row_ptr = row_begin_.data();
        const %(idx_type)s* __restrict__ _idx = col_idx_.data();
        const double* __restrict__ _w = w.data();

        if (_transmission && pop%(id_post)s._active) {
            %(size_type)s _s, _stop;
            double _tmp_sum[8];
            double* __restrict__ _pre_r = %(get_r)s;

            for (%(idx_type)s i = 0; i < post_ranks_.size(); i++) {
                %(idx_type)s rk_post = post_ranks_[i];

                _s = row_ptr[rk_post];
                _stop = row_ptr[rk_post+1];
                __m512d _tmp_reg_sum = _mm512_setzero_pd();

                for (; (_s+8) < _stop; _s+=8) {
                    __m512d _tmp_r = _mm512_set_pd(
                        _pre_r[_idx[_s+7]], _pre_r[_idx[_s+6]], _pre_r[_idx[_s+5]], _pre_r[_idx[_s+4]],
                        _pre_r[_idx[_s+3]], _pre_r[_idx[_s+2]], _pre_r[_idx[_s+1]], _pre_r[_idx[_s]]
                    );

                    __m512d _tmp_w = _mm512_loadu_pd(&_w[_s]);

                    _tmp_reg_sum = _mm512_add_pd(_tmp_reg_sum, _mm512_mul_pd(_tmp_r, _tmp_w));
                }

                _mm512_storeu_pd(_tmp_sum, _tmp_reg_sum);

                // partial sums
                double lsum = _tmp_sum[0] + _tmp_sum[1] + _tmp_sum[2] + _tmp_sum[3] + _tmp_sum[4] + _tmp_sum[5] + _tmp_sum[6] + _tmp_sum[7];

                // remainder loop
                for (; _s < _stop; _s++)
                    lsum += _pre_r[_idx[_s]] * _w[_s];

                pop%(id_post)s._sum_%(target)s%(post_index)s += lsum;
            }
        } // active
    #else
        std::cerr << "The code was not compiled with AVX-512 support. Please check your compiler flags ..." << std::endl;
    #endif
""",
        'float': """
    #ifdef __AVX512F__
        const %(size_type)s* __restrict__ row_ptr = row_begin_.data();
        const %(idx_type)s* __restrict__ _idx = col_idx_.data();
        const float* __restrict__ _w = w.data();

        if (_transmission && pop%(id_post)s._active) {
            %(size_type)s _s, _stop;
            float _tmp_sum[16];
            float* __restrict__ _pre_r = %(get_r)s;

            for (%(idx_type)s i = 0; i < post_ranks_.size(); i++) {
                %(idx_type)s rk_post = post_ranks_[i];

                _s = row_ptr[rk_post];
                _stop = row_ptr[rk_post+1];
                __m512 _tmp_reg_sum = _mm512_setzero_ps();

                for (; (_s+16) < _stop; _s+=16) {
                    __m512 _tmp_r = _mm512_set_ps(
                        _pre_r[_idx[_s+15]], _pre_r[_idx[_s+14]], _pre_r[_idx[_s+13]], _pre_r[_idx[_s+12]],
                        _pre_r[_idx[_s+11]], _pre_r[_idx[_s+10]], _pre_r[_idx[_s+9]], _pre_r[_idx[_s+8]],
                        _pre_r[_idx[_s+7]], _pre_r[_idx[_s+6]], _pre_r[_idx[_s+5]], _pre_r[_idx[_s+4]],
                        _pre_r[_idx[_s+3]], _pre_r[_idx[_s+2]], _pre_r[_idx[_s+1]], _pre_r[_idx[_s]]
                    );

                    __m512 _tmp_w = _mm512_loadu_ps(&_w[_s]);

                    _tmp_reg_sum = _mm512_add_ps(_tmp_reg_sum, _mm512_mul_ps(_tmp_r, _tmp_w));
                }
                _mm512_storeu_ps(_tmp_sum, _tmp_reg_sum);

                // partial sums
                float lsum = _tmp_sum[0] + _tmp_sum[1] + _tmp_sum[2] + _tmp_sum[3] + _tmp_sum[4] + _tmp_sum[5] + _tmp_sum[6] + _tmp_sum[7] + _tmp_sum[8] + _tmp_sum[9] + _tmp_sum[10] + _tmp_sum[11] + _tmp_sum[12] + _tmp_sum[13] + _tmp_sum[14] + _tmp_sum[15];

                // remainder loop
                for (; _s < _stop; _s++)
                    lsum += _pre_r[_idx[_s]] * _w[_s];

                pop%(id_post)s._sum_%(target)s%(post_index)s += lsum;
            }
        } // active
    #else
        std::cerr << "The code was not compiled with AVX-512 support. Please check your compiler flags ..." << std::endl;
    #endif
"""
    }
}

###############################################################################
# Continuous synaptic update
###############################################################################
update_variables = {
    'local': """
if(_transmission && _update && %(post_prefix)s_active && ( (t - _update_offset)%%_update_period == 0L) ){
    // global variables
    %(global)s

    const %(size_type)s* __restrict__ row_ptr = row_begin_.data();
    const %(idx_type)s* __restrict__ col_idx = col_idx_.data();

    %(idx_type)s nb_post = static_cast<%(idx_type)s>(post_ranks_.size());
    for (%(idx_type)s i = 0; i < nb_post; i++) {
        rk_post = post_ranks_[i];

        // semiglobal variables
    %(semiglobal)s
    
        // local variables
        for(%(size_type)s j = row_ptr[rk_post]; j < row_ptr[rk_post+1]; j++){
            rk_pre = col_idx[j];
    %(local)s
        }
    }
}
""",
    'global': """
if(_transmission && _update && %(post_prefix)s_active && ( (t - _update_offset)%%_update_period == 0L)){
    %(global)s
    
    %(idx_type)s nb_post = static_cast<%(idx_type)s>(post_ranks_.size());
    for (%(idx_type)s i = 0; i < nb_post; i++) {
        %(idx_type)s rk_post = post_ranks_[i];

    %(semiglobal)s
    }
}
"""
}

spiking_summation_fixed_delay_csr = """// Event-based summation
if (_transmission && %(post_prefix)s_active){
    // w as CSR
    const int * __restrict__ col_ptr = _col_ptr.data();

    // Iterate over all spiking neurons
    for (int _idx = 0; _idx < %(pre_array)s.size(); _idx++) {
        int _pre = %(pre_array)s[_idx];

        // slice in CSRC
        int beg = col_ptr[_pre];
        int end = col_ptr[_pre+1];

        // Iterate over connected post neurons
        for (int syn = beg; syn < end; syn++) {
            %(event_driven)s
            %(g_target)s
            %(pre_event)s
        }
    }
} // active
"""

spiking_post_event = """
// w as CSR
const int * __restrict__ row_ptr = row_begin_.data();

if(_transmission && %(post_prefix)s_active){
    int rk_post, beg, end;

    for(int _idx_i = 0; _idx_i < %(post_prefix)sspiked.size(); _idx_i++){
        // Rank of the postsynaptic neuron which fired
        rk_post = %(post_prefix)sspiked[_idx_i];

        // slice in CSRC
        beg = row_ptr[rk_post];
        end = row_ptr[rk_post+1];

        // Iterate over all synapse to this neuron
        for (int j = beg; j < end; j++) {
%(event_driven)s
%(post_event)s
        }
    }
}
"""

conn_templates = {
    # accessors
    'attribute_decl': attribute_decl,
    'attribute_cpp_init': attribute_cpp_init,
    'attribute_cpp_size': attribute_cpp_size,
    'attribute_cpp_delete': attribute_cpp_delete,
    'delay': delay,
    'event_driven': event_driven,

    # operations
    'rate_coded_sum': csr_summation_operation,
    'vectorized_default_psp': {
        'sse': {
            'single_w': continuous_transmission_sse_single_weight,
            'multi_w': continuous_transmission_sse
        },
        'avx': {
            'single_w': continuous_transmission_avx_single_weight,
            'multi_w': continuous_transmission_avx
        },
        'avx512': {
            'single_w': continuous_transmission_avx512_single_weight,
            'multi_w': continuous_transmission_avx512
        }
    },
    'update_variables': update_variables,
    'spiking_sum_fixed_delay': spiking_summation_fixed_delay_csr,
    'spiking_sum_variable_delay': None,
    'post_event': spiking_post_event
}

conn_ids = {
    'local_index': '[j]',
    'semiglobal_index': '[i]',
    'global_index': '',
    'pre_index': '[rk_pre]',
    'post_index': '[rk_post]',
    'delay_nu' : '[delay[j]-1]', # non-uniform delay
    'delay_u' : '[delay-1]' # uniform delay
}<|MERGE_RESOLUTION|>--- conflicted
+++ resolved
@@ -321,7 +321,7 @@
     'sum' : {
         'double': """
     #ifdef __SSE4_1__
-        if (_transmission && pop%(id_post)s._active) {
+        if (_transmission && %(post_prefix)s_active) {
             const %(size_type)s* __restrict__ row_ptr = row_begin_.data();
             const %(idx_type)s* __restrict__ _idx = col_idx_.data();
 
@@ -354,14 +354,14 @@
                 for (; _s < _stop; _s++)
                     lsum += _pre_r[_idx[_s]];
 
-                pop%(id_post)s._sum_%(target)s%(post_index)s += w * lsum;
+                %(post_prefix)s_sum_%(target)s%(post_index)s += w * lsum;
             }
         } // active
     #endif
 """,
         'float': """
     #ifdef __SSE4_1__
-        if (_transmission && pop%(id_post)s._active) {
+        if (_transmission && %(post_prefix)s_active) {
             const %(size_type)s* __restrict__ row_ptr = row_begin_.data();
             const %(idx_type)s* __restrict__ _idx = col_idx_.data();
 
@@ -394,7 +394,7 @@
                 for (; _s < _stop; _s++)
                     lsum += _pre_r[_idx[_s]];
 
-                pop%(id_post)s._sum_%(target)s%(post_index)s += w * lsum;
+                %(post_prefix)s_sum_%(target)s%(post_index)s += w * lsum;
             }
         } // active
     #else
@@ -411,13 +411,8 @@
         const %(size_type)s* __restrict__ row_ptr = row_begin_.data();
         const %(idx_type)s* __restrict__ _idx = col_idx_.data();
 
-<<<<<<< HEAD
-        if (_transmission && %(post_prefix)s_active) {
-            %(idx_type)s _s, _stop;
-=======
-        if (_transmission && pop%(id_post)s._active) {
+        if (_transmission && %(post_prefix)s_active) {
             %(size_type)s _s, _stop;
->>>>>>> e40834c1
             double _tmp_sum[4];
             double* __restrict__ _pre_r = %(get_r)s;
 
@@ -448,11 +443,7 @@
                 for (; _s < _stop; _s++)
                     lsum += _pre_r[_idx[_s]];
 
-<<<<<<< HEAD
-                %(post_prefix)s_sum_%(target)s%(post_index)s += lsum;
-=======
-                pop%(id_post)s._sum_%(target)s%(post_index)s += w * lsum;
->>>>>>> e40834c1
+                %(post_prefix)s_sum_%(target)s%(post_index)s += w * lsum;
             }
         } // active
     #else
@@ -464,13 +455,8 @@
         const %(size_type)s* __restrict__ row_ptr = row_begin_.data();
         const %(idx_type)s* __restrict__ _idx = col_idx_.data();
 
-<<<<<<< HEAD
-        if (_transmission && %(post_prefix)s_active) {
-            %(idx_type)s _s, _stop;
-=======
-        if (_transmission && pop%(id_post)s._active) {
+        if (_transmission && %(post_prefix)s_active) {
             %(size_type)s _s, _stop;
->>>>>>> e40834c1
             float _tmp_sum[8];
             float* __restrict__ _pre_r = %(get_r)s;
 
@@ -502,7 +488,7 @@
                 for (; _s < _stop; _s++)
                     lsum += _pre_r[_idx[_s]];
 
-                pop%(id_post)s._sum_%(target)s%(post_index)s += w * lsum;
+                %(post_prefix)s_sum_%(target)s%(post_index)s += w * lsum;
             }
         } // active
     #else
@@ -519,7 +505,7 @@
         const %(size_type)s* __restrict__ row_ptr = row_begin_.data();
         const %(idx_type)s* __restrict__ _idx = col_idx_.data();
 
-        if (_transmission && pop%(id_post)s._active) {
+        if (_transmission && %(post_prefix)s_active) {
             %(size_type)s _s, _stop;
             double _tmp_sum[8];
             double* __restrict__ _pre_r = %(get_r)s;
@@ -549,7 +535,7 @@
                 for (; _s < _stop; _s++)
                     lsum += _pre_r[_idx[_s]];
 
-                pop%(id_post)s._sum_%(target)s%(post_index)s += w * lsum;
+                %(post_prefix)s_sum_%(target)s%(post_index)s += w * lsum;
             }
         } // active
     #else
@@ -561,7 +547,7 @@
         const %(size_type)s* __restrict__ row_ptr = row_begin_.data();
         const %(idx_type)s* __restrict__ _idx = col_idx_.data();
 
-        if (_transmission && pop%(id_post)s._active) {
+        if (_transmission && %(post_prefix)s_active) {
             %(size_type)s _s, _stop;
             float _tmp_sum[16];
             float* __restrict__ _pre_r = %(get_r)s;
@@ -592,7 +578,7 @@
                 for (; _s < _stop; _s++)
                     lsum += _pre_r[_idx[_s]];
 
-                pop%(id_post)s._sum_%(target)s%(post_index)s += w * lsum;
+                %(post_prefix)s_sum_%(target)s%(post_index)s += w * lsum;
             }
         } // active
     #else
@@ -611,7 +597,7 @@
         'double': """
     #ifdef __SSE4_1__
 
-        if (_transmission && pop%(id_post)s._active) {
+        if (_transmission && %(post_prefix)s_active) {
             const %(size_type)s* __restrict__ row_ptr = row_begin_.data();
             const %(idx_type)s* __restrict__ _idx = col_idx_.data();
             const double* __restrict__ _w = w.data();
@@ -660,7 +646,7 @@
 """,
         'float': """
     #ifdef __SSE4_1__
-        if (_transmission && pop%(id_post)s._active) {
+        if (_transmission && %(post_prefix)s_active) {
             const %(size_type)s* __restrict__ row_ptr = row_begin_.data();
             const %(idx_type)s* __restrict__ _idx = col_idx_.data();
             const float* __restrict__ _w = w.data();
@@ -702,7 +688,7 @@
                 for (; _s < _stop; _s++)
                     lsum += _pre_r[_idx[_s]] * _w[_s];
 
-                pop%(id_post)s._sum_%(target)s%(post_index)s += lsum;
+                %(post_prefix)s_sum_%(target)s%(post_index)s += lsum;
             }
         } // active
     #else
@@ -720,13 +706,8 @@
         const %(idx_type)s* __restrict__ _idx = col_idx_.data();
         const double* __restrict__ _w = w.data();
 
-<<<<<<< HEAD
-        if (_transmission && %(post_prefix)s_active) {
-            %(idx_type)s _s, _stop;
-=======
-        if (_transmission && pop%(id_post)s._active) {
+        if (_transmission && %(post_prefix)s_active) {
             %(size_type)s _s, _stop;
->>>>>>> e40834c1
             double _tmp_sum[4];
             double* __restrict__ _pre_r = %(get_r)s;
 
@@ -761,11 +742,7 @@
                 for (; _s < _stop; _s++)
                     lsum += _pre_r[_idx[_s]] * _w[_s];
 
-<<<<<<< HEAD
-                %(post_prefix)s_sum_%(target)s%(post_index)s += w * lsum;
-=======
-                pop%(id_post)s._sum_%(target)s%(post_index)s += lsum;
->>>>>>> e40834c1
+                %(post_prefix)s_sum_%(target)s%(post_index)s += lsum;
             }
         } // active
     #else
@@ -778,13 +755,8 @@
         const %(idx_type)s* __restrict__ _idx = col_idx_.data();
         const float* __restrict__ _w = w.data();
 
-<<<<<<< HEAD
-        if (_transmission && %(post_prefix)s_active) {
-            %(idx_type)s _s, _stop;
-=======
-        if (_transmission && pop%(id_post)s._active) {
+        if (_transmission && %(post_prefix)s_active) {
             %(size_type)s _s, _stop;
->>>>>>> e40834c1
             float _tmp_sum[8];
             float* __restrict__ _pre_r = %(get_r)s;
 
@@ -820,11 +792,7 @@
                 for (; _s < _stop; _s++)
                     lsum += _pre_r[_idx[_s]] * _w[_s];
 
-<<<<<<< HEAD
-                %(post_prefix)s_sum_%(target)s%(post_index)s += w * lsum;
-=======
-                pop%(id_post)s._sum_%(target)s%(post_index)s += lsum;
->>>>>>> e40834c1
+                %(post_prefix)s_sum_%(target)s%(post_index)s += lsum;
             }
         } // active
     #else
@@ -842,7 +810,7 @@
         const %(idx_type)s* __restrict__ _idx = col_idx_.data();
         const double* __restrict__ _w = w.data();
 
-        if (_transmission && pop%(id_post)s._active) {
+        if (_transmission && %(post_prefix)s_active) {
             %(size_type)s _s, _stop;
             double _tmp_sum[8];
             double* __restrict__ _pre_r = %(get_r)s;
@@ -874,7 +842,7 @@
                 for (; _s < _stop; _s++)
                     lsum += _pre_r[_idx[_s]] * _w[_s];
 
-                pop%(id_post)s._sum_%(target)s%(post_index)s += lsum;
+                %(post_prefix)s_sum_%(target)s%(post_index)s += lsum;
             }
         } // active
     #else
@@ -887,7 +855,7 @@
         const %(idx_type)s* __restrict__ _idx = col_idx_.data();
         const float* __restrict__ _w = w.data();
 
-        if (_transmission && pop%(id_post)s._active) {
+        if (_transmission && %(post_prefix)s_active) {
             %(size_type)s _s, _stop;
             float _tmp_sum[16];
             float* __restrict__ _pre_r = %(get_r)s;
@@ -920,7 +888,7 @@
                 for (; _s < _stop; _s++)
                     lsum += _pre_r[_idx[_s]] * _w[_s];
 
-                pop%(id_post)s._sum_%(target)s%(post_index)s += lsum;
+                %(post_prefix)s_sum_%(target)s%(post_index)s += lsum;
             }
         } // active
     #else
