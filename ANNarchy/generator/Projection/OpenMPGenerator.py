--- conflicted
+++ resolved
@@ -243,17 +243,10 @@
             'init': """    proj%(id)s->init_projection();\n""" % {'id' : proj.id}
         }
 
-<<<<<<< HEAD
-        proj_desc['compute_psp'] = """\tproj%(id)s.compute_psp(tid, nt);\n""" % {'id' : proj.id}
-        proj_desc['update'] = "" if update_variables == "" else """\tproj%(id)s.update_synapse(tid, nt);\n""" % {'id': proj.id}
-        proj_desc['rng_update'] = "" if update_rng == "" else """\tproj%(id)s.update_rng();\n""" % {'id': proj.id}
-        proj_desc['post_event'] = "" if post_event == "" else """\tproj%(id)s.post_event(tid, nt);\n""" % {'id': proj.id}
-=======
         proj_desc['compute_psp'] = """\tproj%(id)s->compute_psp(tid, nt);\n""" % {'id' : proj.id}
-        proj_desc['update'] = "" if update_variables == "" else """\tproj%(id)s->update_synapse(tid);\n""" % {'id': proj.id}
+        proj_desc['update'] = "" if update_variables == "" else """\tproj%(id)s->update_synapse(tid, nt);\n""" % {'id': proj.id}
         proj_desc['rng_update'] = "" if update_rng == "" else """\tproj%(id)s->update_rng();\n""" % {'id': proj.id}
-        proj_desc['post_event'] = "" if post_event == "" else """\tproj%(id)s->post_event(tid);\n""" % {'id': proj.id}
->>>>>>> a5cba158
+        proj_desc['post_event'] = "" if post_event == "" else """\tproj%(id)s->post_event(tid, nt);\n""" % {'id': proj.id}
 
         return proj_desc
 
