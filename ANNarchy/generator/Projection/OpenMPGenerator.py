#===============================================================================
#
#     OpenMPGenerator.py
#
#     This file is part of ANNarchy.
#
#     Copyright (C) 2016-2018  Julien Vitay <julien.vitay@gmail.com>,
#     Helge Uelo Dinkelbach <helge.dinkelbach@gmail.com>
#
#     This program is free software: you can redistribute it and/or modify
#     it under the terms of the GNU General Public License as published by
#     the Free Software Foundation, either version 3 of the License, or
#     (at your option) any later version.
#
#     ANNarchy is distributed in the hope that it will be useful,
#     but WITHOUT ANY WARRANTY; without even the implied warranty of
#     MERCHANTABILITY or FITNESS FOR A PARTICULAR PURPOSE.  See the
#     GNU General Public License for more details.
#
#     You should have received a copy of the GNU General Public License
#     along with this program.  If not, see <http://www.gnu.org/licenses/>.
#
#===============================================================================
from .ProjectionGenerator import ProjectionGenerator, get_bounds
from .OpenMPTemplates import openmp_templates

# ANNarchy objects
from ANNarchy.core import Global
from ANNarchy.core.PopulationView import PopulationView

# Code templates
from ANNarchy.generator.Projection import LIL_OpenMP, CSR_OpenMP, CSR_Pre1st_OpenMP

# Useful functions
from ANNarchy.generator.Utils import generate_equation_code, tabify, remove_trailing_spaces

import re
from copy import deepcopy
from ANNarchy.generator.Projection import OpenMPTemplates

class OpenMPGenerator(ProjectionGenerator):
    """
    Generate the header for a Population object to run either on single core
    or multi-cores with OpenMP.
    """
    def __init__(self, profile_generator, net_id):
        # The super here calls all the base classes, so first
        # ProjectionGenerator and afterwards OpenMPConnectivity
        # TODO: this is python 2 syntax
        super(OpenMPGenerator, self).__init__(profile_generator, net_id)

        # Intialized respectively updated during call of
        # OpenMPConnectivity._configure()
        self._templates = openmp_templates

    def header_struct(self, proj, annarchy_dir):
        """
        Generate the projection header for a given projection. The resulting
        code will be stored in a file called proj<unique_id>.hpp in the
        directory indicated by annarchy_dir.

        This function will be called from CodeGenerator.

        Returns:

        * proj_desc: a dictionary with all call statements for the distinct
        operations (like compute_psp, update_synapse, etc.)
        """
        # Update template fill elements
        self._configure_template_ids(proj)

        # Generate declarations and accessors for the variables
        decl, accessor = self._declaration_accessors(proj)

        # Initiliaze the projection
        init_parameters_variables = self._init_parameters_variables(proj)

        update_prefix, update_variables = self._update_synapse(proj)

        # Update the random distributions
        init_rng = self._init_random_distributions(proj)
        update_rng = self._update_random_distributions(proj)

        post_event_prefix, post_event = self._post_event(proj)

        # Compute sum is the trickiest part
        if proj.synapse_type.type == 'rate':
            psp_prefix, psp_code = self._computesum_rate(proj)
        else:
            psp_prefix, psp_code = self._computesum_spiking(proj)

        # Detect event-driven variables
        has_event_driven = False
        for var in proj.synapse_type.description['variables']:
            if var['method'] == 'event-driven':
                has_event_driven = True

        # Detect delays to generate the code
        has_delay = proj.max_delay > 1
        if has_delay:
            update_max_delay = self._update_max_delay(proj)
        else:
            update_max_delay = ""

        # Connectivity matrix
        connectivity_matrix = self._connectivity(proj)

        # local functions
        decl['parameters_variables'] += self._local_functions(proj)

        # Memory management
        determine_size_in_bytes = self._determine_size_in_bytes(proj)
        clear_container = self._clear_container(proj)

        # Profiling
        if self._prof_gen:
            include_profile = """#include "Profiling.h"\n"""
            declare_profile, init_profile = self._prof_gen.generate_init_projection(proj)
        else:
            include_profile = ""
            init_profile = ""
            declare_profile = ""

        # Additional info (overwritten)
        include_additional = ""
        struct_additional = ""
        init_additional = ""
        access_additional = ""
        if 'include_additional' in proj._specific_template.keys():
            include_additional = proj._specific_template['include_additional']
        if 'struct_additional' in proj._specific_template.keys():
            struct_additional = proj._specific_template['struct_additional']
        if 'init_additional' in proj._specific_template.keys():
            init_additional = proj._specific_template['init_additional']
        if 'access_additional' in proj._specific_template.keys():
            access_additional = proj._specific_template['access_additional']

        # Invert the post-to-pre or pre-to-post view
        init_inverse = connectivity_matrix['init_inverse'] % {
            'id_proj': proj.id,
            'id_pre': proj.pre.id,
            'id_post': proj.post.id,
             # only needed if storage_format == "csr"
            'pre_size': proj.pre.population.size if isinstance(proj.pre, PopulationView) else proj.pre.size,
            'post_size': proj.post.population.size if isinstance(proj.post, PopulationView) else proj.post.size
        }

        final_code = self._templates['projection_header'] % {
            'id_pre': proj.pre.id,
            'id_post': proj.post.id,
            'id_proj': proj.id,
            'name_pre': proj.pre.name,
            'name_post': proj.post.name,
            'target': proj.target,
            'include_additional': include_additional,
            'include_profile': include_profile,
            'struct_additional': struct_additional,
            'declare_connectivity_matrix': connectivity_matrix['declare'],
            'declare_inverse_connectivity_matrix': connectivity_matrix['declare_inverse'],
            'declare_delay': decl['declare_delay'] if has_delay else "",
            'declare_event_driven': decl['event_driven'] if has_event_driven else "",
            'declare_rng': decl['rng'],
            'declare_parameters_variables': decl['parameters_variables'],
            'declare_additional': decl['additional'],
            'declare_profile': declare_profile,
            'init_connectivity_matrix': connectivity_matrix['init'],
            'init_inverse_connectivity_matrix': init_inverse,
            'init_event_driven': "",
            'init_rng': init_rng,
            'init_delay': decl['init_delay']%{'id_pre': proj.pre.id, 'id_post': proj.post.id} if has_delay else "",
            'init_parameters_variables': init_parameters_variables,
            'init_additional': init_additional,
            'init_profile': init_profile,
            'psp_prefix': psp_prefix,
            'psp_code': psp_code,
            'update_rng': update_rng,
            'update_prefix': update_prefix,
            'update_variables': update_variables,
            'update_max_delay': update_max_delay,
            'post_event_prefix': post_event_prefix,
            'post_event': post_event,
            'access_connectivity_matrix': connectivity_matrix['accessor'],
            'access_parameters_variables': accessor,
            'access_additional': access_additional,
            'determine_size': determine_size_in_bytes,
            'clear_container': clear_container
        }

        # remove right-trailing white spaces
        final_code = remove_trailing_spaces(final_code)

        # Store file
        with open(annarchy_dir+'/generate/net'+str(self._net_id)+'/proj'+str(proj.id)+'.hpp', 'w') as ofile:
            ofile.write(final_code)

        # Dictionary for inclusions in ANNarchy.cpp
        proj_desc = {
            'include': """#include "proj%(id)s.hpp"\n""" % {'id': proj.id},
            'extern': """extern ProjStruct%(id)s proj%(id)s;\n"""% {'id': proj.id},
            'instance': """ProjStruct%(id)s proj%(id)s;\n"""% {'id': proj.id},
            'init': """    proj%(id)s.init_projection();\n""" % {'id' : proj.id}
        }

        proj_desc['update'] = "" if update_variables == "" else """    proj%(id)s.update_synapse();\n""" % {'id': proj.id}
        proj_desc['rng_update'] = "" if update_rng == "" else """    proj%(id)s.update_rng();\n""" % {'id': proj.id}
        proj_desc['post_event'] = "" if post_event == "" else """    proj%(id)s.post_event();\n""" % {'id': proj.id}

        return proj_desc

    def _configure_template_ids(self, proj):
        """
        Assign the correct template dictionary based on projection
        storage format. Also sets the basic template ids, e. g. indices
        """
        self._template_ids.update({
            'id_proj' : proj.id,
            'target': proj.target,
            'id_post': proj.post.id,
            'id_pre': proj.pre.id,
        })

        if proj._storage_format == "lil":
            self._templates.update(LIL_OpenMP.conn_templates)
            self._template_ids.update({
                'local_index': "[i][j]",
                'semiglobal_index': '[i]',
                'global_index': '',
                'pre_index': '[pre_rank[i][j]]',
                'post_index': '[post_rank[i]]',
                'pre_prefix': 'pop'+ str(proj.pre.id) + '.',
                'post_prefix': 'pop'+ str(proj.post.id) + '.',
                'delay_nu' : '[delay[i][j]-1]', # non-uniform delay
                'delay_u' : '[delay-1]' # uniform delay
            })
        elif proj._storage_format == "csr":
            if proj._storage_order == "post_to_pre":
                self._templates.update(CSR_OpenMP.conn_templates)
                self._template_ids.update({
                    'pre_index': '[_col_idx[j]]',
                    'local_index': '[j]',
                    'post_index': '[post_ranks[i]]',
                    'pre_prefix': 'pop'+ str(proj.pre.id) + '.',
                    'post_prefix': 'pop'+ str(proj.post.id) + '.'
                })
            else:
                self._templates.update(CSR_Pre1st_OpenMP.conn_templates)
                self._template_ids.update({
                    'pre_prefix': 'pop'+ str(proj.pre.id) + '.',
                    'post_prefix': 'pop'+ str(proj.post.id) + '.'
                })
        elif proj._storage_format == "dense":
            self._template_ids.update({
                'pre_index': '[j]',
                'post_index': '[i]'
            })
        else:
            raise NotImplementedError

    def creating(self, proj):
        creating_structure = proj.synapse_type.description['creating']

        # Random stuff
        proba = ""
        proba_init = ""
        if 'proba' in creating_structure['bounds'].keys():
            val = creating_structure['bounds']['proba']
            proba += '&&(unif(rng)<' + val + ')'
            proba_init += "std::uniform_real_distribution<double> unif(0.0, 1.0);"
        if  creating_structure['rd']:
            proba_init += "\n        " +  creating_structure['rd']['template'] + ' rd(' + creating_structure['rd']['args'] + ');'

        # delays
        delay = ""
        if 'd' in creating_structure['bounds'].keys():
            d = int(creating_structure['bounds']['delay']/Global.config['dt'])
            if proj.max_delay > 1 and proj.uniform_delay == -1:
                if d > proj.max_delay:
                    Global._error('creating: you can not add a delay higher than the maximum of existing delays')

                delay = ", " + str(d)
            else:
                if d != proj.uniform_delay:
                    Global._error('creating: you can not add a delay different from the others if they were constant.')

        # OMP
        if Global.config['num_threads'] > 1:
            omp_code = '#pragma omp parallel for' if proj.post.size > Global.OMP_MIN_NB_NEURONS else ''
        else:
            omp_code = ""

        creating_condition = creating_structure['cpp'] % {
            'id_proj' : proj.id, 'target': proj.target,
            'id_post': proj.post.id, 'id_pre': proj.pre.id,
            'post_prefix': 'pop%(id)s.' % {'id':proj.post.id}, 'post_index': '[rk_post]',
            'pre_prefix':  'pop%(id)s.' % {'id':proj.pre.id}, 'pre_index':'[rk_pre]'
        }
        creation_ids = {
            'id_proj' : proj.id, 'id_pre': proj.pre.id,
            'eq': creating_structure['eq'], 'modulo': '%',
            'condition': creating_condition,
            'omp_code': omp_code,
            'weights': 0.0 if not 'w' in creating_structure['bounds'].keys() else creating_structure['bounds']['w'],
            'proba' : proba, 'proba_init': proba_init,
            'delay': delay
        }
        creating = """
    // proj%(id_proj)s creating: %(eq)s
    if((proj%(id_proj)s._creating)&&((t - proj%(id_proj)s._creating_offset) %(modulo)s proj%(id_proj)s._creating_period == 0)){
        %(proba_init)s
        //%(omp_code)s
        for(int i = 0; i < proj%(id_proj)s.post_rank.size(); i++){
            int rk_post = proj%(id_proj)s.post_rank[i];
            for(int rk_pre = 0; rk_pre < pop%(id_pre)s.size; rk_pre++){
                if(%(condition)s){
                    // Check if the synapse exists
                    bool _exists = false;
                    for(int k=0; k<proj%(id_proj)s.pre_rank[i].size(); k++){
                        if(proj%(id_proj)s.pre_rank[i][k] == rk_pre){
                            _exists = true;
                            break;
                        }
                    }
                    if((!_exists)%(proba)s){
                        //std::cout << "Creating synapse between " << rk_pre << " and " << rk_post << std::endl;
                        proj%(id_proj)s.addSynapse(i, rk_pre, %(weights)s%(delay)s);
                    }
                }
            }
        }
    }
""" % creation_ids

        return creating

    def pruning(self, proj):
        pruning_structure = proj.synapse_type.description['pruning']

        proba = ""
        proba_init = ""
        if 'proba' in pruning_structure['bounds'].keys():
            val = pruning_structure['bounds']['proba']
            proba = '&&(unif(rng)<' + val + ')'
            proba_init = "std::uniform_real_distribution<double> unif(0.0, 1.0);"
        if pruning_structure['rd']:
            proba_init += "\n        " +  pruning_structure['rd']['template'] + ' rd(' + pruning_structure['rd']['args'] + ');'

        if Global.config['num_threads'] > 1:
            omp_code = '#pragma omp parallel for' if proj.post.size > Global.OMP_MIN_NB_NEURONS else ''
        else:
            omp_code = ""

        pruning_condition = pruning_structure['cpp'] % {
            'id_proj' : proj.id, 'target': proj.target,
            'id_post': proj.post.id, 'id_pre': proj.pre.id,
            'global_index': '',
            'semiglobal_index': '[i]',
            'local_index': '[i][j]'
        }

        # HACK:
        for dep in pruning_structure['dependencies']:
            pruning_condition = pruning_condition.replace(dep, 'proj'+str(proj.id)+'.'+dep)

        pruning_ids = {
            'id_proj' : proj.id,
            'eq': pruning_structure['eq'],
            'modulo': '%',
            'condition': pruning_condition,
            'omp_code': omp_code,
            'proba' : proba,
            'proba_init': proba_init
        }
        pruning = """
    // proj%(id_proj)s pruning: %(eq)s
    if((proj%(id_proj)s._pruning)&&((t - proj%(id_proj)s._pruning_offset) %(modulo)s proj%(id_proj)s._pruning_period == 0)){
        %(proba_init)s
        //%(omp_code)s
        for(int i = 0; i < proj%(id_proj)s.post_rank.size(); i++){
            int rk_post = proj%(id_proj)s.post_rank[i];
            for(int j = 0; j < proj%(id_proj)s.pre_rank[i].size(); j++){
                int rk_pre = proj%(id_proj)s.pre_rank[i][j];
                if((%(condition)s)%(proba)s){
                    proj%(id_proj)s.removeSynapse(i, j);
                }
            }
        }
    }
""" % pruning_ids

        return pruning

    def _computesum_rate(self, proj):
        """
        Create the c++ code for post-synaptic potential computation.
        """
        # Default variables needed in psp_code
        psp_prefix = """
        int nb_post; %(float_prec)s sum;""" % {'float_prec': Global.config['precision']}
        if 'psp_prefix' in proj._specific_template.keys():
            psp_prefix = proj._specific_template['psp_prefix']

        # Specific projection
        if 'psp_code' in proj._specific_template.keys():
            psp_code = proj._specific_template['psp_code']
            if self._prof_gen:
                psp_code = self._prof_gen.annotate_computesum_rate(proj, psp_code)

            return psp_prefix, psp_code

        # Choose the relevant summation template
        if proj._dense_matrix: # Dense connectivity
            template = OpenMPTemplates.dense_summation_operation
        elif proj._storage_format == "lil": # Default LiL
            template = self._templates['rate_coded_sum']
        elif proj._storage_format == "csr":
            template = self._templates['rate_coded_sum']
        else:
            Global._error("OpenMPGenerator: no template for this configuration available")

        # Dictionary of keywords to transform the parsed equations
<<<<<<< HEAD
        ids = self._template_ids
=======
        ids = {
            'id_proj' : proj.id,
            'target': proj.target,
            'id_post': proj.post.id,
            'id_pre': proj.pre.id,
            'local_index': "[i][j]",
            'semiglobal_index': '[i]',
            'global_index': '',
            'pre_index': '[pre_rank[i][j]]',
            'post_index': '[post_rank[i]]',
            'pre_prefix': 'pop'+ str(proj.pre.id) + '.',
            'post_prefix': 'pop'+ str(proj.post.id) + '.',
            'delay_nu' : '[delay[i][j]-1]', # non-uniform delay
            'delay_u' : '[delay-1]' # uniform delay
        }

        # Dependencies
        dependencies = list(set(proj.synapse_type.description['dependencies']['pre']))

        # Special keywords based on the data structure
        if proj._dense_matrix: # Dense connectivity
            ids['pre_index'] = '[j]'
            ids['post_index'] = '[i]'
        elif proj._storage_format == "csr":
            ids['pre_index'] = '[_col_idx[j]]'
            ids['local_index'] = '[j]'
            ids['post_index'] = 'post_ranks[i]'
>>>>>>> 6acb62fa

        # Retrieve the PSP
        if not 'psp' in  proj.synapse_type.description.keys(): # default
            psp = """%(preprefix)s.r%(pre_index)s * w%(local_index)s;"""
        else: # custom psp
            psp = (proj.synapse_type.description['psp']['cpp'])

        # Special case where w is a single value
        if proj._has_single_weight():
            psp = re.sub(
                r'([^\w]+)w%\(local_index\)s',
                r'\1w',
                ' ' + psp
            )

        # Allow the use of global variables in psp (issue60)
        for var in dependencies:
            if var in proj.pre.neuron_type.description['global']:
                psp = psp.replace("%(pre_prefix)s"+var+"%(pre_index)s", "%(pre_prefix)s"+var+"%(global_index)s")

        # OpenMP
        with_openmp = Global.config['num_threads'] > 1 and proj.post.size > Global.OMP_MIN_NB_NEURONS


        # Delayed variables
        if isinstance(proj.pre, PopulationView):
            delayed_variables = proj.pre.population.delayed_variables
        else:
            delayed_variables = proj.pre.delayed_variables

        # Delays
        if proj.max_delay > 1: # There is non-zero delay
            if proj.uniform_delay == -1: # Non-uniform delays
                for var in delayed_variables:
                    if var in proj.pre.neuron_type.description['local']:
                        psp = psp.replace(
                            '%(pre_prefix)s'+var+'%(pre_index)s',
                            '%(pre_prefix)s_delayed_'+var+'%(delay_nu)s%(pre_index)s'
                        )
                    else:
                        Global._print(proj.synapse_type.description['psp']['eq'])
                        Global._error('The psp accesses a global variable with a non-uniform delay!')


            else: # Uniform delays
                for var in delayed_variables:
                    if var in proj.pre.neuron_type.description['local']:
                        psp = psp.replace(
                            '%(pre_prefix)s'+var+'%(pre_index)s',
                            '%(pre_prefix)s_delayed_'+var+'%(delay_u)s%(pre_index)s'
                        )
                    else:
                        psp = psp.replace(
                            '%(pre_prefix)s'+var+'%(global_index)s',
                            '%(pre_prefix)s_delayed_'+var+'%(delay_u)s'
                        )

        # Generate OMP code and eventually a pre-copy
        omp_code = ""
        pre_copy = ""

        # OMP: make a local copy of local variables for each thread if the delays are constant
        if with_openmp:
            omp_schedule = "" if not 'psp_schedule' in proj._omp_config.keys() else proj._omp_config['psp_schedule']

            if proj.max_delay > 1: # there is a delay
                if proj.uniform_delay == -1: # Non-uniform delays: do nothing
                    omp_code = '#pragma omp parallel for private(sum) firstprivate(nb_post) %(schedule)s' % {'schedule': omp_schedule}

                else: # Uniform delays
                    omp_code = "#pragma omp parallel for private(sum) firstprivate("
                    for var in dependencies:
                        if var in proj.pre.neuron_type.description['local']:
                            pre_copy += "std::vector<double> _pre_" + var + " = %(pre_prefix)s_delayed_" + var + "%(delay_u)s;"
                            psp = psp.replace(
                                '%(pre_prefix)s_delayed_'+var+'%(delay_u)s%(pre_index)s',
                                '_pre_'+var+'%(pre_index)s'
                            )
                            omp_code += '_pre_%(var)s, ' % {'var': var}

                    omp_code += "nb_post) %(schedule)s" % {'schedule': omp_schedule}

            else: # No delay
                pre_copy = ""
                omp_code = "#pragma omp parallel for private(sum) firstprivate("
                for var in dependencies:
                    if var in proj.pre.neuron_type.description['local']:
                        pre_copy += "std::vector<double> _pre_" + var + " = %(pre_prefix)s" + var + ";"
                        psp = psp.replace(
                            '%(pre_prefix)s'+var+'%(pre_index)s',
                            '_pre_'+var+'%(pre_index)s'
                        )
                        omp_code += '_pre_%(var)s, ' % {'var': var}

                omp_code += "nb_post) %(schedule)s" % {'schedule': omp_schedule}

        # Finalize the psp with the correct ids
        psp = psp % ids
        pre_copy = pre_copy % ids

        # Generate the code depending on the operation
        sum_code = template[proj.synapse_type.operation] % {
            'pre_copy': pre_copy,
            'omp_code': omp_code,
            'psp': psp.replace(';', ''),
            'id_pre': proj.pre.id,
            'id_post': proj.post.id,
            'target': proj.target,
            'post_index': ids['post_index']
        }

        # Finish the code
        final_code = """
        if (_transmission && pop%(id_post)s._active){
%(code)s
        } // active
        """ % {'id_post': proj.post.id,
               'code': tabify(sum_code, 3),
              }

        if self._prof_gen:
            final_code = self._prof_gen.annotate_computesum_rate(proj, final_code)

        return psp_prefix, final_code

    def _computesum_spiking(self, proj):
        """
        Generate codes for spike propagation and pre-spike part of event-driven equations.

        Returns:

            * psp_prefix: set of variables needed in the kernel, positioned at the begin of
                          Projection::compute_psp() method.
            * code: computation body

        Specific templates:

            * psp_prefix and psp_code
        """
        if 'psp_prefix' in proj._specific_template.keys() and 'psp_code' in proj._specific_template.keys():
            psp_prefix = proj._specific_template['psp_prefix']
            psp_code = proj._specific_template['psp_code']
            return psp_prefix, psp_code

        # If the connectivity is stored as post_to_pre, we need to use the
        # inversed matrix view to acces the psp/weight vectors. As we
        # parallelize over pre-neurons, there is a chance of concurrent accesses
        # towards psp.
        #
        # Early implementations used atomics to protect, a clear performance
        # limiter. The user ilyasm proposed a solution using shared arrays and
        # a following reduction. Here we initialize the thread local array.
        if proj._storage_order == "post_to_pre":
            psp_prefix = ""
            if not proj.disable_omp: # TODO: are there other conditions?
                psp_prefix += """
#ifdef _OPENMP"""
                targets = [proj.target] if type(proj.target) == str else proj.target
                for target in targets:
                    psp_prefix += """
        std::vector< double > pop%(id)s_%(target)s_thr(pop%(id)s.get_size()*omp_get_max_threads(), 0.0);""" % { 'id': proj.post.id, 'target': target }
                psp_prefix += """
#endif
"""

            psp_prefix += """
        int nb_post;
        double sum;"""
        else:
            psp_prefix = """
        int nb_post;
        double sum;"""

        # Basic tags, dependent on storage format are assuming a feedforward
        # transmission.
        ids = deepcopy(self._template_ids)

        # The spike transmission is triggered from pre-synaptic side
        # and the indices need to be changed.
        if proj._storage_format == "lil":
            ids.update({
                'local_index': "[i][j]",
                'semiglobal_index': '[i]',
                'global_index': '',
                'pre_index': '[rk_j]',
                'post_index': '[post_rank[i]]',
            })
        elif proj._storage_format == "csr":
            if proj._storage_order == "post_to_pre":
                ids.update({
                    'local_index': "[_inv_idx[syn]]",
                    'semiglobal_index': '[_row_idx[syn]]',
                    'global_index': '',
                    'pre_index': '[rk_j]',
                    'post_index': '[post_rank[i]]',
                })
            else:
                ids.update({
                    'local_index': "[syn]",
                    'semiglobal_index': '[_col_idx[syn]]',
                    'global_index': '',
                    'pre_index': '[rk_j]',
                    'post_index': '[post_rank[i]]',
                })
        else:
            raise NotImplementedError

        # Determine the mode of synaptic transmission
        continous_transmission = False
        if 'psp' in  proj.synapse_type.description.keys(): # continous
            continous_transmission = True

        ####################################################
        # Event-driven summation of g_target
        ####################################################
        # Strings
        updated_variables_list = []
        g_target = ""
        g_target_code = ""

        # Analyse all elements of pre_spike
        for eq in proj.synapse_type.description['pre_spike']:
            # g_target is treated differently
            # Must be at the end of the equations
            if eq['name'] == 'g_target':
                # PSP form
                g_target = eq['cpp'].split('=')[1]
                # Check targets
                if isinstance(proj.target, str):
                    targets = [proj.target]
                else:
                    targets = proj.target
                g_target_code = ""
                for target in targets:
                    if proj._storage_format == "lil":
                        acc = "post_rank[i]"
                    elif proj._storage_format == "csr":
                        if proj._storage_order == "post_to_pre":
                            acc = "_row_idx[syn]"
                        else:
                            acc = "_col_idx[syn]"
                    else:
                        raise NotImplementedError

                    # Special case where w is a single value
                    if proj._has_single_weight():
                        g_target = re.sub(
                            r'([^\w]+)w%\(local_index\)s',
                            r'\1w',
                            g_target
                        )

                    target_dict = {
                        'id_post': proj.post.id,
                        'target': target,
                        'g_target': g_target % ids,
                        'eq': eq['eq'],
                        'acc': acc,
                    }

                    # access to post variable migth require atomic
                    # operation ( added later if needed )
                    if proj.max_delay > 1 and proj.uniform_delay == -1: # TODO: openMP is switched off for non uniform delays
                        g_target_code += """
            pop%(id_post)s.g_%(target)s[%(acc)s] += %(g_target)s
"""% target_dict
                    elif proj.disable_omp:
                        g_target_code += """
            pop%(id_post)s.g_%(target)s[%(acc)s] += %(g_target)s
"""% target_dict
                    else:
                        g_target_code += """
            // Increase the post-synaptic conductance %(eq)s
#ifndef _OPENMP
            pop%(id_post)s.g_%(target)s[%(acc)s] += %(g_target)s
#else
            pop%(id_post)s_%(target)s_thr[thr*pop%(id_post)s.get_size() + %(acc)s] += %(g_target)s
#endif
""" % target_dict

                    # Determine bounds
                    for key, val in eq['bounds'].items():
                        if not key in ['min', 'max']:
                            continue
                        try:
                            value = str(float(val))
                        except: # TODO: more complex operations
                            value = val % ids

                        g_target_code += """
            if (pop%(id_post)s.g_%(target)s%(post_index)s %(op)s %(val)s)
                pop%(id_post)s.g_%(target)s%(post_index)s = %(val)s;
""" % {'id_post': proj.post.id, 'target': target, 'post_index': ids['post_index'], 'op': "<" if key == 'min' else '>', 'val': value}

            else:
                # process equations in pre_spike which
                # are not 'g_target'

                condition = ""
                # Check conditions to update the variable
                if eq['name'] == 'w': # Surround it by the learning flag
                    condition = "_plasticity" # Plasticity can be disabled

                if 'unless_post' in eq['flags']: # Flags avoids pre-spike evaluation when post fires at the same time
                    simultaneous = "pop%(id_pre)s.last_spike[pre_rank[i][j]] != pop%(id_post)s.last_spike[post_rank[i]]" % {'id_post': proj.post.id, 'id_pre': proj.pre.id}
                    if condition == "":
                        condition = simultaneous
                    else:
                        condition += "&&(" + simultaneous + ")"

                eq_dict = {
                    'eq': eq['eq'],
                    'cpp': eq['cpp'] % ids,
                    'bounds': get_bounds(eq) % ids,
                    'condition': condition
                }

                # Generate the code, either with or without coundition
                if condition != "":
                    updated_variables_list += """
// unless_post can prevent evaluation of presynaptic variables
if (%(condition)s) {
    // %(eq)s
    %(cpp)s
    %(bounds)s
}
""" % eq_dict
                else: # Normal synaptic variable
                    updated_variables_list += """
// %(eq)s
%(cpp)s
%(bounds)s""" % eq_dict


        # Generate the default post-conductance increase
        # default g_target += w
        if not continous_transmission and g_target == "":
            # Check targets
            if isinstance(proj.target, str):
                targets = [proj.target]
            else:
                targets = proj.target

            g_target_code = ""
            for target in targets:
                g_target_code += """
            // Increase the post-synaptic conductance g_target += w
            pop%(id_post)s.g_%(target)s[post_rank[i]] += w%(local_index)s;
"""

        # Special case where w is a single value
        if proj._has_single_weight():
            g_target_code = re.sub(
                r'([^\w]+)w%\(local_index\)s',
                r'\1w',
                g_target_code
            )

        # finalize g_target_code
        g_target_code = g_target_code % ids

        # Event-driven integration of synaptic variables
        has_exact = False
        event_driven_code = ''
        for var in proj.synapse_type.description['variables']:
            if var['method'] == 'event-driven':
                has_exact = True
                event_driven_code += """
            // %(eq)s
            %(exact)s
""" % {'eq': var['eq'], 'exact': var['cpp'].replace('(t)', '(t-1)') % ids}
        if has_exact:
            event_driven_code += """
            // Update the last event for the synapse
            _last_event%(local_index)s = t;
""" % ids

        # Generate code for pre-spike variables
        pre_code = ""
        if len(updated_variables_list) > 0:
            for var in updated_variables_list:
                pre_code += var
            pre_code = tabify(pre_code, 3)

            # Special case where w is a single value
            if proj._has_single_weight():
                pre_code = re.sub(
                    r'([^\w]+)w\[i\]\[j\]',
                    r'\1w',
                    pre_code
                )

        # Choose correct template based on connectivity
        # and take delays into account if any
        pre_array = ""
        if proj.max_delay > 1:
            if proj.uniform_delay == -1: # Non-uniform delays
                Global._warning('Variable delays for spiking networks is experimental and slow...')
                template = self._templates['spiking_sum_variable_delay']
            else: # Uniform delays
                template = self._templates['spiking_sum_fixed_delay']
                pre_array = "pop%(id_pre)s._delayed_spike[delay-1]" % {'id_pre': proj.pre.id}
        else:
            pre_array = "pop%(id_pre)s.spiked" % ids
            template = self._templates['spiking_sum_fixed_delay']

        # No need for openmp if less than 100 post neurons
        if Global.config['num_threads'] > 1 and proj.post.size > Global.OMP_MIN_NB_NEURONS and not proj.disable_omp:
            if proj._storage_format == "lil":
                omp_code = ""
                omp_atomic = ""
            elif proj._storage_format == "csr":
                omp_atomic = """#pragma omp atomic""" # TODO: CHECK if necessary
                omp_code = """#pragma omp parallel for"""
            else:
                raise NotImplementedError

            # Outer/Inner loop
            omp_outer_loop = "#pragma omp parallel for schedule(dynamic)"
            omp_inner_loop = "int thr = omp_get_thread_num();"

            # The purpose of this reduction kernel is explained above ...
            omp_reduce_code = """#ifdef _OPENMP
            if (_transmission && pop%(id_post)s._active){
                auto pop_size = pop%(id_post)s.get_size();""" % {
                    'id_post': proj.post.id}
            targets = [proj.target] if type(proj.target) == str else proj.target
            for target in targets:
                omp_reduce_code += """
            // OpenMP reduce code
            for (int i = 0; i < omp_get_max_threads(); i++)
                for (int j = 0; j < pop_size; j++)
                    pop%(id_post)s.g_%(target)s[j] +=
                        pop%(id_post)s_%(target)s_thr[i*pop_size + j];""" % {
                            'id_post': proj.post.id, 'target': target }
            omp_reduce_code += """
            }
#endif"""
        else:
            omp_outer_loop = ""
            omp_inner_loop = ""
            omp_atomic = ""
            omp_code = ""
            omp_reduce_code = ""

        # Axonal spike events
        spiked_array_fusion_code = ""
        if proj.synapse_type.pre_axon_spike:
            spiked_array_fusion_code = """
    std::vector<int> tmp_spiked = %(pre_array)s;
    tmp_spiked.insert( tmp_spiked.end(), pop%(id_pre)s.axonal.begin(), pop%(id_pre)s.axonal.end() );
""" % {'id_pre': proj.pre.id, 'pre_array': pre_array}

            pre_array = "tmp_spiked"

        # Generate the whole code block
        code = ""
        if g_target_code != "" or pre_code != "":
            code = template % {
                'id_pre': proj.pre.id,
                'id_post': proj.post.id,
                'pre_array': pre_array,
                'pre_event': pre_code,
                'g_target': g_target_code % {'omp_atomic': omp_atomic},
                'omp_outer_loop': omp_outer_loop,
                'omp_inner_loop': omp_inner_loop,
                'omp_code': omp_code,
                'event_driven': event_driven_code,
                'omp_reduce_code': omp_reduce_code,
                'spiked_array_fusion': spiked_array_fusion_code
            }

        # Add tabs
        code = tabify(code, 2)

        ####################################################
        # Not even-driven summation of psp: like rate-coded
        ####################################################
        if 'psp' in  proj.synapse_type.description.keys(): # not event-based
            # Compute it as if it were rate-coded
            psp_code = self._computesum_rate(proj)[1]

            # Change _sum_target into g_target
            if proj._storage_format == "lil":
                psp_code = psp_code.replace( # for LIL
                    'pop%(id_post)s._sum_%(target)s[post_rank[i]]' % {'id_post': proj.post.id, 'target': proj.target},
                    'pop%(id_post)s.g_%(target)s[post_rank[i]]' % {'id_post': proj.post.id, 'target': proj.target}
                )
                psp_code = psp_code.replace( # for Dense
                    'pop%(id_post)s._sum_%(target)s[i]' % {'id_post': proj.post.id, 'target': proj.target},
                    'pop%(id_post)s.g_%(target)s[i]' % {'id_post': proj.post.id, 'target': proj.target}
                )
            elif proj._storage_format == "csr":
                psp_code = psp_code.replace(
                    'pop%(id_post)s._sum_%(target)s[[post_ranks[i]]]' % {'id_post': proj.post.id, 'target': proj.target},
                    'pop%(id_post)s.g_%(target)s[post_ranks[i]]' % {'id_post': proj.post.id, 'target': proj.target}
                )
            else:
                raise NotImplementedError

            # Add it to the main code
            code += """
        // PSP-based summation"""
            code += psp_code

        # Annotate code
        if self._prof_gen:
            code = self._prof_gen.annotate_computesum_spiking(proj, code)

        return psp_prefix, code

    def _header_structural_plasticity(self, proj):
        """
        Generate extension code for C header_struct: variable declaration, add and remove synapses.

        Templates:

            structural_plasticity: 'header_struct' field contains all relevant code templates

        """
        header_tpl = OpenMPTemplates.structural_plasticity['header_struct']

        code = ""
        # Pruning defined in the synapse
        if 'pruning' in proj.synapse_type.description.keys():
            code += header_tpl['pruning']

        # Creating defined in the synapse
        if 'creating' in proj.synapse_type.description.keys():
            code += header_tpl['creating']

        # Retrieve the names of extra attributes
        extra_args = ""
        add_var_code = ""
        add_var_remove = ""
        for var in proj.synapse_type.description['parameters'] + proj.synapse_type.description['variables']:
            if not var['name'] in ['w', 'delay'] and  var['name'] in proj.synapse_type.description['local']:

                if not isinstance(proj.init[var['name']], (int, float, bool)):
                    init = var['init']
                else:
                    init = proj.init[var['name']]
                extra_args += ', ' + var['ctype'] + ' _' +  var['name'] +'='+str(init)
                add_var_code += ' '*8 + var['name'] + '[post].insert('+var['name']+'[post].begin() + idx, _' + var['name'] + ');\n'
                add_var_remove += ' '*8 + var['name'] + '[post].erase(' + var['name'] + '[post].begin() + idx);\n'

        # Delays
        delay_code = ""
        delay_remove= ""
        if proj.max_delay > 1 and proj.uniform_delay == -1:
            delay_code = ' '*8 + "delay[post].insert(delay[post].begin() + idx, _delay);"
            delay_remove = ' '*8 + "delay[post].erase(delay[post].begin() + idx);"

        # Spiking networks must update the inv_pre_rank array
        spiking_addcode = "" if proj.synapse_type.type == 'rate' else header_tpl['spiking_addcode']
        spiking_removecode = "" if proj.synapse_type.type == 'rate' else header_tpl['spiking_removecode']

        # Randomdistributions
        rd_addcode = ""
        rd_removecode = ""
        for rd in proj.synapse_type.description['random_distributions']:
            rd_addcode += """
        %(name)s[post].insert(%(name)s[post].begin() + idx, 0.0);
""" % {'name': rd['name']}

            rd_removecode += """
        %(name)s[post].erase(%(name)s[post].begin() + idx);
""" % {'name': rd['name']}

        # Generate the code
        code += header_tpl['header'] % {
            'extra_args': extra_args,
            'delay_code': delay_code, 'delay_remove': delay_remove,
            'add_code': add_var_code, 'add_remove': add_var_remove,
            'spike_add': spiking_addcode, 'spike_remove': spiking_removecode,
            'rd_add': rd_addcode, 'rd_remove': rd_removecode
        }

        return code

    def _init_random_distributions(self, proj):
        # Is it a specific population?
        if 'init_rng' in proj._specific_template.keys():
            return proj._specific_template['init_rng']

        code = ""
        for rd in proj.synapse_type.description['random_distributions']:
            ids = {
                'id': proj.id,
                'float_prec': Global.config['precision'],
                'global_index': ''
            }
            rd_init = rd['definition'] % ids
            code += """    %(rd_name)s = std::vector< std::vector<double> >(post_rank.size(), std::vector<double>());
    for(int i=0; i<post_rank.size(); i++){
        %(rd_name)s[i] = std::vector<double>(pre_rank[i].size(), 0.0);
    }
    dist_%(rd_name)s = %(rd_init)s;
""" % {'rd_name': rd['name'], 'rd_init': rd_init}
        return code

    def _local_functions(self, proj):
        " Local functions "
        local_func = ""
        if len(proj.synapse_type.description['functions']) > 0:
            local_func += """
    // Local functions
"""
            for func in proj.synapse_type.description['functions']:
                local_func += ' '*4 + func['cpp'] + '\n'

        return local_func

    def _post_event(self, proj):
        """
	Generates the code for the post-synaptic updates of event-driven learning rules.
        """
        if proj.synapse_type.type == "rate":
            return "", ""

        if proj.synapse_type.description['post_spike'] == []:
            return "", ""

        # Get basic template ids and update if necessary.
        ids = deepcopy(self._template_ids)
        if proj._storage_format == "lil":
            ids.update({
                'post_index': '[rk_post]',
            })
        elif proj._storage_format == "csr":
            if proj._storage_order == "post_to_pre":
                ids = {
                    'semiglobal_index': '[*it]',
                    'pre_index': '[]',
                    'post_index': '[]',
                }
            else:
                ids = {
                    'local_index': "[_inv_idx[j]]",
                    'semiglobal_index': '[*it]',
                    'global_index': '',
                    'pre_index': '[]',
                    'post_index': '[]',
                }
        else:
            raise NotImplementedError

        # TODO: purpose?
        if proj._storage_format == "lil":
            post_event_prefix = ""
        elif proj._storage_format == "csr":
            post_event_prefix = """
        int rk_post;
        std::vector<int>::iterator it;
        """
        else:
            raise NotImplementedError

        # Event-driven integration
        has_event_driven = False
        for var in proj.synapse_type.description['variables']:
            if var['method'] == 'event-driven':
                has_event_driven = True

        # Generate event-driven code
        event_driven_code = ""
        if has_event_driven:
            for var in proj.synapse_type.description['variables']:
                if var['method'] == 'event-driven':
                    event_driven_code += '// ' + var['eq'] + '\n'
                    event_driven_code += var['cpp'] % ids + '\n'
            event_driven_code += """
// Update the last event for the synapse
_last_event%(local_index)s = t;
""" % ids

            event_driven_code = tabify(event_driven_code, 3)

        # Gather the equations
        post_code = ""
        for eq in proj.synapse_type.description['post_spike']:
            post_code += '// ' + eq['eq'] + '\n'
            if eq['name'] == 'w':
                post_code += "if(_plasticity)\n"
            post_code += eq['cpp'] % ids + '\n'
            post_code += get_bounds(eq) % ids + '\n'
        post_code = tabify(post_code, 3)

        # OMP code
        if Global.config['num_threads'] > 1:
            omp_code = '#pragma omp parallel for schedule(dynamic)' if proj.post.size > Global.OMP_MIN_NB_NEURONS else ''
        else:
            omp_code = ""

        # Generate the code block
        if proj._storage_format == "lil":
            psp_lil = {
                'id_post': proj.post.id,
                'post_event': post_code,
                'event_driven': event_driven_code,
                'omp_code': omp_code
            }
            code = OpenMPTemplates.spiking_post_event_lil % psp_lil
        elif proj._storage_format == "csr":
            psp_csr = {
                'id_post': proj.post.id,
                'post_event': post_code,
                'event_driven': event_driven_code,
                'omp_code': omp_code
            }
            code = OpenMPTemplates.spiking_post_event_csr[proj._storage_order] % psp_csr
        else:
            raise NotImplementedError

        return post_event_prefix, tabify(code, 2)

    def _update_random_distributions(self, proj):
        # Is it a specific population?
        if 'update_rng' in proj._specific_template.keys():
            return proj._specific_template['update_rng']

        code = ""
        if len(proj.synapse_type.description['random_distributions']) > 0:
            code += """
    // RD of proj%(id_proj)s
    for(int i = 0; i < post_rank.size(); i++){
        for(int j = 0; j < pre_rank[i].size(); j++){
"""% {'id_proj': proj.id}

            for rd in proj.synapse_type.description['random_distributions']:
                code += """
            %(rd_name)s[i][j] = dist_%(rd_name)s(rng);""" % {'rd_name': rd['name']}

            code += """
        }
    }
"""
        return code

    def _update_synapse(self, proj):
        """Updates the local variables of the projection."""

        prefix = """
        int rk_post, rk_pre;
        double _dt = dt * _update_period;"""

        # Dictionary of pre/suffixes
        if proj._storage_format == "lil":
            ids = {
                'id_proj' : proj.id,
                'target': proj.target,
                'id_post': proj.post.id,
                'id_pre': proj.pre.id,
                'local_index': '[i][j]',
                'semiglobal_index': '[i]',
                'global_index': '',
                'pre_index': '[rk_pre]',
                'post_index': '[rk_post]',
                'pre_prefix': 'pop'+ str(proj.pre.id) + '.',
                'post_prefix': 'pop'+ str(proj.post.id) + '.',
                'delay_nu' : '[delay[i][j]-1]', # non-uniform delay
                'delay_u' : '[delay-1]' # uniform delay
            }
        elif proj._storage_format == "csr":
            if proj._storage_order == "post_to_pre":
                ids = {
                    'id_proj' : proj.id,
                    'target': proj.target,
                    'id_post': proj.post.id,
                    'id_pre': proj.pre.id,
                    'local_index': '[j]',
                    'semiglobal_index': '[i]',
                    'global_index': '',
                    'pre_index': '[rk_pre]',
                    'post_index': '[rk_post]',
                    'pre_prefix': 'pop'+ str(proj.pre.id) + '.',
                    'post_prefix': 'pop'+ str(proj.post.id) + '.',
                    'delay_nu' : '[delay[i][j]-1]', # non-uniform delay
                    'delay_u' : '[delay-1]' # uniform delay
                }
            else:
                ids = {
                    'id_proj' : proj.id,
                    'target': proj.target,
                    'id_post': proj.post.id,
                    'id_pre': proj.pre.id,
                    'local_index': '[_inv_idx[j]]',
                    'semiglobal_index': '[i]',
                    'global_index': '',
                    'pre_index': '[rk_pre]',
                    'post_index': '[rk_post]',
                    'pre_prefix': 'pop'+ str(proj.pre.id) + '.',
                    'post_prefix': 'pop'+ str(proj.post.id) + '.',
                    'delay_nu' : '[delay[i][j]-1]', # non-uniform delay
                    'delay_u' : '[delay-1]' # uniform delay
                }
        else:
            raise NotImplementedError

        # Global variables
        global_eq = generate_equation_code(proj.id, proj.synapse_type.description, 'global', 'proj', padding=2, wrap_w="_plasticity")

        # Semiglobal variables
        semiglobal_eq = generate_equation_code(proj.id, proj.synapse_type.description, 'semiglobal', 'proj', padding=2, wrap_w="_plasticity")

        # Local variables
        local_eq = generate_equation_code(proj.id, proj.synapse_type.description, 'local', 'proj', padding=3, wrap_w="_plasticity")

        # Gather pre-loop declaration (dt/tau for ODEs)
        pre_code = ""
        for var in proj.synapse_type.description['variables']:
            if 'pre_loop' in var.keys() and len(var['pre_loop']) > 0:
                pre_code += var['ctype'] + ' ' + var['pre_loop']['name'] + ' = ' + var['pre_loop']['value'] + ';\n'

        if len(pre_code) > 0:
            pre_code = """
    // Updating the step sizes
""" + tabify(pre_code, 1)
            global_eq = pre_code + global_eq

        # adjust dt dependent on the _update_period, this covers only
        # the switch statements
        global_eq = re.sub(
            r'([^\w]+)dt([^\w]+)',
            r'\1_dt\2',
            global_eq
        )
        semiglobal_eq = re.sub(
            r'([^\w]+)dt([^\w]+)',
            r'\1_dt\2',
            semiglobal_eq
        )
        local_eq = re.sub(
            r'([^\w]+)dt([^\w]+)',
            r'\1_dt\2',
            local_eq
        )

        # Skip generation if
        if local_eq.strip() == '' and semiglobal_eq.strip() == '' and global_eq.strip() == '':
            return "", ""

        # Special case where w is a single value
        if proj._has_single_weight():
            local_eq = re.sub(
                r'([^\w]+)w%\(local_index\)s',
                r'\1w',
                ' ' + local_eq
            )
            global_eq = re.sub(
                r'([^\w]+)w%\(local_index\)s',
                r'\1w',
                ' ' + global_eq
            )

        # OpenMP
        omp_code = ""
        if Global.config['num_threads'] > 1 and proj.post.size > Global.OMP_MIN_NB_NEURONS:
            omp_code = '#pragma omp parallel for private(rk_pre, rk_post) schedule(dynamic)'

        # Dependencies
        dependencies = list(set(proj.synapse_type.description['dependencies']['pre']))

        # Take delays into account if any
        if proj.max_delay > 1:
            if proj.uniform_delay == -1: # Non-uniform delays
                for var in dependencies:
                    if var in proj.pre.neuron_type.description['local']:
                        local_eq = local_eq.replace(
                            '%(pre_prefix)s'+var+'%(pre_index)s',
                            '%(pre_prefix)s_delayed_'+var+'%(delay_nu)s%(pre_index)s'
                        )
                    else:
                        local_eq = local_eq.replace(
                            '%(pre_prefix)s'+var+'%(pre_index)s',
                            '%(pre_prefix)s_delayed_'+var+'%(delay_nu)s'
                        )
            else: # Uniform delays
                for var in dependencies:
                    if var in proj.pre.neuron_type.description['local']:
                        local_eq = local_eq.replace(
                            '%(pre_prefix)s'+var+'%(pre_index)s',
                            '%(pre_prefix)s_delayed_'+var+'%(delay_u)s%(pre_index)s'
                        )
                    else:
                        local_eq = local_eq.replace(
                            '%(pre_prefix)s'+var+'%(pre_index)s',
                            '%(pre_prefix)s_delayed_'+var+'%(delay_u)s'
                        )

        # Choose the template
        if proj._dense_matrix: # Dense matrix
            template = OpenMPTemplates.dense_update_variables
        elif proj._storage_format == "csr":
            template = OpenMPTemplates.csr_update_variables[proj._storage_order]
        else: # Default: LIL
            template = OpenMPTemplates.lil_update_variables

        # Fill the code template
        if local_eq.strip() != "": # local synapses are updated
            code = template['local'] % {
                'global': global_eq % ids,
                'semiglobal': semiglobal_eq % ids,
                'local': local_eq % ids,
                'id_post': proj.post.id,
                'id_pre': proj.pre.id,
                'omp_code': omp_code
            }
        else: # Only global variables
            code = template['global'] % {
                'global': global_eq % ids,
                'semiglobal': semiglobal_eq % ids,
                'id_post': proj.post.id,
                'omp_code': omp_code
            }

        if self._prof_gen:
            code = self._prof_gen.annotate_update_synapse(proj, code)

        # Return the code block
        return prefix, tabify(code, 2)

    def _update_max_delay(self, proj):
        "When the maximum delay of a non-uniform spiking projection changes, the ring buffer for delyed spikes must be updated."

        if proj.synapse_type.type == 'rate':
            return ""

        if proj.uniform_delay >= 0:
            return ""

        update_delay_code = """
        // No need to do anything if the new max delay is smaller than the old one
        if(d <= max_delay)
            return;

        // Update delays
        int prev_max = max_delay;
        max_delay = d;
        int add_steps = d - prev_max;

        // std::cout << "Delayed arrays was " << _delayed_spikes.size() << std::endl;

        // Insert as many empty vectors as need at the current pointer position
        _delayed_spikes.insert(_delayed_spikes.begin() + idx_delay, add_steps, std::vector< std::vector< int > >(post_rank.size(), std::vector< int >() ));

        // The delay index has to be updated
        idx_delay = (idx_delay + add_steps) % max_delay;

        // std::cout << "Delayed arrays is now " << _delayed_spikes.size() << std::endl;
        // std::cout << "Idx " << idx_delay << std::endl;
        // for(int i = 0; i< max_delay; i++)
        //     std::cout << _delayed_spikes[i][0].size() << std::endl;
"""

        return update_delay_code<|MERGE_RESOLUTION|>--- conflicted
+++ resolved
@@ -418,37 +418,10 @@
             Global._error("OpenMPGenerator: no template for this configuration available")
 
         # Dictionary of keywords to transform the parsed equations
-<<<<<<< HEAD
         ids = self._template_ids
-=======
-        ids = {
-            'id_proj' : proj.id,
-            'target': proj.target,
-            'id_post': proj.post.id,
-            'id_pre': proj.pre.id,
-            'local_index': "[i][j]",
-            'semiglobal_index': '[i]',
-            'global_index': '',
-            'pre_index': '[pre_rank[i][j]]',
-            'post_index': '[post_rank[i]]',
-            'pre_prefix': 'pop'+ str(proj.pre.id) + '.',
-            'post_prefix': 'pop'+ str(proj.post.id) + '.',
-            'delay_nu' : '[delay[i][j]-1]', # non-uniform delay
-            'delay_u' : '[delay-1]' # uniform delay
-        }
 
         # Dependencies
         dependencies = list(set(proj.synapse_type.description['dependencies']['pre']))
-
-        # Special keywords based on the data structure
-        if proj._dense_matrix: # Dense connectivity
-            ids['pre_index'] = '[j]'
-            ids['post_index'] = '[i]'
-        elif proj._storage_format == "csr":
-            ids['pre_index'] = '[_col_idx[j]]'
-            ids['local_index'] = '[j]'
-            ids['post_index'] = 'post_ranks[i]'
->>>>>>> 6acb62fa
 
         # Retrieve the PSP
         if not 'psp' in  proj.synapse_type.description.keys(): # default
@@ -471,7 +444,6 @@
 
         # OpenMP
         with_openmp = Global.config['num_threads'] > 1 and proj.post.size > Global.OMP_MIN_NB_NEURONS
-
 
         # Delayed variables
         if isinstance(proj.pre, PopulationView):
