#===============================================================================
#
#     OpenMPGenerator.py
#
#     This file is part of ANNarchy.
#
#     Copyright (C) 2016-2018  Julien Vitay <julien.vitay@gmail.com>,
#     Helge Uelo Dinkelbach <helge.dinkelbach@gmail.com>
#
#     This program is free software: you can redistribute it and/or modify
#     it under the terms of the GNU General Public License as published by
#     the Free Software Foundation, either version 3 of the License, or
#     (at your option) any later version.
#
#     ANNarchy is distributed in the hope that it will be useful,
#     but WITHOUT ANY WARRANTY; without even the implied warranty of
#     MERCHANTABILITY or FITNESS FOR A PARTICULAR PURPOSE.  See the
#     GNU General Public License for more details.
#
#     You should have received a copy of the GNU General Public License
#     along with this program.  If not, see <http://www.gnu.org/licenses/>.
#
#===============================================================================
from .ProjectionGenerator import ProjectionGenerator, get_bounds
from .OpenMPTemplates import openmp_templates
from .Connectivity import OpenMPConnectivity

from ANNarchy.core import Global
from ANNarchy.core.PopulationView import PopulationView
from ANNarchy.generator.Utils import generate_equation_code, tabify

import re
from ANNarchy.generator.Projection import OpenMPTemplates

class OpenMPGenerator(ProjectionGenerator, OpenMPConnectivity):
    """
    Generate the header for a Population object to run either on single core
    or multi-cores with OpenMP.
    """
    _templates = openmp_templates

    def __init__(self, profile_generator, net_id):
        # The super here calls all the base classes, so first
        # ProjectionGenerator and afterwards OpenMPConnectivity
        super(OpenMPGenerator, self).__init__(profile_generator, net_id)

    def header_struct(self, proj, annarchy_dir):
        """
        Generate the projection header for a given projection. The resulting
        code will be stored in a file called proj<unique_id>.hpp in the
        directory indicated by annarchy_dir.

        This function will be called from CodeGenerator.

        Returns:

        * proj_desc: a dictionary with all call statements for the distinct
        operations (like compute_psp, update_synapse, etc.)
        """
        # configure Connectivity base class
        self.configure(proj)

        # Generate declarations and accessors for the variables
        decl, accessor = self._declaration_accessors(proj)

        # Initiliaze the projection
        init_parameters_variables = self._init_parameters_variables(proj)

        update_prefix, update_variables = self._update_synapse(proj)

        # Update the random distributions
        init_rng = self._init_random_distributions(proj)
        update_rng = self._update_random_distributions(proj)

        post_event_prefix, post_event = self._post_event(proj)

        # Compute sum is the trickiest part
        if proj.synapse_type.type == 'rate':
            psp_prefix, psp_code = self._computesum_rate(proj)
        else:
            psp_prefix, psp_code = self._computesum_spiking(proj)

        # Detect event-driven variables
        has_event_driven = False
        for var in proj.synapse_type.description['variables']:
            if var['method'] == 'event-driven':
                has_event_driven = True

        # Detect delays to generate the code
        has_delay = proj.max_delay > 1
        if has_delay:
            update_max_delay = self._update_max_delay(proj)
        else:
            update_max_delay = ""

        # Connectivity matrix
        connectivity_matrix = self._connectivity(proj)

        # local functions
        decl['parameters_variables'] += self._local_functions(proj)

        # Memory management
        determine_size_in_bytes = self._determine_size_in_bytes(proj)
        clear_container = self._clear_container(proj)

        # Profiling
        if self._prof_gen:
            include_profile = """#include "Profiling.h"\n"""
            declare_profile, init_profile = self._prof_gen.generate_init_projection(proj)
        else:
            include_profile = ""
            init_profile = ""
            declare_profile = ""

        # Additional info (overwritten)
        include_additional = ""
        struct_additional = ""
        init_additional = ""
        access_additional = ""
        if 'include_additional' in proj._specific_template.keys():
            include_additional = proj._specific_template['include_additional']
        if 'struct_additional' in proj._specific_template.keys():
            struct_additional = proj._specific_template['struct_additional']
        if 'init_additional' in proj._specific_template.keys():
            init_additional = proj._specific_template['init_additional']
        if 'access_additional' in proj._specific_template.keys():
            access_additional = proj._specific_template['access_additional']

        # Invert the post-to-pre or pre-to-post view
        init_inverse = connectivity_matrix['init_inverse'] % {
            'id_proj': proj.id,
            'id_pre': proj.pre.id,
            'id_post': proj.post.id,
             # only needed if storage_format == "csr"
            'pre_size': proj.pre.population.size if isinstance(proj.pre, PopulationView) else proj.pre.size,
            'post_size': proj.post.population.size if isinstance(proj.post, PopulationView) else proj.post.size
        }

        final_code = self._templates['projection_header'] % {
            'id_pre': proj.pre.id,
            'id_post': proj.post.id,
            'id_proj': proj.id,
            'name_pre': proj.pre.name,
            'name_post': proj.post.name,
            'target': proj.target,
            'include_additional': include_additional,
            'include_profile': include_profile,
            'struct_additional': struct_additional,
            'declare_connectivity_matrix': connectivity_matrix['declare'],
            'declare_inverse_connectivity_matrix': connectivity_matrix['declare_inverse'],
            'declare_delay': decl['declare_delay'] if has_delay else "",
            'declare_event_driven': decl['event_driven'] if has_event_driven else "",
            'declare_rng': decl['rng'],
            'declare_parameters_variables': decl['parameters_variables'],
            'declare_additional': decl['additional'],
            'declare_profile': declare_profile,
            'init_connectivity_matrix': connectivity_matrix['init'],
            'init_inverse_connectivity_matrix': init_inverse,
            'init_event_driven': "",
            'init_rng': init_rng,
            'init_delay': decl['init_delay']%{'id_pre': proj.pre.id, 'id_post': proj.post.id} if has_delay else "",
            'init_parameters_variables': init_parameters_variables,
            'init_additional': init_additional,
            'init_profile': init_profile,
            'psp_prefix': psp_prefix,
            'psp_code': psp_code,
            'update_rng': update_rng,
            'update_prefix': update_prefix,
            'update_variables': update_variables,
            'update_max_delay': update_max_delay,
            'post_event_prefix': post_event_prefix,
            'post_event': post_event,
            'access_connectivity_matrix': connectivity_matrix['accessor'],
            'access_parameters_variables': accessor,
            'access_additional': access_additional,
            'determine_size': determine_size_in_bytes,
            'clear_container': clear_container
        }

        # Store file
        with open(annarchy_dir+'/generate/net'+str(self._net_id)+'/proj'+str(proj.id)+'.hpp', 'w') as ofile:
            ofile.write(final_code)

        # Dictionary for inclusions in ANNarchy.cpp
        proj_desc = {
            'include': """#include "proj%(id)s.hpp"\n""" % {'id': proj.id},
            'extern': """extern ProjStruct%(id)s proj%(id)s;\n"""% {'id': proj.id},
            'instance': """ProjStruct%(id)s proj%(id)s;\n"""% {'id': proj.id},
            'init': """    proj%(id)s.init_projection();\n""" % {'id' : proj.id}
        }

        proj_desc['update'] = "" if update_variables == "" else """    proj%(id)s.update_synapse();\n""" % {'id': proj.id}
        proj_desc['rng_update'] = "" if update_rng == "" else """    proj%(id)s.update_rng();\n""" % {'id': proj.id}
        proj_desc['post_event'] = "" if post_event == "" else """    proj%(id)s.post_event();\n""" % {'id': proj.id}

        return proj_desc

    def creating(self, proj):
        creating_structure = proj.synapse_type.description['creating']

        # Random stuff
        proba = ""
        proba_init = ""
        if 'proba' in creating_structure['bounds'].keys():
            val = creating_structure['bounds']['proba']
            proba += '&&(unif(rng)<' + val + ')'
            proba_init += "std::uniform_real_distribution<double> unif(0.0, 1.0);"
        if  creating_structure['rd']:
            proba_init += "\n        " +  creating_structure['rd']['template'] + ' rd(' + creating_structure['rd']['args'] + ');'

        # delays
        delay = ""
        if 'd' in creating_structure['bounds'].keys():
            d = int(creating_structure['bounds']['delay']/Global.config['dt'])
            if proj.max_delay > 1 and proj.uniform_delay == -1:
                if d > proj.max_delay:
                    Global._error('creating: you can not add a delay higher than the maximum of existing delays')

                delay = ", " + str(d)
            else:
                if d != proj.uniform_delay:
                    Global._error('creating: you can not add a delay different from the others if they were constant.')

        # OMP
        if Global.config['num_threads'] > 1:
            omp_code = '#pragma omp parallel for' if proj.post.size > Global.OMP_MIN_NB_NEURONS else ''
        else:
            omp_code = ""

        creating_condition = creating_structure['cpp'] % {
            'id_proj' : proj.id, 'target': proj.target,
            'id_post': proj.post.id, 'id_pre': proj.pre.id,
            'post_prefix': 'pop%(id)s.' % {'id':proj.post.id}, 'post_index': '[rk_post]',
            'pre_prefix':  'pop%(id)s.' % {'id':proj.pre.id}, 'pre_index':'[rk_pre]'
        }
        creation_ids = {
            'id_proj' : proj.id, 'id_pre': proj.pre.id,
            'eq': creating_structure['eq'], 'modulo': '%',
            'condition': creating_condition,
            'omp_code': omp_code,
            'weights': 0.0 if not 'w' in creating_structure['bounds'].keys() else creating_structure['bounds']['w'],
            'proba' : proba, 'proba_init': proba_init,
            'delay': delay
        }
        creating = """
    // proj%(id_proj)s creating: %(eq)s
    if((proj%(id_proj)s._creating)&&((t - proj%(id_proj)s._creating_offset) %(modulo)s proj%(id_proj)s._creating_period == 0)){
        %(proba_init)s
        //%(omp_code)s
        for(int i = 0; i < proj%(id_proj)s.post_rank.size(); i++){
            int rk_post = proj%(id_proj)s.post_rank[i];
            for(int rk_pre = 0; rk_pre < pop%(id_pre)s.size; rk_pre++){
                if(%(condition)s){
                    // Check if the synapse exists
                    bool _exists = false;
                    for(int k=0; k<proj%(id_proj)s.pre_rank[i].size(); k++){
                        if(proj%(id_proj)s.pre_rank[i][k] == rk_pre){
                            _exists = true;
                            break;
                        }
                    }
                    if((!_exists)%(proba)s){
                        //std::cout << "Creating synapse between " << rk_pre << " and " << rk_post << std::endl;
                        proj%(id_proj)s.addSynapse(i, rk_pre, %(weights)s%(delay)s);
                    }
                }
            }
        }
    }
""" % creation_ids

        return creating

    def pruning(self, proj):
        pruning_structure = proj.synapse_type.description['pruning']

        proba = ""
        proba_init = ""
        if 'proba' in pruning_structure['bounds'].keys():
            val = pruning_structure['bounds']['proba']
            proba = '&&(unif(rng)<' + val + ')'
            proba_init = "std::uniform_real_distribution<double> unif(0.0, 1.0);"
        if pruning_structure['rd']:
            proba_init += "\n        " +  pruning_structure['rd']['template'] + ' rd(' + pruning_structure['rd']['args'] + ');'

        if Global.config['num_threads'] > 1:
            omp_code = '#pragma omp parallel for' if proj.post.size > Global.OMP_MIN_NB_NEURONS else ''
        else:
            omp_code = ""

        pruning_condition = pruning_structure['cpp'] % {
            'id_proj' : proj.id, 'target': proj.target,
            'id_post': proj.post.id, 'id_pre': proj.pre.id,
            'global_index': '',
            'semiglobal_index': '[i]',
            'local_index': '[i][j]'
        }

        # HACK:
        for dep in pruning_structure['dependencies']:
            pruning_condition = pruning_condition.replace(dep, 'proj'+str(proj.id)+'.'+dep)

        pruning_ids = {
            'id_proj' : proj.id,
            'eq': pruning_structure['eq'],
            'modulo': '%',
            'condition': pruning_condition,
            'omp_code': omp_code,
            'proba' : proba,
            'proba_init': proba_init
        }
        pruning = """
    // proj%(id_proj)s pruning: %(eq)s
    if((proj%(id_proj)s._pruning)&&((t - proj%(id_proj)s._pruning_offset) %(modulo)s proj%(id_proj)s._pruning_period == 0)){
        %(proba_init)s
        //%(omp_code)s
        for(int i = 0; i < proj%(id_proj)s.post_rank.size(); i++){
            int rk_post = proj%(id_proj)s.post_rank[i];
            for(int j = 0; j < proj%(id_proj)s.pre_rank[i].size(); j++){
                int rk_pre = proj%(id_proj)s.pre_rank[i][j];
                if((%(condition)s)%(proba)s){
                    proj%(id_proj)s.removeSynapse(i, j);
                }
            }
        }
    }
""" % pruning_ids

        return pruning

    def _computesum_rate(self, proj):
        """
        Create the c++ code for post-synaptic potential computation.
        """
        # Default variables needed in psp_code
        psp_prefix = """
        int nb_post; %(float_prec)s sum;""" % {'float_prec': Global.config['precision']}
        if 'psp_prefix' in proj._specific_template.keys():
            psp_prefix = proj._specific_template['psp_prefix']

        # Specific projection
        if 'psp_code' in proj._specific_template.keys():
            psp_code = proj._specific_template['psp_code']
            if self._prof_gen:
                psp_code = self._prof_gen.annotate_computesum_rate(proj, psp_code)

            return psp_prefix, psp_code

        # Choose the relevant summation template
        if proj._dense_matrix: # Dense connectivity
            template = OpenMPTemplates.dense_summation_operation
        elif proj._storage_format == "lil": # Default LiL
            template = OpenMPTemplates.lil_summation_operation
        elif proj._storage_format == "csr":
            template = OpenMPTemplates.csr_summation_operation
        else:
            Global._error("OpenMPGenerator: no template for this configuration available")

        # Dictionary of keywords to transform the parsed equations
        ids = {
            'id_proj' : proj.id,
            'target': proj.target,
            'id_post': proj.post.id,
            'id_pre': proj.pre.id,
            'local_index': "[i][j]",
            'semiglobal_index': '[i]',
            'global_index': '',
            'pre_index': '[pre_rank[i][j]]',
            'post_index': '[post_rank[i]]',
            'pre_prefix': 'pop'+ str(proj.pre.id) + '.',
            'post_prefix': 'pop'+ str(proj.post.id) + '.',
            'delay_nu' : '[delay[i][j]-1]', # non-uniform delay
            'delay_u' : '[delay-1]' # uniform delay
        }

        # Special keywords based on the data structure
        if proj._dense_matrix: # Dense connectivity
            ids['pre_index'] = '[j]'
            ids['post_index'] = '[i]'
        elif proj._storage_format == "csr":
            ids['pre_index'] = '[_col_idx[j]]'
            ids['local_index'] = '[j]'
            ids['post_index'] = 'post_ranks[i]'

        # Retrieve the PSP
        if not 'psp' in  proj.synapse_type.description.keys(): # default
            psp = """%(preprefix)s.r%(pre_index)s * w%(local_index)s;"""
        else: # custom psp
            psp = (proj.synapse_type.description['psp']['cpp'])

        # Special case where w is a single value
        if proj._has_single_weight():
            psp = re.sub(
                r'([^\w]+)w%\(local_index\)s',
                r'\1w',
                ' ' + psp
            )

        # OpenMP
        with_openmp = Global.config['num_threads'] > 1 and proj.post.size > Global.OMP_MIN_NB_NEURONS

        # Dependencies
        dependencies = list(set(proj.synapse_type.description['dependencies']['pre']))

        # Delayed variables
        if isinstance(proj.pre, PopulationView):
            delayed_variables = proj.pre.population.delayed_variables
        else:
            delayed_variables = proj.pre.delayed_variables

        # Delays
        if proj.max_delay > 1: # There is non-zero delay
            if proj.uniform_delay == -1: # Non-uniform delays
                for var in delayed_variables:
                    if var in proj.pre.neuron_type.description['local']:
                        psp = psp.replace(
                            '%(pre_prefix)s'+var+'%(pre_index)s',
                            '%(pre_prefix)s_delayed_'+var+'%(delay_nu)s%(pre_index)s'
                        )
                    else:
                        Global._print(proj.synapse_type.description['psp']['eq'])
                        Global._error('The psp accesses a global variable with a non-uniform delay!')


            else: # Uniform delays
                for var in delayed_variables:
                    if var in proj.pre.neuron_type.description['local']:
                        psp = psp.replace(
                            '%(pre_prefix)s'+var+'%(pre_index)s',
                            '%(pre_prefix)s_delayed_'+var+'%(delay_u)s%(pre_index)s'
                        )
                    else:
                        psp = psp.replace(
                            '%(pre_prefix)s'+var+'%(pre_index)s',
                            '%(pre_prefix)s_delayed_'+var+'%(delay_u)s'
                        )

        # Generate OMP code and eventually a pre-copy
        omp_code = ""
        pre_copy = ""

        # OMP: make a local copy of local variables for each thread if the delays are constant
        if with_openmp:
            omp_schedule = "" if not 'psp_schedule' in proj._omp_config.keys() else proj._omp_config['psp_schedule']

            if proj.max_delay > 1: # there is a delay
                if proj.uniform_delay == -1: # Non-uniform delays: do nothing
                    omp_code = '#pragma omp parallel for private(sum) firstprivate(nb_post) %(schedule)s' % {'schedule': omp_schedule}

                else: # Uniform delays
                    omp_code = "#pragma omp parallel for private(sum) firstprivate("
                    for var in dependencies:
                        if var in proj.pre.neuron_type.description['local']:
                            pre_copy += "std::vector<double> _pre_" + var + " = %(pre_prefix)s_delayed_" + var + "%(delay_u)s;"
                            psp = psp.replace(
                                '%(pre_prefix)s_delayed_'+var+'%(delay_u)s%(pre_index)s',
                                '_pre_'+var+'%(pre_index)s'
                            )
                            omp_code += '_pre_%(var)s, ' % {'var': var}

                    omp_code += "nb_post) %(schedule)s" % {'schedule': omp_schedule}

            else: # No delay
                pre_copy = ""
                omp_code = "#pragma omp parallel for private(sum) firstprivate("
                for var in dependencies:
                    if var in proj.pre.neuron_type.description['local']:
                        pre_copy += "std::vector<double> _pre_" + var + " = %(pre_prefix)s" + var + ";"
                        psp = psp.replace(
                            '%(pre_prefix)s'+var+'%(pre_index)s',
                            '_pre_'+var+'%(pre_index)s'
                        )
                        omp_code += '_pre_%(var)s, ' % {'var': var}

                omp_code += "nb_post) %(schedule)s" % {'schedule': omp_schedule}

        # Finalize the psp with the correct ids
        psp = psp % ids
        pre_copy = pre_copy % ids

        # Generate the code depending on the operation
        sum_code = template[proj.synapse_type.operation] % {
            'pre_copy': pre_copy,
            'omp_code': omp_code,
            'psp': psp.replace(';', ''),
            'id_pre': proj.pre.id,
            'id_post': proj.post.id,
            'target': proj.target,
            'post_index': ids['post_index']
        }

        # Finish the code
        final_code = """
        if (_transmission && pop%(id_post)s._active){
%(code)s
        } // active
        """ % {'id_post': proj.post.id,
               'code': tabify(sum_code, 3),
              }

        if self._prof_gen:
            final_code = self._prof_gen.annotate_computesum_rate(proj, final_code)

        return psp_prefix, final_code

    def _computesum_spiking(self, proj):
        """
        Generate codes for spike propagation and pre-spike part of event-driven equations.

        Returns:

            * psp_prefix: set of variables needed in the kernel, positioned at the begin of
                          Projection::compute_psp() method.
            * code: computation body

        Specific templates:

            * psp_prefix and psp_code
        """
        if 'psp_prefix' in proj._specific_template.keys() and 'psp_code' in proj._specific_template.keys():
            psp_prefix = proj._specific_template['psp_prefix']
            psp_code = proj._specific_template['psp_code']
            return psp_prefix, psp_code

        # If the connectivity is stored as post_to_pre, we need to use the
        # inversed matrix view to acces the psp/weight vectors. As we
        # parallelize over pre-neurons, there is a chance of concurrent accesses
        # towards psp.
        #
        # Early implementations used atomics to protect, a clear performance
        # limiter. The user ilyasm proposed a solution using shared arrays and
        # a following reduction. Here we initialize the thread local array.
        if proj._storage_order == "post_to_pre":
            psp_prefix = ""
            if not proj.disable_omp: # TODO: are there other conditions?
                psp_prefix += """
#ifdef _OPENMP"""
                targets = [proj.target] if type(proj.target) == str else proj.target
                for target in targets:
                    psp_prefix += """
        std::vector< double > pop%(id)s_%(target)s_thr(pop%(id)s.get_size()*omp_get_max_threads(), 0.0);""" % { 'id': proj.post.id, 'target': target }
            
                psp_prefix += """
#endif
"""

            psp_prefix += """
        int nb_post;
        double sum;"""
        else:
            psp_prefix = ""

        # Basic tags, dependent on storage format
        if proj._storage_format == "lil":
            ids = {
                'id_proj' : proj.id,
                'id_post': proj.post.id,
                'id_pre': proj.pre.id,
                'target': proj.target,
                'local_index': "[i][j]",
                'semiglobal_index': '[i]',
                'global_index': '',
                'pre_prefix': 'pop'+ str(proj.pre.id) + '.',
                'post_prefix': 'pop'+ str(proj.post.id) + '.',
                'pre_index': '[rk_j]',
                'post_index': '[post_rank[i]]',
            }
        elif proj._storage_format == "csr":
            if proj._storage_order == "post_to_pre":
                ids = {
                    'id_proj' : proj.id,
                    'id_post': proj.post.id,
                    'id_pre': proj.pre.id,
                    'target': proj.target,
                    'local_index': "[_inv_idx[syn]]",
                    'semiglobal_index': '[_row_idx[syn]]',
                    'global_index': '',
                    'pre_prefix': 'pop'+ str(proj.pre.id) + '.',
                    'post_prefix': 'pop'+ str(proj.post.id) + '.',
                    'pre_index': '[rk_j]',
                    'post_index': '[post_rank[i]]',
                }
            else:
                ids = {
                    'id_proj' : proj.id,
                    'id_post': proj.post.id,
                    'id_pre': proj.pre.id,
                    'target': proj.target,
                    'local_index': "[syn]",
                    'semiglobal_index': '[_col_idx[syn]]',
                    'global_index': '',
                    'pre_prefix': 'pop'+ str(proj.pre.id) + '.',
                    'post_prefix': 'pop'+ str(proj.post.id) + '.',
                    'pre_index': '[rk_j]',
                    'post_index': '[post_rank[i]]',
                }            
        else:
            raise NotImplementedError

        # Determine the mode of synaptic transmission
        continous_transmission = False
        if 'psp' in  proj.synapse_type.description.keys(): # continous
            continous_transmission = True

        ####################################################
        # Event-driven summation of g_target
        ####################################################
        # Strings
        updated_variables_list = []
        g_target = ""
        g_target_code = ""

        # Analyse all elements of pre_spike
        for eq in proj.synapse_type.description['pre_spike']:
            # g_target is treated differently
            # Must be at the end of the equations
            if eq['name'] == 'g_target':
                # PSP form
                g_target = eq['cpp'].split('=')[1] % ids
                # Check targets
                if isinstance(proj.target, str):
                    targets = [proj.target]
                else:
                    targets = proj.target
                g_target_code = ""
                for target in targets:
                    if proj._storage_format == "lil":
                        acc = "post_rank[i]"
                    elif proj._storage_format == "csr":
                        if proj._storage_order == "post_to_pre":
                            acc = "_row_idx[syn]"
                        else:
                            acc = "_col_idx[syn]"
                    else:
                        raise NotImplementedError

                    target_dict = {
                        'id_post': proj.post.id,
                        'target': target,
                        'g_target': g_target,
                        'eq': eq['eq'],
                        'acc': acc,
                    }

                    # access to post variable migth require atomic
                    # operation ( added later if needed )
                    if proj.max_delay > 1 and proj.uniform_delay == -1: # TODO: openMP is switched off for non uniform delays
                        g_target_code += """
            pop%(id_post)s.g_%(target)s[%(acc)s] += %(g_target)s
"""% target_dict
                    elif proj.disable_omp:
                        g_target_code += """
            pop%(id_post)s.g_%(target)s[%(acc)s] += %(g_target)s
"""% target_dict
                    else:
                        g_target_code += """
            // Increase the post-synaptic conductance %(eq)s
#ifndef _OPENMP
            pop%(id_post)s.g_%(target)s[%(acc)s] += %(g_target)s
#else
            pop%(id_post)s_%(target)s_thr[thr*pop%(id_post)s.get_size() + %(acc)s] += %(g_target)s
#endif
""" % target_dict

                    # Determine bounds
                    for key, val in eq['bounds'].items():
                        if not key in ['min', 'max']:
                            continue
                        try:
                            value = str(float(val))
                        except: # TODO: more complex operations
                            value = val % ids

                        g_target_code += """
            if (pop%(id_post)s.g_%(target)s[post_rank[i]] %(op)s %(val)s)
                pop%(id_post)s.g_%(target)s[post_rank[i]] = %(val)s;
""" % {'id_post': proj.post.id, 'target': target, 'op': "<" if key == 'min' else '>', 'val': value}

            else:
                # process equations in pre_spike which
                # are not 'g_target'

                condition = ""
                # Check conditions to update the variable
                if eq['name'] == 'w': # Surround it by the learning flag
                    condition = "_plasticity" # Plasticity can be disabled

                if 'unless_post' in eq['flags']: # Flags avoids pre-spike evaluation when post fires at the same time
                    simultaneous = "pop%(id_pre)s.last_spike[pre_rank[i][j]] != pop%(id_post)s.last_spike[post_rank[i]]" % {'id_post': proj.post.id, 'id_pre': proj.pre.id}
                    if condition == "":
                        condition = simultaneous
                    else:
                        condition += "&&(" + simultaneous + ")"

                eq_dict = {
                    'eq': eq['eq'],
                    'cpp': eq['cpp'] % ids,
                    'bounds': get_bounds(eq) % ids,
                    'condition': condition
                }

                # Generate the code, either with or without coundition
                if condition != "":
                    updated_variables_list += """
// unless_post can prevent evaluation of presynaptic variables
if (%(condition)s) {
    // %(eq)s
    %(cpp)s
    %(bounds)s
}
""" % eq_dict
                else: # Normal synaptic variable
                    updated_variables_list += """
// %(eq)s
%(cpp)s
%(bounds)s""" % eq_dict


        # Generate the default post-conductance increase
        # default g_target += w
        if not continous_transmission and g_target == "":
            # Check targets
            if isinstance(proj.target, str):
                targets = [proj.target]
            else:
                targets = proj.target

            g_target_code = ""
            for target in targets:
                g_target_code += """
            // Increase the post-synaptic conductance g_target += w
            pop%(id_post)s.g_%(target)s[post_rank[i]] += w%(local_index)s;
""" % ids

        # Special case where w is a single value
        if proj._has_single_weight():
            g_target_code = re.sub(
                r'([^\w]+)w\[i\]\[j\]',
                r'\1w',
                g_target_code
            )

        # Event-driven integration of synaptic variables
        has_exact = False
        event_driven_code = ''
        for var in proj.synapse_type.description['variables']:
            if var['method'] == 'event-driven':
                has_exact = True
                event_driven_code += """
            // %(eq)s
            %(exact)s
""" % {'eq': var['eq'], 'exact': var['cpp'].replace('(t)', '(t-1)') % ids}
        if has_exact:
            event_driven_code += """
            // Update the last event for the synapse
            _last_event%(local_index)s = t;
""" % ids

        # Generate code for pre-spike variables
        pre_code = ""
        if len(updated_variables_list) > 0:
            for var in updated_variables_list:
                pre_code += var
            pre_code = tabify(pre_code, 3)
            # Special case where w is a single value
            if proj._has_single_weight():
                pre_code = re.sub(
                    r'([^\w]+)w\[i\]\[j\]',
                    r'\1w',
                    pre_code
                )

        # Default template is without variable delays

        #TODO: choose correct template based on connectivity
        if proj._storage_format == "lil":
            template = OpenMPTemplates.spiking_summation_fixed_delay
        elif proj._storage_format == "csr":
            template = OpenMPTemplates.spiking_summation_fixed_delay_csr[proj._storage_order]
        #template = OpenMPTemplates.spiking_summation_fixed_delay_dense_matrix

        # Take delays into account if any
        pre_array = ""
        if proj.max_delay > 1:
            if proj.uniform_delay == -1: # Non-uniform delays
                Global._warning('Variable delays for spiking networks is experimental and slow...')
                template = OpenMPTemplates.spiking_summation_variable_delay
            else: # Uniform delays
                pre_array = "pop%(id_pre)s._delayed_spike[delay-1]" % {'id_pre': proj.pre.id}
        else:
            pre_array = "pop%(id_pre)s.spiked" % ids

        # No need for openmp if less than 100 post neurons
        if Global.config['num_threads'] > 1 and proj.post.size > Global.OMP_MIN_NB_NEURONS and not proj.disable_omp:
            if proj._storage_format == "lil":
                omp_code = ""
                omp_atomic = ""
            elif proj._storage_format == "csr":
                omp_atomic = """#pragma omp atomic""" # TODO: CHECK if necessary
                omp_code = """#pragma omp parallel for"""
            else:
                raise NotImplementedError

            # Outer/Inner loop
            omp_outer_loop = "#pragma omp parallel for schedule(dynamic)"
            omp_inner_loop = "int thr = omp_get_thread_num();"

            # The purpose of this reduction kernel is explained above ...
            omp_reduce_code = """#ifdef _OPENMP
            if (_transmission && pop%(id_post)s._active){
                auto pop_size = pop%(id_post)s.get_size();""" % {
                    'id_post': proj.post.id}
            targets = [proj.target] if type(proj.target) == str else proj.target
            for target in targets:
                omp_reduce_code += """
            // OpenMP reduce code
            for (int i = 0; i < omp_get_max_threads(); i++)
                for (int j = 0; j < pop_size; j++)
                    pop%(id_post)s.g_%(target)s[j] +=
                        pop%(id_post)s_%(target)s_thr[i*pop_size + j];""" % {
                            'id_post': proj.post.id, 'target': target }
            omp_reduce_code += """
            }
#endif"""

<<<<<<< HEAD
        # Axonal spike events
        spiked_array_fusion_code = ""
        if proj.synapse_type.pre_axon_spike:
            spiked_array_fusion_code = """
    std::vector<int> tmp_spiked = %(pre_array)s;
    tmp_spiked.insert( tmp_spiked.end(), pop%(id_pre)s.axonal.begin(), pop%(id_pre)s.axonal.end() );
""" % {'id_pre': proj.pre.id, 'pre_array': pre_array}
            
            pre_array = "tmp_spiked"
=======
        else:
            omp_outer_loop = ""
            omp_inner_loop = ""
            omp_atomic = ""
            omp_code = ""
            omp_reduce_code = ""
>>>>>>> 7942450d

        # Generate the whole code block
        code = ""
        if g_target_code != "" or pre_code != "":
            code = template % {
                'id_pre': proj.pre.id,
                'id_post': proj.post.id,
                'pre_array': pre_array,
                'pre_event': pre_code,
                'g_target': g_target_code % {'omp_atomic': omp_atomic},
                'omp_outer_loop': omp_outer_loop,
                'omp_inner_loop': omp_inner_loop,
                'omp_code': omp_code,
                'event_driven': event_driven_code,
                'omp_reduce_code': omp_reduce_code,
                'spiked_array_fusion': spiked_array_fusion_code
            }

        # Add tabs
        code = tabify(code, 2)

        ####################################################
        # Not even-driven summation of psp: like rate-coded
        ####################################################
        if 'psp' in  proj.synapse_type.description.keys(): # not event-based
            # Compute it as if it were rate-coded
            psp_code = self._computesum_rate(proj)[1]
            # Change _sum_target into g_target
            psp_code = psp_code.replace( # for LIL
                'pop%(id_post)s._sum_%(target)s[post_rank[i]]' % {'id_post': proj.post.id, 'target': proj.target},
                'pop%(id_post)s.g_%(target)s[post_rank[i]]' % {'id_post': proj.post.id, 'target': proj.target}
            )
            psp_code = psp_code.replace( # for Dense
                'pop%(id_post)s._sum_%(target)s[i]' % {'id_post': proj.post.id, 'target': proj.target},
                'pop%(id_post)s.g_%(target)s[i]' % {'id_post': proj.post.id, 'target': proj.target}
            )
            # Add it to the main code
            code += """
        // PSP-based summation"""
            code += psp_code

        # Annotate code
        if self._prof_gen:
            code = self._prof_gen.annotate_computesum_spiking(proj, code)

        return psp_prefix, code

    def _header_structural_plasticity(self, proj):
        """
        Generate extension code for C header_struct: variable declaration, add and remove synapses.

        Templates:

            structural_plasticity: 'header_struct' field contains all relevant code templates

        """
        header_tpl = OpenMPTemplates.structural_plasticity['header_struct']

        code = ""
        # Pruning defined in the synapse
        if 'pruning' in proj.synapse_type.description.keys():
            code += header_tpl['pruning']

        # Creating defined in the synapse
        if 'creating' in proj.synapse_type.description.keys():
            code += header_tpl['creating']

        # Retrieve the names of extra attributes
        extra_args = ""
        add_var_code = ""
        add_var_remove = ""
        for var in proj.synapse_type.description['parameters'] + proj.synapse_type.description['variables']:
            if not var['name'] in ['w', 'delay'] and  var['name'] in proj.synapse_type.description['local']:

                if not isinstance(proj.init[var['name']], (int, float, bool)):
                    init = var['init']
                else:
                    init = proj.init[var['name']]
                extra_args += ', ' + var['ctype'] + ' _' +  var['name'] +'='+str(init)
                add_var_code += ' '*8 + var['name'] + '[post].insert('+var['name']+'[post].begin() + idx, _' + var['name'] + ');\n'
                add_var_remove += ' '*8 + var['name'] + '[post].erase(' + var['name'] + '[post].begin() + idx);\n'

        # Delays
        delay_code = ""
        delay_remove= ""
        if proj.max_delay > 1 and proj.uniform_delay == -1:
            delay_code = ' '*8 + "delay[post].insert(delay[post].begin() + idx, _delay);"
            delay_remove = ' '*8 + "delay[post].erase(delay[post].begin() + idx);"

        # Spiking networks must update the inv_pre_rank array
        spiking_addcode = "" if proj.synapse_type.type == 'rate' else header_tpl['spiking_addcode']
        spiking_removecode = "" if proj.synapse_type.type == 'rate' else header_tpl['spiking_removecode']

        # Randomdistributions
        rd_addcode = ""
        rd_removecode = ""
        for rd in proj.synapse_type.description['random_distributions']:
            rd_addcode += """
        %(name)s[post].insert(%(name)s[post].begin() + idx, 0.0);
""" % {'name': rd['name']}

            rd_removecode += """
        %(name)s[post].erase(%(name)s[post].begin() + idx);
""" % {'name': rd['name']}

        # Generate the code
        code += header_tpl['header'] % {
            'extra_args': extra_args,
            'delay_code': delay_code, 'delay_remove': delay_remove,
            'add_code': add_var_code, 'add_remove': add_var_remove,
            'spike_add': spiking_addcode, 'spike_remove': spiking_removecode,
            'rd_add': rd_addcode, 'rd_remove': rd_removecode
        }

        return code

    def _init_random_distributions(self, proj):
        # Is it a specific population?
        if 'init_rng' in proj._specific_template.keys():
            return proj._specific_template['init_rng']

        code = ""
        for rd in proj.synapse_type.description['random_distributions']:
            ids = {
                'id': proj.id,
                'float_prec': Global.config['precision'],
                'global_index': ''
            }
            rd_init = rd['definition'] % ids
            code += """    %(rd_name)s = std::vector< std::vector<double> >(post_rank.size(), std::vector<double>());
    for(int i=0; i<post_rank.size(); i++){
        %(rd_name)s[i] = std::vector<double>(pre_rank[i].size(), 0.0);
    }
    dist_%(rd_name)s = %(rd_init)s;
""" % {'rd_name': rd['name'], 'rd_init': rd_init}
        return code

    def _local_functions(self, proj):
        " Local functions "
        local_func = ""
        if len(proj.synapse_type.description['functions']) > 0:
            local_func += """
    // Local functions
"""
            for func in proj.synapse_type.description['functions']:
                local_func += ' '*4 + func['cpp'] + '\n'

        return local_func

    def _post_event(self, proj):
        if proj.synapse_type.type == "rate":
            return "", ""

        if proj.synapse_type.description['post_spike'] == []:
            return "", ""

        if proj._storage_format == "lil":
            ids = {
                'id_proj' : proj.id,
                'target': proj.target,
                'id_post': proj.post.id,
                'id_pre': proj.pre.id,
                'local_index': "[i][j]",
                'semiglobal_index': '[i]',
                'global_index': '',
                'pre_index': '[pre_rank[i][j]]',
                'post_index': '[rk_post]',
                'pre_prefix': 'pop'+ str(proj.pre.id) + '.',
                'post_prefix': 'pop'+ str(proj.post.id) + '.'
            }

            post_event_prefix = ""
        elif proj._storage_format == "csr":
            ids = {
                'id_proj' : proj.id,
                'target': proj.target,
                'id_post': proj.post.id,
                'id_pre': proj.pre.id,
                'local_index': "[_inv_idx[j]]",
                'semiglobal_index': '[*it]',
                'global_index': '',
                'pre_index': '[]',
                'post_index': '[]',
                'pre_prefix': 'pop'+ str(proj.pre.id) + '.',
                'post_prefix': 'pop'+ str(proj.post.id) + '.'
            }

            post_event_prefix = """
        int rk_post;
        std::vector<int>::iterator it;
        """

        else:
            raise NotImplementedError

        # Event-driven integration
        has_event_driven = False
        for var in proj.synapse_type.description['variables']:
            if var['method'] == 'event-driven':
                has_event_driven = True

        # Generate event-driven code
        event_driven_code = ""
        if has_event_driven:
            for var in proj.synapse_type.description['variables']:
                if var['method'] == 'event-driven':
                    event_driven_code += '// ' + var['eq'] + '\n'
                    event_driven_code += var['cpp'] % ids + '\n'
            event_driven_code += """
// Update the last event for the synapse
_last_event%(local_index)s = t;
""" % ids

            event_driven_code = tabify(event_driven_code, 3)

        # Gather the equations
        post_code = ""
        for eq in proj.synapse_type.description['post_spike']:
            post_code += '// ' + eq['eq'] + '\n'
            if eq['name'] == 'w':
                post_code += "if(_plasticity)\n"
            post_code += eq['cpp'] % ids + '\n'
            post_code += get_bounds(eq) % ids + '\n'
        post_code = tabify(post_code, 3)

        # OMP code
        if Global.config['num_threads'] > 1:
            omp_code = '#pragma omp parallel for schedule(dynamic)' if proj.post.size > Global.OMP_MIN_NB_NEURONS else ''
        else:
            omp_code = ""

        # Generate the code block
        if proj._storage_format == "lil":
            psp_lil = {
                'id_post': proj.post.id,
                'post_event': post_code,
                'event_driven': event_driven_code,
                'omp_code': omp_code
            }
            code = """
if(_transmission && pop%(id_post)s._active){
    %(omp_code)s
    for(int _idx_i = 0; _idx_i < pop%(id_post)s.spiked.size(); _idx_i++){
        // Rank of the postsynaptic neuron which fired
        int rk_post = pop%(id_post)s.spiked[_idx_i];
        // Find its index in the projection
        int i = inv_post_rank.at(rk_post);
        // Leave if the neuron is not part of the projection
        if (i==-1) continue;
        // Iterate over all synapse to this neuron
        int nb_pre = pre_rank[i].size();
        for(int j = 0; j < nb_pre; j++){
%(event_driven)s
%(post_event)s
        }
    }
}
""" % psp_lil
        elif proj._storage_format == "csr":
            psp_csr = {
                'id_post': proj.post.id,
                'post_event': post_code,
                'event_driven': event_driven_code,
                'omp_code': omp_code
            }
            code = """
if(_transmission && pop%(id_post)s._active){
    for(int _idx_i = 0; _idx_i < pop%(id_post)s.spiked.size(); _idx_i++){
        // Rank of the postsynaptic neuron which fired
        rk_post = pop%(id_post)s.spiked[_idx_i];
        // Find its index in the projection
        it = std::find(post_ranks.begin(), post_ranks.end(), rk_post);
        // Leave if the neuron is not part of the projection
        if (it==post_ranks.end())
            continue;
        // Iterate over all synapse to this neuron
        %(omp_code)s
        for(int j = _col_ptr[*it]; j < _col_ptr[(*it)+1]; j++){
%(event_driven)s
%(post_event)s
        }
    }
}
""" % psp_csr
        else:
            raise NotImplementedError

        return post_event_prefix, tabify(code, 2)

    def _update_random_distributions(self, proj):
        # Is it a specific population?
        if 'update_rng' in proj._specific_template.keys():
            return proj._specific_template['update_rng']

        code = ""
        if len(proj.synapse_type.description['random_distributions']) > 0:
            code += """
    // RD of proj%(id_proj)s
    for(int i = 0; i < post_rank.size(); i++){
        for(int j = 0; j < pre_rank[i].size(); j++){
"""% {'id_proj': proj.id}

            for rd in proj.synapse_type.description['random_distributions']:
                code += """
            %(rd_name)s[i][j] = dist_%(rd_name)s(rng);""" % {'rd_name': rd['name']}

            code += """
        }
    }
"""
        return code

    def _update_synapse(self, proj):
        """Updates the local variables of the projection."""

        prefix = """
        int rk_post, rk_pre;
        double _dt = dt * _update_period;"""

        # Dictionary of pre/suffixes
        ids = {
            'id_proj' : proj.id,
            'target': proj.target,
            'id_post': proj.post.id,
            'id_pre': proj.pre.id,
            'local_index': '[i][j]',
            'semiglobal_index': '[i]',
            'global_index': '',
            'pre_index': '[rk_pre]',
            'post_index': '[rk_post]',
            'pre_prefix': 'pop'+ str(proj.pre.id) + '.',
            'post_prefix': 'pop'+ str(proj.post.id) + '.',
            'delay_nu' : '[delay[i][j]-1]', # non-uniform delay
            'delay_u' : '[delay-1]' # uniform delay
        }
        
        if proj._storage_format == "csr":
            ids['local_index'] = "[j]"
            ids['pre_index'] = "[_col_idx[j]]"

        # Global variables
        global_eq = generate_equation_code(proj.id, proj.synapse_type.description, 'global', 'proj', padding=2, wrap_w="_plasticity")

        # Semiglobal variables
        semiglobal_eq = generate_equation_code(proj.id, proj.synapse_type.description, 'semiglobal', 'proj', padding=2, wrap_w="_plasticity")

        # Local variables
        local_eq = generate_equation_code(proj.id, proj.synapse_type.description, 'local', 'proj', padding=3, wrap_w="_plasticity")

        # Gather pre-loop declaration (dt/tau for ODEs)
        pre_code = ""
        for var in proj.synapse_type.description['variables']:
            if 'pre_loop' in var.keys() and len(var['pre_loop']) > 0:
                pre_code += var['ctype'] + ' ' + var['pre_loop']['name'] + ' = ' + var['pre_loop']['value'] + ';\n'

        if len(pre_code) > 0:
            pre_code = """
    // Updating the step sizes
""" + tabify(pre_code, 1)
            global_eq = pre_code + global_eq

        # adjust dt dependent on the _update_period, this covers only
        # the switch statements
        global_eq = re.sub(
            r'([^\w]+)dt([^\w]+)',
            r'\1_dt\2',
            global_eq
        )
        semiglobal_eq = re.sub(
            r'([^\w]+)dt([^\w]+)',
            r'\1_dt\2',
            semiglobal_eq
        )
        local_eq = re.sub(
            r'([^\w]+)dt([^\w]+)',
            r'\1_dt\2',
            local_eq
        )

        # Skip generation if
        if local_eq.strip() == '' and semiglobal_eq.strip() == '' and global_eq.strip() == '':
            return "", ""

        # Special case where w is a single value
        if proj._has_single_weight():
            local_eq = re.sub(
                r'([^\w]+)w%\(local_index\)s',
                r'\1w',
                ' ' + local_eq
            )
            global_eq = re.sub(
                r'([^\w]+)w%\(local_index\)s',
                r'\1w',
                ' ' + global_eq
            )

        # OpenMP
        omp_code = ""
        if Global.config['num_threads'] > 1 and proj.post.size > Global.OMP_MIN_NB_NEURONS:
            omp_code = '#pragma omp parallel for private(rk_pre, rk_post) schedule(dynamic)'

        # Dependencies
        dependencies = list(set(proj.synapse_type.description['dependencies']['pre']))

        # Take delays into account if any
        if proj.max_delay > 1:
            if proj.uniform_delay == -1: # Non-uniform delays
                for var in dependencies:
                    if var in proj.pre.neuron_type.description['local']:
                        local_eq = local_eq.replace(
                            '%(pre_prefix)s'+var+'%(pre_index)s',
                            '%(pre_prefix)s_delayed_'+var+'%(delay_nu)s%(pre_index)s'
                        )
                    else:
                        local_eq = local_eq.replace(
                            '%(pre_prefix)s'+var+'%(pre_index)s',
                            '%(pre_prefix)s_delayed_'+var+'%(delay_nu)s'
                        )
            else: # Uniform delays
                for var in dependencies:
                    if var in proj.pre.neuron_type.description['local']:
                        local_eq = local_eq.replace(
                            '%(pre_prefix)s'+var+'%(pre_index)s',
                            '%(pre_prefix)s_delayed_'+var+'%(delay_u)s%(pre_index)s'
                        )
                    else:
                        local_eq = local_eq.replace(
                            '%(pre_prefix)s'+var+'%(pre_index)s',
                            '%(pre_prefix)s_delayed_'+var+'%(delay_u)s'
                        )

        # Choose the template
        if proj._dense_matrix: # Dense matrix
            template = OpenMPTemplates.dense_update_variables
        elif proj._storage_format == "csr":
            template = OpenMPTemplates.csr_update_variables
        else: # Default: LIL
            template = OpenMPTemplates.lil_update_variables

        # Fill the code template
        if local_eq.strip() != "": # local synapses are updated
            code = template['local'] % {
                'global': global_eq % ids,
                'semiglobal': semiglobal_eq % ids,
                'local': local_eq % ids,
                'id_post': proj.post.id,
                'id_pre': proj.pre.id,
                'omp_code': omp_code
            }
        else: # Only global variables
            code = template['global'] % {
                'global': global_eq % ids,
                'semiglobal': semiglobal_eq % ids,
                'id_post': proj.post.id,
                'omp_code': omp_code
            }

        if self._prof_gen:
            code = self._prof_gen.annotate_update_synapse(proj, code)

        # Return the code block
        return prefix, tabify(code, 2)

    def _update_max_delay(self, proj):
        "When the maximum delay of a non-uniform spiking projection changes, the ring buffer for delyed spikes must be updated."

        if proj.synapse_type.type == 'rate':
            return ""

        if proj.uniform_delay >= 0:
            return ""

        update_delay_code = """
        // No need to do anything if the new max delay is smaller than the old one
        if(d <= max_delay)
            return;

        // Update delays
        int prev_max = max_delay;
        max_delay = d;
        int add_steps = d - prev_max;

        // std::cout << "Delayed arrays was " << _delayed_spikes.size() << std::endl;

        // Insert as many empty vectors as need at the current pointer position
        _delayed_spikes.insert(_delayed_spikes.begin() + idx_delay, add_steps, std::vector< std::vector< int > >(post_rank.size(), std::vector< int >() ));

        // The delay index has to be updated
        idx_delay = (idx_delay + add_steps) % max_delay;

        // std::cout << "Delayed arrays is now " << _delayed_spikes.size() << std::endl;
        // std::cout << "Idx " << idx_delay << std::endl;
        // for(int i = 0; i< max_delay; i++)
        //     std::cout << _delayed_spikes[i][0].size() << std::endl;
"""

        return update_delay_code<|MERGE_RESOLUTION|>--- conflicted
+++ resolved
@@ -822,8 +822,13 @@
             omp_reduce_code += """
             }
 #endif"""
-
-<<<<<<< HEAD
+        else:
+            omp_outer_loop = ""
+            omp_inner_loop = ""
+            omp_atomic = ""
+            omp_code = ""
+            omp_reduce_code = ""
+
         # Axonal spike events
         spiked_array_fusion_code = ""
         if proj.synapse_type.pre_axon_spike:
@@ -833,14 +838,6 @@
 """ % {'id_pre': proj.pre.id, 'pre_array': pre_array}
             
             pre_array = "tmp_spiked"
-=======
-        else:
-            omp_outer_loop = ""
-            omp_inner_loop = ""
-            omp_atomic = ""
-            omp_code = ""
-            omp_reduce_code = ""
->>>>>>> 7942450d
 
         # Generate the whole code block
         code = ""
