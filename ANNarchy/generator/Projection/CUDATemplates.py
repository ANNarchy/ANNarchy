--- conflicted
+++ resolved
@@ -178,7 +178,6 @@
 # doesn't reorder stores to it and induce incorrect behavior.
 cuda_psp_kernel = {
     'body': """
-<<<<<<< HEAD
 __global__ void cu_proj%(id_proj)s_psp( int post_size, %(conn_args)s%(add_args)s, double* %(target_arg)s ) {
     unsigned int tid = threadIdx.x;
     unsigned int bid = blockIdx.x;
@@ -222,47 +221,6 @@
         }
         
         bid += gridDim.x;
-=======
-__global__ void cu_proj%(id_proj)s_psp( %(conn_args)s%(add_args)s, %(float_prec)s* %(target_arg)s ) {
-    unsigned int tid = threadIdx.x;
-    unsigned int j = tid+row_ptr[blockIdx.x];
-
-    extern %(float_prec)s __shared__ sdata[];
-    %(float_prec)s localSum = 0.0;
-
-    while(j < row_ptr[blockIdx.x+1])
-    {
-        localSum += %(psp)s
-
-        j+= blockDim.x;
-    }
-
-    sdata[tid] = localSum;
-    __syncthreads();
-
-    // do reduction in shared mem
-    if (blockDim.x >= 512) { if (tid < 256) { sdata[tid] = localSum = localSum + sdata[tid + 256]; } __syncthreads(); }
-    if (blockDim.x >= 256) { if (tid < 128) { sdata[tid] = localSum = localSum + sdata[tid + 128]; } __syncthreads(); }
-    if (blockDim.x >= 128) { if (tid <  64) { sdata[tid] = localSum = localSum + sdata[tid +  64]; } __syncthreads(); }
-
-    if (tid < 32)
-    {
-        volatile %(float_prec)s* smem = sdata;
-
-        if (blockDim.x >=  64) { smem[tid] = localSum = localSum + smem[tid + 32]; }
-        if (blockDim.x >=  32) { smem[tid] = localSum = localSum + smem[tid + 16]; }
-        if (blockDim.x >=  16) { smem[tid] = localSum = localSum + smem[tid +  8]; }
-        if (blockDim.x >=   8) { smem[tid] = localSum = localSum + smem[tid +  4]; }
-        if (blockDim.x >=   4) { smem[tid] = localSum = localSum + smem[tid +  2]; }
-        if (blockDim.x >=   2) { smem[tid] = localSum = localSum + smem[tid +  1]; }
-
-    }
-
-    // write result for this block to global mem
-    if (tid == 0)
-    {
-        %(target_arg)s[blockIdx.x] = sdata[0];
->>>>>>> 05db8332
     }
 }
 """,
@@ -278,11 +236,7 @@
     }
 }
 """,
-<<<<<<< HEAD
     'header': """__global__ void cu_proj%(id)s_psp( int post_size, %(conn_args)s%(add_args)s, double* %(target_arg)s );
-=======
-    'header': """__global__ void cu_proj%(id)s_psp( %(conn_args)s%(add_args)s, %(float_prec)s* %(target_arg)s );
->>>>>>> 05db8332
 """,
     'call': """
     // proj%(id_proj)s: pop%(id_pre)s -> pop%(id_post)s
@@ -297,19 +251,12 @@
                        %(add_args)s
                        /* result */
                        %(target_arg)s );
-<<<<<<< HEAD
 
     #ifdef _DEBUG
         auto err = cudaGetLastError();
         if ( err != cudaSuccess ) {
             std::cout << "cu_proj%(id_proj)s_psp: " << cudaGetErrorString(err) << std::endl;
         }
-=======
-    #ifdef _DEBUG
-        cudaError_t err = cudaGetLastError();
-        if ( err != cudaSuccess )
-            std::cout << "proj%(id_proj)s_step: " << cudaGetErrorString(err) << std::endl;
->>>>>>> 05db8332
     #endif
     }
 """
@@ -320,13 +267,9 @@
 # behaves similar to a rate-code psp.
 cuda_spike_psp_kernel = {
     'body': """// gpu device kernel for projection %(id)s
-<<<<<<< HEAD
 __global__ void cu_proj%(id)s_psp( double dt, bool plasticity, int *spiked, %(conn_arg)s %(kernel_args)s ) {
     int post_idx = blockIdx.x;
     int tid = threadIdx.x;
-=======
-__global__ void cu_proj%(id)s_psp( %(float_prec)s dt, bool plasticity, int *spiked, %(conn_arg)s %(kernel_args)s ) {
->>>>>>> 05db8332
 
     extern double __shared__ sdata[];
     
@@ -465,9 +408,9 @@
     }
 }
 """,
-    'header': """__global__ void cuProj%(id)s_global_step( int post_size, int *pre_rank, int *row_ptr, double dt %(kernel_args)s, bool plasticity);
-""",
-    'call': """
+        'header': """__global__ void cuProj%(id)s_global_step( int post_size, int *pre_rank, int *row_ptr, double dt %(kernel_args)s, bool plasticity);
+""",
+        'call': """
         // global update
         int nb_blocks = ceil( double(proj%(id_proj)s.post_rank.size()) / double(__pop%(pre)s_pop%(post)s_%(target)s_tpb__));
         cuProj%(id_proj)s_global_step<<< nb_blocks, __pop%(pre)s_pop%(post)s_%(target)s_tpb__, 0, proj%(id_proj)s.stream>>>(
