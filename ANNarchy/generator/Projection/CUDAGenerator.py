--- conflicted
+++ resolved
@@ -149,11 +149,7 @@
             'struct_additional': struct_additional,
             'declare_connectivity_matrix': connectivity_matrix['declare'],
             'declare_inverse_connectivity_matrix': connectivity_matrix['declare_inverse'],
-<<<<<<< HEAD
-            'declare_delay': decl['delay'] if has_delay else "",
-=======
             'declare_delay': decl['declare_delay'] if has_delay else "",
->>>>>>> 6c21d714
             'declare_event_driven': decl['event_driven'] if has_event_driven else "",
             'declare_rng': decl['rng'],
             'declare_parameters_variables': decl['parameters_variables'],
