--- conflicted
+++ resolved
@@ -620,31 +620,29 @@
             # select the correct template
             template = self._templates['spike_transmission']['event_driven'][proj._storage_order]
 
-            # Connectivity description
+            # Connectivity description, we need to read-out the view
+            # which represents the pre-synaptic entries which means
+            # columns in post-to-pre and rows for pre-to-post orientation.
             if proj._storage_order == "post_to_pre":
                 conn_header = "int* col_ptr, int* row_idx, int* inv_idx, %(float_prec)s *w" % ids
                 conn_call = "proj%(id_proj)s.gpu_col_ptr, proj%(id_proj)s.gpu_row_idx, proj%(id_proj)s.gpu_inv_idx, proj%(id_proj)s.gpu_w" % ids
             else:
+                conn_header = "int* row_ptr, int* col_idx, %(float_prec)s *w" % ids
                 conn_call = "proj%(id_proj)s._gpu_row_ptr, proj%(id_proj)s._gpu_col_idx, proj%(id_proj)s.gpu_w" % ids
-<<<<<<< HEAD
-                conn_header = "int* row_ptr, int* col_idx, %(float_prec)s *w, %(float_prec)s* g_target" %ids
-=======
-                conn_body = "int* row_ptr, int* col_idx, %(float_prec)s* w" % ids
-                conn_header = "int* row_ptr, int* col_idx, %(float_prec)s *w" % ids
->>>>>>> fb563476
 
             # Population sizes
             pre_size = proj.pre.size if isinstance(proj.pre, Population) else proj.pre.population.size
             post_size = proj.post.size if isinstance(proj.post, Population) else proj.post.population.size
 
+            # PSP targets
             targets_call = ""
             targets_header = ""
-
             target_list = proj.target if isinstance(proj.target, list) else [proj.target]
             for target in target_list:
                 targets_call += ", pop%(id_post)s.gpu_g_"+target
                 targets_header += (", %(float_prec)s* g_"+target) % {'float_prec': Global.config['precision']}
 
+            # finalize call, body and header
             call = template['call'] % {
                 'id_proj': proj.id,
                 'id_pre': proj.pre.id,
@@ -961,7 +959,7 @@
                 'target': proj.target,
                 'id_post': proj.post.id,
                 'id_pre': proj.pre.id,
-                'local_index': "[col_idx[j]]",
+                'local_index': "[j]",
                 'semiglobal_index': '[i]',
                 'global_index': '[0]',
                 'pre_index': '[pre_rank[j]]',
@@ -1134,14 +1132,18 @@
         syn_deps, neur_deps = self._select_deps(proj, locality)
         kernel_args, kernel_args_call = self._gen_kernel_args(proj, neur_deps, syn_deps)
 
-        # Add pre_rank identifier if needed
+        # Add pre_rank/post_rank identifier if needed
+        rk_assign = ""
         if locality == "semiglobal":
-            equations = "\t\tint rk_pre = pre_rank%(semiglobal_index)s;\n" + equations
-        elif locality == "local":
-            equations = "\t\tint rk_pre = pre_rank%(local_index)s;\n" + equations
+            rk_assign += "\t\tint rk_post = post_rank%(semiglobal_index)s;\n"
+
+        elif locality=="local":
+            # in almost every case
+            rk_assign += "\t\tint rk_post = post_rank%(semiglobal_index)s;\n"
+            rk_assign += "\t\tint rk_pre = pre_rank%(local_index)s;\n"
 
         # Fill code template with ids
-        equations = equations % ids
+        equations = (rk_assign + equations) % ids
 
         # Gather pre-loop declaration (dt/tau for ODEs)
         pre_loop = ""
@@ -1152,9 +1154,7 @@
             else:
                 continue
         if pre_loop.strip() != '':
-            pre_loop = """
-    // Updating the step sizes
-""" + pre_loop % ids
+            pre_loop = """\n// Updating the step sizes\n""" + pre_loop % ids
 
         return equations, pre_loop, kernel_args, kernel_args_call
 
@@ -1189,7 +1189,7 @@
             'id_post': proj.post.id,
             'id_pre': proj.pre.id,
             'local_index': '[j]',
-            'semiglobal_index': '[rk_post]',
+            'semiglobal_index': '[i]',
             'global_index': '[0]',
             'pre_index': '[rk_pre]',
             'post_index': '[rk_post]',
@@ -1284,7 +1284,7 @@
                 'local_eqs': local_eq,
                 'pre': proj.pre.id,
                 'post': proj.post.id,
-                'pre_loop': local_pre_code,
+                'pre_loop': tabify(local_pre_code,1),
                 'float_prec': Global.config['precision']
             }
 
