#===============================================================================
#
#     CUDAGenerator.py
#
#     This file is part of ANNarchy.
#
#     Copyright (C) 2016-2018  Julien Vitay <julien.vitay@gmail.com>,
#     Helge Uelo Dinkelbach <helge.dinkelbach@gmail.com>
#
#     This program is free software: you can redistribute it and/or modify
#     it under the terms of the GNU General Public License as published by
#     the Free Software Foundation, either version 3 of the License, or
#     (at your option) any later version.
#
#     ANNarchy is distributed in the hope that it will be useful,
#     but WITHOUT ANY WARRANTY; without even the implied warranty of
#     MERCHANTABILITY or FITNESS FOR A PARTICULAR PURPOSE.  See the
#     GNU General Public License for more details.
#
#     You should have received a copy of the GNU General Public License
#     along with this program.  If not, see <http://www.gnu.org/licenses/>.
#
#===============================================================================
from .ProjectionGenerator import ProjectionGenerator, get_bounds
import CUDATemplates
from .Connectivity import CUDAConnectivity

from ANNarchy.core import Global
from ANNarchy.generator.Utils import generate_equation_code, tabify

import re

class CUDAGenerator(ProjectionGenerator, CUDAConnectivity):
    """
    Generate the header for a Population object to run either on a Nvidia
    GPU using Nvidia SDK > 5.0 and CC > 2.0
    """
    _templates = CUDATemplates.cuda_templates

    def __init__(self, profile_generator, net_id):
        # The super here calls all the base classes, so first ProjectionGenerator
        # and afterwards CUDAConnectivity
        super(CUDAGenerator, self).__init__(profile_generator, net_id)

    def header_struct(self, proj, annarchy_dir):
        """
        """
        # configure Connectivity base class
        self.configure(proj)
        
        # Generate declarations and accessors for the variables
        decl, accessor = self._declaration_accessors(proj)

        # concurrent streams
        decl['cuda_stream'] = CUDATemplates.cuda_templates['cuda_stream']

        # Initiliaze the projection
        init_parameters_variables = self._init_parameters_variables(proj)

        update_variables_body, update_variables_header, update_variables_call = self._update_synapse(proj)

        # Update the random distributions
        init_rng = self._init_random_distributions(proj)
        update_rng = self._update_random_distributions(proj)

        post_event_body, post_event_header, post_event_call = self._post_event(proj)

        # Compute sum is the trickiest part
        psp_header, psp_body, psp_call = self._computesum_rate(proj) if proj.synapse_type.type == 'rate' else self._computesum_spiking(proj)

        # Detect event-driven variables
        has_event_driven = False
        for var in proj.synapse_type.description['variables']:
            if var['method'] == 'event-driven':
                has_event_driven = True

        # Detect non.uniform delays to eventually generate the code
        has_delay = (proj.max_delay > 1 and proj.uniform_delay == -1)

        # Connectivity matrix
        connectivity_matrix = self._connectivity(proj)

        # Memory transfers
        host_device_transfer, device_host_transfer = self._memory_transfers(proj)

        # Profiling
        if self._prof_gen:
            include_profile = """#include "Profiling.h"\n"""
            declare_profile, init_profile = self._prof_gen.generate_init_projection(proj)
        else:
            include_profile = ""
            init_profile = ""
            declare_profile = ""

        # Additional info (overwritten)
        include_additional = ""
        struct_additional = ""
        init_additional = ""
        access_additional = ""
        if 'include_additional' in proj._specific_template.keys():
            include_additional = proj._specific_template['include_additional']
        if 'struct_additional' in proj._specific_template.keys():
            struct_additional = proj._specific_template['struct_additional']
        if 'init_additional' in proj._specific_template.keys():
            init_additional = proj._specific_template['init_additional']
        if 'access_additional' in proj._specific_template.keys():
            access_additional = proj._specific_template['access_additional']

        final_code = self._templates['projection_header'] % {
            'id_pre': proj.pre.id,
            'id_post': proj.post.id,
            'id_proj': proj.id,
            'name_pre': proj.pre.name,
            'name_post': proj.post.name,
            'target': proj.target,
            'include_additional': include_additional,
            'include_profile': include_profile,
            'struct_additional': struct_additional,
            'declare_connectivity_matrix': connectivity_matrix['declare'],
            'declare_inverse_connectivity_matrix': connectivity_matrix['declare_inverse'],
            'declare_delay': decl['delay'] if has_delay else "",
            'declare_event_driven': decl['event_driven'] if has_event_driven else "",
            'declare_rng': decl['rng'],
            'declare_parameters_variables': decl['parameters_variables'],
            'declare_cuda_stream': decl['cuda_stream'],
            'declare_additional': decl['additional'],
            'declare_profile': declare_profile,
            'init_connectivity_matrix': connectivity_matrix['init'],
            'init_inverse_connectivity_matrix': connectivity_matrix['init_inverse'] % {'id_proj': proj.id, 'id_pre': proj.pre.id, 'id_post': proj.post.id},
            'init_event_driven': "",
            'init_rng': init_rng,
            'init_parameters_variables': init_parameters_variables,
            'init_additional': init_additional,
            'init_profile': init_profile,
            'access_connectivity_matrix': connectivity_matrix['accessor'],
            'access_parameters_variables': accessor,
            'access_additional': access_additional,
            'host_to_device': host_device_transfer,
            'device_to_host': device_host_transfer,
            'cuda_flattening': CUDATemplates.cuda_flattening % {'id_post':proj.post.id}
        }

        # Store file
        with open(annarchy_dir+'/generate/net'+str(self._net_id)+'/proj'+str(proj.id)+'.hpp', 'w') as ofile:
            ofile.write(final_code)

        # Dictionary for inclusions in ANNarchy.cpp
        proj_desc = {
            'include': """#include "proj%(id)s.hpp"\n""" % {'id': proj.id},
            'extern': """extern ProjStruct%(id)s proj%(id)s;\n"""% {'id': proj.id},
            'instance': """ProjStruct%(id)s proj%(id)s;\n"""% {'id': proj.id},
            'init': """    proj%(id)s.init_projection();\n""" % {'id' : proj.id}
        }

        proj_desc['psp_header'] = psp_header
        proj_desc['psp_body'] = psp_body
        proj_desc['psp_call'] = psp_call

        proj_desc['update_synapse_header'] = update_variables_header
        proj_desc['update_synapse_body'] = update_variables_body
        proj_desc['update_synapse_call'] = update_variables_call

        proj_desc['postevent_header'] = post_event_header
        proj_desc['postevent_body'] = post_event_body
        proj_desc['postevent_call'] = post_event_call

        proj_desc['host_to_device'] = tabify("proj%(id)s.host_to_device();" % {'id':proj.id}, 1)+"\n"
        proj_desc['device_to_host'] = tabify("proj%(id)s.device_to_host();" % {'id':proj.id}, 1)+"\n"

        return proj_desc

<<<<<<< HEAD
=======
    def _declaration_accessors(self, proj):
        declaration, accessor = ProjectionGenerator._declaration_accessors(self, proj)

        declaration['cuda_stream'] = CUDATemplates.cuda_templates['cuda_stream']
        return declaration, accessor

    def _connectivity(self, proj):
        """
        Create codes for connectivity, comprising usually of post_rank and pre_rank.
        In case of spiking models they are extended by an inv_rank data field. The
        extension SharedProjection as well as SpecificProjection members overwrite
        the _specific_template member variable of the Projection object, to
        replace directly the default codes.

        Returns:

            a dictionary containing the following fields: *declare*, *init*,
            *accessor*, *declare_inverse*, *init_inverse*

        TODO:

            maybe we should make a forced linkage between the declare, accessor and init fields.
            Currently it could be, that one overwrite only the declare field and leave the others
            untouched which causes errors.
        """
        declare_inverse_connectivity_matrix = ""
        init_inverse_connectivity_matrix = ""

        # Retrieve the templates
        connectivity_matrix_tpl = CUDATemplates.csr_connectivity_matrix

        # Default weight matrix as LIL
        weight_matrix_tpl = CUDATemplates.csr_weight_matrix

        # Special case when the weight have a single value
        if proj._has_single_weight():
            raise NotImplementedError

        # Connectivity
        declare_connectivity_matrix = connectivity_matrix_tpl['declare']
        access_connectivity_matrix = connectivity_matrix_tpl['accessor']
        init_connectivity_matrix = connectivity_matrix_tpl['init']

        # Weight array
        declare_connectivity_matrix += weight_matrix_tpl['declare']
        access_connectivity_matrix += weight_matrix_tpl['accessor']
        init_connectivity_matrix += weight_matrix_tpl['init']

        # Spiking model require inverted ranks
        if proj.synapse_type.type == "spike":
            inv_connectivity_matrix_tpl = CUDATemplates.inverse_connectivity_matrix
            declare_inverse_connectivity_matrix = inv_connectivity_matrix_tpl['declare']
            init_inverse_connectivity_matrix = inv_connectivity_matrix_tpl['init']

        # Specific projections can overwrite
        if 'declare_connectivity_matrix' in proj._specific_template.keys():
            declare_connectivity_matrix = proj._specific_template['declare_connectivity_matrix']
        if 'access_connectivity_matrix' in proj._specific_template.keys():
            access_connectivity_matrix = proj._specific_template['access_connectivity_matrix']
        if 'declare_inverse_connectivity_matrix' in proj._specific_template.keys():
            declare_inverse_connectivity_matrix = proj._specific_template['declare_inverse_connectivity_matrix']
        if 'init_connectivity_matrix' in proj._specific_template.keys():
            init_connectivity_matrix = proj._specific_template['init_connectivity_matrix']
        if 'init_inverse_connectivity_matrix' in proj._specific_template.keys():
            init_inverse_connectivity_matrix = proj._specific_template['init_inverse_connectivity_matrix']


        return {
            'declare' : declare_connectivity_matrix,
            'init' : init_connectivity_matrix % {'id_post': proj.post.id},
            'accessor' : access_connectivity_matrix,
            'declare_inverse': declare_inverse_connectivity_matrix,
            'init_inverse': init_inverse_connectivity_matrix
        }

>>>>>>> 13b7f0ab
    def _computesum_rate(self, proj):
        """
        returns all data needed for compute postsynaptic sum kernels:

        header:  kernel prototypes
        body:    kernel implementation
        call:    kernel call
        """
        # Default variables needed in psp_code
        psp_prefix = """
        int nb_post; double sum;"""
        if 'psp_prefix' in proj._specific_template.keys():
            psp_prefix = proj._specific_template['psp_prefix']

        # Specific projection
        if 'psp_code' in proj._specific_template.keys():
            return psp_prefix, proj._specific_template['psp_code']

        # Dictionary of keywords to transform the parsed equations
        ids = {
                'id_proj' : proj.id,
                'target': proj.target,
                'id_post': proj.post.id,
                'id_pre': proj.pre.id,
                'local_index': "[j]",
                'global_index': '[i]',
                'pre_index': '[rank_pre[j]]',
                'post_index': '[post_rank[i]]',
                'pre_prefix': 'pre_',
                'post_prefix': 'post_',
                'delay_nu' : '[delay[j]-1]', # non-uniform delay
                'delay_u' : '[' + str(proj.uniform_delay-1) + ']' # uniform delay
        }

        #
        # Retrieve the PSP
        add_args_header = ""
        add_args_call = ""
        if not 'psp' in  proj.synapse_type.description.keys(): # default
            psp = """%(preprefix)s.r%(pre_index)s * w%(local_index)s;"""
        else: # custom psp
            psp = (proj.synapse_type.description['psp']['cpp'])

            # TODO !!!!!!!!!!!!!!!!!!!!!!!!!!!!!
            #
            # Some of the features currently not work
            # psp = w*pre.r + X
            #
            # ATTENTION: an idea is implemented in computesum_spiking_cuda

        # Special case where w is a single value
        if proj._has_single_weight():
            psp = re.sub(
                r'([^\w]+)w%\(local_index\)s',
                r'\1w',
                ' ' + psp
            )

        # connectivity, yet only CSR
        conn_header = "int* rank_pre, int *row_ptr, double *pre_r, double* w"
        conn_call = "proj%(id_proj)s.gpu_pre_rank, proj%(id_proj)s.gpu_row_ptr, pop%(id_pre)s.gpu_r, proj%(id_proj)s.gpu_w " % {'id_proj': proj.id, 'id_pre': proj.pre.id}

        #
        # finish the kernel etc.
        psp = proj.synapse_type.description['psp']['cpp'] % ids

        body_code = CUDATemplates.cuda_psp_kernel['body'] % {
            'id_proj': proj.id,
            'conn_args': conn_header,
            'target_arg': "sum_"+proj.target,
            'add_args': add_args_header,
            'psp': psp
        }

        header_code = CUDATemplates.cuda_psp_kernel['header'] % {
            'id': proj.id,
            'conn_args': conn_header,
            'target_arg': "sum_"+proj.target,
            'add_args': add_args_header
        }

        call_code = CUDATemplates.cuda_psp_kernel['call'] % {
            'id_proj': proj.id,
            'id_pre': proj.pre.id,
            'id_post': proj.post.id,
            'conn_args': conn_call,
            'target': proj.target,
            'target_arg': ", pop%(id_post)s.gpu__sum_%(target)s" % {'id_post': proj.post.id, 'target': proj.target},
            'add_args': add_args_call
        }

        # Take delays into account if any
        if proj.max_delay > 1:
            if proj.uniform_delay == -1:
                Global._error("Only uniform delays are supported on GPUs.")

            else:
                # TODO: replace by regex
                call_code = call_code.replace("gpu_r,", "gpu_delayed_r["+str(proj.max_delay-1)+"],")

        return header_code, body_code, call_code

    def _computesum_spiking(self, proj):
        """
        Generate code for the spike propagation.
        """
        updated_variables_list = []
        deps = [] # list of dependencies for this kernel

        kernel_args = ""
        kernel_args_call = ""
        eq_code = ""

        # Basic tags
        ids = {
            'id_proj' : proj.id,
            'id_post': proj.post.id,
            'id_pre': proj.pre.id,
            'target': proj.target,
            'local_index': "[indices[syn_idx]]",
            'global_index': '[post_ranks[syn_idx]]'
        }

        for eq in proj.synapse_type.description['pre_spike']:

            if eq['name'] == "g_target":   # synaptic transmission
                code = eq['cpp'].split('=')[1] % ids
                # HD (04.08.2016):
                # The temporary variable (_tmp_) is not absolutely essential,
                # but it might be better, as the psp term can be complex.
                eq_code += """
        double _tmp_ = %(psp)s;
        atomicAdd(&g_target[post_ranks[syn_idx]], _tmp_);""" % {'psp': code }

                # Determine bounds
                for key, val in eq['bounds'].items():
                    if not key in ['min', 'max']:
                        continue
                    try:
                        value = str(float(val))
                    except: # TODO: more complex operations
                        value = val % ids
                        items = re.findall("[A-Za-z_]+\%\(", val)
                        for item in items:
                            deps.append(item.replace("%(",""))

                    eq_code += """
        if ( g_target[post_ranks[syn_idx]] %(op)s %(val)s )
             g_target[post_ranks[syn_idx]] = %(val)s;
""" % {'id_post': proj.post.id, 'op': "<" if key == 'min' else '>', 'val': value}

                kernel_args_call += ", pop%(id_post)s.gpu_g_%(target)s" % {'id_post': proj.post.id, 'target': proj.target}
                kernel_args += ", " + eq['ctype'] + "* " + eq['name']
            else:
                condition = ""
                # Check conditions to update the variable
                if eq['name'] == 'w': # Surround it by the learning flag
                    condition = "plasticity"
                if 'unless_post' in eq['flags']: # Flags avoids pre-spike evaluation when post fires at the same time
                    simultaneous = "pop%(id_pre)s.last_spike[pre_rank[i][j]] != pop%(id_post)s.last_spike[post_rank[i]]" % {'id_post': proj.post.id, 'id_pre': proj.pre.id}
                    if condition == "":
                        condition = simultaneous
                    else:
                        condition += "&&(" + simultaneous + ")"
                # Generate the code
                if condition != "":
                    updated_variables_list += """
// unless_post can prevent evaluation of presynaptic variables
if(%(condition)s){
    // %(eq)s
    %(cpp)s
    %(bounds)s
}
""" % {'eq': eq['eq'], 'cpp': eq['cpp'] % ids, 'bounds': get_bounds(eq) % ids, 'condition': condition}

                else: # Normal synaptic variable
                    updated_variables_list += """
// %(eq)s
%(cpp)s
%(bounds)s""" % {'eq': eq['eq'], 'cpp': eq['cpp'] % ids, 'bounds': get_bounds(eq) % ids}

        #######################################################
        # Event-driven integration of synaptic variables
        #######################################################
        has_exact = False
        event_driven_code = ''
        for var in proj.synapse_type.description['variables']:

            if var['method'] == 'event-driven':
                has_exact = True
                event_driven_code += """
        // %(eq)s
        %(exact)s
""" % {'eq': var['eq'], 'exact': var['cpp'].replace('(t)', '(t-1)') %{'id_proj' : proj.id, 'local_index': "[indices[syn_idx]]", 'global_index': '[post_ranks[syn_idx]]'}}

                # add to kernel dependencies
                for dep in var['dependencies']:
                    deps.append(dep)

        if has_exact:
            event_driven_code += """
        // Update the last event for the synapse
        _last_event%(local_idx)s = t;
""" % {'local_idx': '[indices[syn_idx]]'}

            # event-driven requires last event
            kernel_args += ", long* _last_event"
            kernel_args_call += ", proj%(id_proj)s.gpu_last_event"  % {'id_proj': proj.id}

        # Generate code for pre-spike variables
        pre_code = ""
        if len(updated_variables_list) > 0:
            for var in updated_variables_list:
                pre_code += var
            pre_code = tabify(pre_code, 3)

        for pre_deps in proj.synapse_type.description['pre_spike']+proj.synapse_type.description['post_spike']:
            # right side
            deps.append(pre_deps['name'])
            # left side
            for var in pre_deps['dependencies']:
                deps.append(var)
        deps = list(set(deps))

        # remove pre defined variables
        deps.remove('w')
        deps.remove('g_target')

        for var in deps:
            attr = self._get_attr(proj, var)

            kernel_args += ", "+ attr['ctype']+ "* " + attr['name']
            kernel_args_call += ", proj%(id_proj)s.gpu_%(name)s" % {'id_proj': proj.id, 'name': attr['name']}

        conn_call = "proj%(id_proj)s.gpu_col_ptr, proj%(id_proj)s.gpu_row_idx, proj%(id_proj)s.gpu_inv_idx, proj%(id_proj)s.gpu_w" % {'id_proj': proj.id}
        call = CUDATemplates.cuda_spike_psp_kernel_call % {
            'id_proj': proj.id,
            'id_pre': proj.pre.id,
            'id_post': proj.post.id,
            'target': proj.target,
            'kernel_args': kernel_args_call,
            'conn_args': conn_call
        }

        conn_body = "int* col_ptr, int* post_ranks, int* indices, double* w"
        body = CUDATemplates.cuda_spike_psp_kernel % {
            'id': proj.id,
            'conn_arg': conn_body,
            'kernel_args': kernel_args,
            'event_driven': event_driven_code,
            'psp':  eq_code,
            'pre_event': pre_code
        }

        conn_header = "int* col_ptr, int* post_ranks, int* indices, double *w"
        header = """__global__ void cu_proj%(id)s_psp( double dt, bool plasticity, int *spiked, %(conn_header)s %(kernel_args)s );\n""" % {'id': proj.id, 'conn_header': conn_header, 'kernel_args': kernel_args}

        ####################################################
        # Not even-driven summation of psp: like rate-coded
        ####################################################
        if 'psp' in  proj.synapse_type.description.keys(): # not event-based
            # transfrom psp equation
            psp = proj.synapse_type.description['psp']['cpp']

            add_args_header = ""
            add_args_call = ""
            #
            # on which other variables the psp rely?
            tmp_deps = re.findall(r"post_prefix\)s[A-Za-z]*\%\(", psp)
            for post_dep in tmp_deps:
                var = post_dep.split(")s")[1].split("%(")[0]

                add_args_header += ", double* post_%(var)s" % {'var': var}
                add_args_call += ", pop%(id)s.gpu_%(var)s" % {'id': proj.post.id, 'var': var}

            tmp_deps = re.findall(r"pre_prefix\)s[A-Za-z]*\%\(", psp)
            for pre_dep in tmp_deps:
                var = pre_dep.split(")s")[1].split("%(")[0]

                add_args_header += ", double* pre_%(var)s" % {'var': var}
                add_args_call += ", pop%(id)s.gpu_%(var)s" % {'id': proj.post.id, 'var': var}

            psp = proj.synapse_type.description['psp']['cpp'] % {
                'local_index': '[rank_pre[j]]',
                'pre_prefix': 'pre_',
                'pre_index': '[rank_pre[j]]',
                'post_prefix': 'post_',
                'post_index': '[blockIdx.x]'
            }

            # connectivity
            conn_body = "int *rank_pre, int* row_ptr, double* w"
            conn_header = "int *rank_pre, int* row_ptr, double *w"
            conn_call = "proj%(id_proj)s.gpu_pre_rank, proj%(id_proj)s.gpu_row_ptr, proj%(id_proj)s.gpu_w" % {'id_proj': proj.id}

            # build up kernel
            body = CUDATemplates.cuda_psp_kernel['body'] % {
                'id_proj': proj.id,
                'conn_args': conn_body,
                'target_arg': 'g_'+proj.target,
                'add_args':  add_args_header,
                'psp': psp,
            }

            header = CUDATemplates.cuda_psp_kernel['header'] % {
                'id': proj.id,
                'conn_args': conn_header,
                'add_args': add_args_header,
                'target_arg': 'g_'+proj.target,
            }

            call = CUDATemplates.cuda_psp_kernel['call'] % {
                'id_proj': proj.id,
                'id_pre': proj.pre.id,
                'id_post': proj.post.id,
                'target_arg': ', pop%(id_post)s.gpu_g_%(target)s' % {'id_post': proj.post.id, 'target': proj.target},
                'target': proj.target,
                'conn_args': conn_call,
                'add_args': add_args_call
            }

        # Profiling
        if self._prof_gen:
            call = self._prof_gen.annotate_computesum_spiking(proj, call)

        return header, body, call

    def _post_event(self, proj):
        """
        Post-synaptic event kernel for CUDA devices
        """
        if proj.synapse_type.type == "rate":
            return "", "", ""

        if proj.synapse_type.description['post_spike'] == []:
            return "", "", ""

        ids = {
                'id_proj' : proj.id,
                'target': proj.target,
                'id_post': proj.post.id,
                'id_pre': proj.pre.id,
                'local_index': "[j]",
                'global_index': '[i]',
                'pre_index': '[pre_rank[j]]',
                'post_index': '[post_rank[i]]',
                'pre_prefix': 'pop'+ str(proj.pre.id) + '.',
                'post_prefix': 'pop'+ str(proj.post.id) + '.'
        }

        add_args_header = ""
        add_args_call = ""

        # Event-driven integration
        has_event_driven = False
        for var in proj.synapse_type.description['variables']:
            if var['method'] == 'event-driven':
                has_event_driven = True

        # Generate event-driven code
        event_driven_code = ""
        event_deps = []
        if has_event_driven:
            # event-driven rely on last pre-synaptic event
            add_args_header += ", long* _last_event"
            add_args_call += ", proj%(id_proj)s.gpu_last_event" % {'id_proj': proj.id}

            for var in proj.synapse_type.description['variables']:
                if var['method'] == 'event-driven':
                    event_driven_code += '// ' + var['eq'] + '\n'
                    event_driven_code += var['cpp'] % ids + '\n'

                    for deps in var['dependencies']:
                        event_deps.append(deps)
            event_driven_code += """
        // Update the last event for the synapse
        _last_event%(local_index)s = t;
""" % {'local_index' : '[j]'}

        # Gather the equations
        post_code = ""
        post_deps = []
        for eq in proj.synapse_type.description['post_spike']:
            post_code += '// ' + eq['eq'] + '\n'
            if eq['name'] == 'w':
                post_code += "if(plasticity)\n"
            post_code += eq['cpp'] % ids + '\n'
            post_code += get_bounds(eq) % ids + '\n'

            # add dependencies, only right side!
            for deps in eq['dependencies']:
                post_deps.append(deps)
            # left side of equations is not part of dependencies
            post_deps.append(eq['name'])
        post_code = tabify(post_code, 2)

        # Create add_args for event-driven eqs and post_event
        kernel_deps = list(set(post_deps+event_deps)) # variables can occur in several eqs
        for dep in kernel_deps:
            if dep == "w":
                continue

            attr = self._get_attr(proj, dep)
            add_args_header += ', %(type)s* %(name)s' % {'type': attr['ctype'], 'name': attr['name']}
            add_args_call +=  ', proj%(id)s.gpu_%(name)s' % {'id': proj.id, 'name': attr['name']}

        postevent_header = CUDATemplates.cuda_spike_postevent['header'] % {'id_proj': proj.id,
                                                                           'add_args': add_args_header
                                                                         }

        postevent_body = CUDATemplates.cuda_spike_postevent['body'] % {'id_proj': proj.id,
                                                                       'add_args': add_args_header,
                                                                       'event_driven': event_driven_code,
                                                                       'post_code': post_code
                                                                     }

        postevent_call = CUDATemplates.cuda_spike_postevent['call'] % {'id_proj': proj.id,
                                                                       'id_pre': proj.pre.id,
                                                                       'id_post': proj.post.id,
                                                                       'target': proj.target,
                                                                       'add_args': add_args_call
                                                                     }

        return postevent_body, postevent_header, postevent_call

    def _init_random_distributions(self, proj):
        if proj.synapse_type.description['random_distributions'] != []:
            raise NotImplementedError

        return ""

    def _memory_transfers(self, proj):
        host_device_transfer = ""
        device_host_transfer = ""

        #
        # Host -> Device
        #
        proc_attr = []
        for attr in proj.synapse_type.description['parameters']+proj.synapse_type.description['variables']:
            if attr['name'] in proc_attr:
                continue

            if attr['name'] in proj.synapse_type.description['local']:
                host_device_transfer += """
        // %(name)s: local
        if ( %(name)s_dirty )
        {
        #ifdef _DEBUG
            std::cout << "HtoD: %(name)s ( proj%(id)s )" << std::endl;
        #endif
            std::vector<double> flat_%(name)s = flattenArray<double>( %(name)s );
            cudaMemcpy( gpu_%(name)s, flat_%(name)s.data(), flat_%(name)s.size() * sizeof( %(type)s ), cudaMemcpyHostToDevice);
            %(name)s_dirty = false;
        #ifdef _DEBUG
            cudaError_t err = cudaGetLastError();
            if ( err!= cudaSuccess )
                std::cout << "  error: " << cudaGetErrorString(err) << std::endl;
        #endif
        }
""" % {'id': proj.id, 'name': attr['name'], 'type': attr['ctype']}
            else:
                host_device_transfer += """
        // %(name)s: global
        if ( %(name)s_dirty )
        {
        #ifdef _DEBUG
            std::cout << "HtoD: %(name)s ( proj%(id)s )" << std::endl;
        #endif
            cudaMemcpy( gpu_%(name)s, %(name)s.data(), pop%(post)s.size * sizeof( %(type)s ), cudaMemcpyHostToDevice);
            %(name)s_dirty = false;
        #ifdef _DEBUG
            cudaError_t err = cudaGetLastError();
            if ( err!= cudaSuccess )
                std::cout << "  error: " << cudaGetErrorString(err) << std::endl;
        #endif
        }
""" % {'id': proj.id, 'post': proj.post.id, 'name': attr['name'], 'type': attr['ctype']}

            proc_attr.append(attr['name'])

        #
        # Device -> Host
        #
        proc_attr = []
        for attr in proj.synapse_type.description['parameters']+proj.synapse_type.description['variables']:
            if attr['name'] in proc_attr:
                continue

            if attr['name'] in proj.synapse_type.description['local']:
                device_host_transfer += """
            // %(name)s: local
        #ifdef _DEBUG
            std::cout << "DtoH: %(name)s ( porj%(id)s )" << std::endl;
        #endif
            std::vector<%(type)s> flat_%(name)s = std::vector<%(type)s>( overallSynapses, 0);
            cudaMemcpy(flat_%(name)s.data(), gpu_%(name)s, flat_%(name)s.size() * sizeof( %(type)s ), cudaMemcpyDeviceToHost);
            %(name)s = deFlattenArray< %(type)s >( flat_%(name)s );
""" % {'id': proj.id, 'name': attr['name'], 'type': attr['ctype']}
            else:
                device_host_transfer += """
            // %(name)s: global
            cudaMemcpy( %(name)s.data(), gpu_%(name)s, pop%(post)s.size * sizeof(%(type)s), cudaMemcpyDeviceToHost);
""" % {'post': proj.post.id, 'name': attr['name'], 'type': attr['ctype']}
            proc_attr.append(attr['name'])

        return host_device_transfer, device_host_transfer

    def _update_random_distributions(self, proj):
        if proj.synapse_type.description['random_distributions'] != []:
            raise NotImplementedError

        return ""

    def _update_synapse(self, proj):
        # Global variables
        global_eq = generate_equation_code(proj.id, proj.synapse_type.description, 'global', 'proj', padding=2, wrap_w="plasticity")

        # Local variables
        local_eq = generate_equation_code(proj.id, proj.synapse_type.description, 'local', 'proj', padding=3, wrap_w="plasticity")

        if global_eq.strip() == '' and local_eq.strip() == '':
            return "", "", ""

        if proj.synapse_type.type == "rate":
            default_args = "int* pre_rank, int *row_ptr, double dt"
            default_args_call = "proj%(id_proj)s.gpu_pre_rank, proj%(id_proj)s.gpu_row_ptr, dt" % {'id_proj': proj.id}
        else:
            default_args = "int *pre_rank, int *row_ptr, double dt"
            default_args_call = "proj%(id_proj)s.gpu_pre_rank, proj%(id_proj)s.gpu_row_ptr, dt" % {'id_proj': proj.id}

        deps = []
        # dependencies consists of several componentes:
        # - acces to pre- or post-population
        # - variables / parameters of the projection
        # - pre- or post-spike event
        pop_deps = list(set(proj.synapse_type.description['dependencies']['pre'] +
                            proj.synapse_type.description['dependencies']['post']))

        for attr in ( proj.synapse_type.description['variables'] + proj.synapse_type.description['parameters'] ):
            deps.append(attr['name'])

        for dep in pop_deps:
            deps.append(dep)

        deps = list(set(deps))

        kernel_args = ""
        kernel_args_call = ""
        for dep in deps:
            if dep in pop_deps:
                # Attention: a variable can occur in pre and post,
                # consequently the two independent if cases
                if proj.pre.id != proj.post.id:
                    if dep in proj.synapse_type.description['dependencies']['pre']:
                        # TODO: type dependency !!!!!!!!!!!!!!!!
                        kernel_args += ", double* pop%(id)s_%(name)s" % {'id': proj.pre.id, 'name': dep}
                        kernel_args_call += ", pop%(id)s.gpu_%(name)s" % {'id': proj.pre.id, 'name': dep}

                    if dep in proj.synapse_type.description['dependencies']['post']:
                        # TODO: type dependency !!!!!!!!!!!!!!!!
                        kernel_args += ", double* pop%(id)s_%(name)s" % {'id': proj.post.id, 'name': dep}
                        kernel_args_call += ", pop%(id)s.gpu_%(name)s" % {'id': proj.post.id, 'name': dep}
                else:
                    if dep in proj.synapse_type.description['dependencies']['pre']:
                        # TODO: type dependency !!!!!!!!!!!!!!!!
                        kernel_args += ", double* pop%(id)s_%(name)s" % {'id': proj.pre.id, 'name': dep}
                        kernel_args_call += ", pop%(id)s.gpu_%(name)s" % {'id': proj.pre.id, 'name': dep}

                    else:
                        # TODO: type dependency !!!!!!!!!!!!!!!!
                        kernel_args += ", double* pop%(id)s_%(name)s" % {'id': proj.post.id, 'name': dep}
                        kernel_args_call += ", pop%(id)s.gpu_%(name)s" % {'id': proj.post.id, 'name': dep}

            else:
                attr = self._get_attr(proj, dep)

                kernel_args += ", %(type)s* %(name)s" % {'type': attr['ctype'], 'name': attr['name']}
                kernel_args_call += ", proj%(id_proj)s.gpu_%(name)s" % {'id_proj': proj.id, 'type': attr['ctype'], 'name': attr['name']}

        # Dictionary of pre/suffixes
        ids = {
                'id_proj' : proj.id,
                'target': proj.target,
                'id_post': proj.post.id,
                'id_pre': proj.pre.id,
                'local_index': '[j]',
                'global_index': '[rk_post]',
                'pre_index': '[rk_pre]',
                'post_index': '[rk_post]',
                'pre_prefix': 'pop'+ str(proj.pre.id) + '_',
                'post_prefix': 'pop'+ str(proj.post.id) + '_',
                'delay_nu' : '[delay[i][j]-1]', # non-uniform delay
                'delay_u' : '[' + str(proj.uniform_delay-1) + ']' # uniform delay
        }

        body = CUDATemplates.cuda_synapse_kernel % {
            'id': proj.id,
            'default_args': default_args,
            'kernel_args': kernel_args,
            'global_eqs': global_eq % ids,
            'local_eqs': local_eq % ids,
            'target': proj.target,
            'pre': proj.pre.id,
            'post': proj.post.id,
        }

        header = CUDATemplates.cuda_synapse_kernel_header % {
            'id': proj.id,
            'default_args': default_args,
            'kernel_args': kernel_args
        }

                # generate code
        call = CUDATemplates.cuda_synapse_kernel_call % {
            'id_proj': proj.id,
            'post': proj.post.id,
            'pre': proj.pre.id,
            'target': proj.target,
            'default_args_call': default_args_call,
            'kernel_args_call': kernel_args_call
        }

        return body, header, call<|MERGE_RESOLUTION|>--- conflicted
+++ resolved
@@ -169,84 +169,12 @@
 
         return proj_desc
 
-<<<<<<< HEAD
-=======
     def _declaration_accessors(self, proj):
         declaration, accessor = ProjectionGenerator._declaration_accessors(self, proj)
 
         declaration['cuda_stream'] = CUDATemplates.cuda_templates['cuda_stream']
         return declaration, accessor
 
-    def _connectivity(self, proj):
-        """
-        Create codes for connectivity, comprising usually of post_rank and pre_rank.
-        In case of spiking models they are extended by an inv_rank data field. The
-        extension SharedProjection as well as SpecificProjection members overwrite
-        the _specific_template member variable of the Projection object, to
-        replace directly the default codes.
-
-        Returns:
-
-            a dictionary containing the following fields: *declare*, *init*,
-            *accessor*, *declare_inverse*, *init_inverse*
-
-        TODO:
-
-            maybe we should make a forced linkage between the declare, accessor and init fields.
-            Currently it could be, that one overwrite only the declare field and leave the others
-            untouched which causes errors.
-        """
-        declare_inverse_connectivity_matrix = ""
-        init_inverse_connectivity_matrix = ""
-
-        # Retrieve the templates
-        connectivity_matrix_tpl = CUDATemplates.csr_connectivity_matrix
-
-        # Default weight matrix as LIL
-        weight_matrix_tpl = CUDATemplates.csr_weight_matrix
-
-        # Special case when the weight have a single value
-        if proj._has_single_weight():
-            raise NotImplementedError
-
-        # Connectivity
-        declare_connectivity_matrix = connectivity_matrix_tpl['declare']
-        access_connectivity_matrix = connectivity_matrix_tpl['accessor']
-        init_connectivity_matrix = connectivity_matrix_tpl['init']
-
-        # Weight array
-        declare_connectivity_matrix += weight_matrix_tpl['declare']
-        access_connectivity_matrix += weight_matrix_tpl['accessor']
-        init_connectivity_matrix += weight_matrix_tpl['init']
-
-        # Spiking model require inverted ranks
-        if proj.synapse_type.type == "spike":
-            inv_connectivity_matrix_tpl = CUDATemplates.inverse_connectivity_matrix
-            declare_inverse_connectivity_matrix = inv_connectivity_matrix_tpl['declare']
-            init_inverse_connectivity_matrix = inv_connectivity_matrix_tpl['init']
-
-        # Specific projections can overwrite
-        if 'declare_connectivity_matrix' in proj._specific_template.keys():
-            declare_connectivity_matrix = proj._specific_template['declare_connectivity_matrix']
-        if 'access_connectivity_matrix' in proj._specific_template.keys():
-            access_connectivity_matrix = proj._specific_template['access_connectivity_matrix']
-        if 'declare_inverse_connectivity_matrix' in proj._specific_template.keys():
-            declare_inverse_connectivity_matrix = proj._specific_template['declare_inverse_connectivity_matrix']
-        if 'init_connectivity_matrix' in proj._specific_template.keys():
-            init_connectivity_matrix = proj._specific_template['init_connectivity_matrix']
-        if 'init_inverse_connectivity_matrix' in proj._specific_template.keys():
-            init_inverse_connectivity_matrix = proj._specific_template['init_inverse_connectivity_matrix']
-
-
-        return {
-            'declare' : declare_connectivity_matrix,
-            'init' : init_connectivity_matrix % {'id_post': proj.post.id},
-            'accessor' : access_connectivity_matrix,
-            'declare_inverse': declare_inverse_connectivity_matrix,
-            'init_inverse': init_inverse_connectivity_matrix
-        }
-
->>>>>>> 13b7f0ab
     def _computesum_rate(self, proj):
         """
         returns all data needed for compute postsynaptic sum kernels:
