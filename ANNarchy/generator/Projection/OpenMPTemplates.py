#===============================================================================
#
#     OpenMPTemplates.py
#
#     This file is part of ANNarchy.
#
#     Copyright (C) 2016-2018  Julien Vitay <julien.vitay@gmail.com>,
#     Helge Uelo Dinkelbach <helge.dinkelbach@gmail.com>
#
#     This program is free software: you can redistribute it and/or modify
#     it under the terms of the GNU General Public License as published by
#     the Free Software Foundation, either version 3 of the License, or
#     (at your option) any later version.
#
#     ANNarchy is distributed in the hope that it will be useful,
#     but WITHOUT ANY WARRANTY; without even the implied warranty of
#     MERCHANTABILITY or FITNESS FOR A PARTICULAR PURPOSE.  See the
#     GNU General Public License for more details.
#
#     You should have received a copy of the GNU General Public License
#     along with this program.  If not, see <http://www.gnu.org/licenses/>.
#
#===============================================================================
projection_header = """#pragma once

#include "pop%(id_pre)s.hpp"
#include "pop%(id_post)s.hpp"
%(include_additional)s
%(include_profile)s

extern PopStruct%(id_pre)s pop%(id_pre)s;
extern PopStruct%(id_post)s pop%(id_post)s;
%(struct_additional)s

/////////////////////////////////////////////////////////////////////////////
// proj%(id_proj)s: %(name_pre)s -> %(name_post)s with target %(target)s
/////////////////////////////////////////////////////////////////////////////
struct ProjStruct%(id_proj)s{
    // Number of dendrites
    int size;

    // Transmission and plasticity flags
    bool _transmission, _plasticity, _update;
    int _update_period;
    long int _update_offset;

%(declare_connectivity_matrix)s
%(declare_inverse_connectivity_matrix)s
%(declare_delay)s
%(declare_event_driven)s
%(declare_rng)s
%(declare_parameters_variables)s
%(declare_additional)s
%(declare_profile)s

    // Method called to initialize the projection
    void init_projection() {
        _transmission = true;
        _update = true;
        _plasticity = true;
        _update_period = 1;
        _update_offset = 0L;

%(init_connectivity_matrix)s

        // Inverse the connectivity matrix if spiking neurons
        inverse_connectivity_matrix();

%(init_event_driven)s
%(init_parameters_variables)s
%(init_delay)s
%(init_rng)s
%(init_additional)s
%(init_profile)s
    }

    // Spiking networks: inverse the connectivity matrix
    void inverse_connectivity_matrix() {
%(init_inverse_connectivity_matrix)s
    }

    // Spiking networks: update maximum delay when non-uniform
    void update_max_delay(int d){
%(update_max_delay)s
    }

    // Computes the weighted sum of inputs or updates the conductances
    void compute_psp() {
%(psp_prefix)s
%(psp_code)s
    }

    // Draws random numbers
    void update_rng() {
%(update_rng)s
    }

    // Updates synaptic variables
    void update_synapse() {
%(update_prefix)s
%(update_variables)s
    }

    // Post-synaptic events
    void post_event() {
%(post_event_prefix)s
%(post_event)s
    }

    // Accessors for default attributes
    int get_size() { return size; }
    void set_size(int new_size) { size = new_size; }

    // Additional access methods
%(access_connectivity_matrix)s
%(access_parameters_variables)s
%(access_additional)s

    // Memory management
    long int size_in_bytes() {
        long int size_in_bytes = 0;
%(determine_size)s
        return size_in_bytes;
    }

    void clear() {
    #ifdef _DEBUG
        std::cout << "PopStruct%(id_proj)s::clear()" << std::endl;
    #endif
%(clear_container)s
    }
};
"""

# Definition for the usage of C++11 STL template random
# number generators
#
# Parameters:
#
#    rd_name:
#    rd_update:
cpp_11_rng = {
    'local': {
        'decl': """    std::vector< std::vector< %(float_prec)s > > %(rd_name)s;
    %(template)s dist_%(rd_name)s;
    """,
        'init': """
        %(rd_name)s = std::vector<%(type)s>(size, 0.0);
        dist_%(rd_name)s = %(rd_init)s;
    """,
        'update': """
                %(rd_name)s[i] = dist_%(rd_name)s(rng);
    """
    },
    'global': {
        'decl': """    %(type)s %(rd_name)s;
    %(template)s dist_%(rd_name)s;
    """,
        'init': """
        %(rd_name)s = 0.0;
        dist_%(rd_name)s = %(rd_init)s;
    """,
        'update': """
            %(rd_name)s = dist_%(rd_name)s(rng);
    """
    }
}

######################################
### Structural plasticity
######################################
# All code templates needed for structural plasticity.
structural_plasticity = {
    'header_struct': {
        'header': """
    // Structural plasticity
    int dendrite_index(int post, int pre){
        int idx = 0;
        for(int i=0; i<pre_rank[post].size(); i++){
            if(pre_rank[post][i] == pre){
                idx = i;
                break;
            }
        }
        return idx;
    }
    void addSynapse(int post, int pre, double weight, int _delay=0%(extra_args)s){
        // Find where to put the synapse
        int idx = pre_rank[post].size();
        for(int i=0; i<pre_rank[post].size(); i++){
            if(pre_rank[post][i] > pre){
                idx = i;
                break;
            }
        }
        pre_rank[post].insert(pre_rank[post].begin() + idx, pre);
        w[post].insert(w[post].begin() + idx, weight);
%(delay_code)s
%(add_code)s
%(spike_add)s
%(rd_add)s
    };
    void removeSynapse(int post, int idx){
        pre_rank[post].erase(pre_rank[post].begin() + idx);
        w[post].erase(w[post].begin() + idx);
%(delay_remove)s
%(add_remove)s
%(spike_remove)s
%(rd_remove)s
    };
""",
        'pruning': """
    // Pruning
    bool _pruning;
    int _pruning_period;
    long int _pruning_offset;
""",
        'creating': """
    // Creating
    bool _creating;
    int _creating_period;
    long int _creating_offset;
""",
        'spiking_addcode': """
        // Add the corresponding pair in inv_pre_rank
        int idx_post = 0;
        for(int i=0; i<post_rank.size(); i++){
            if(post_rank[i] == post){
                idx_post = i;
                break;
            }
        }
        inv_pre_rank[pre].push_back(std::pair<int, int>(idx_post, idx));
""",
        'spiking_removecode': """
        // Remove the corresponding pair in inv_pre_rank
        int pre = pre_rank[post][idx];
        for(int i=0; i<inv_pre_rank[pre].size(); i++){
            if(inv_pre_rank[pre][i].second == idx){
                inv_pre_rank[pre].erase(inv_pre_rank[pre].begin() + i);
                break;
            }
        }
"""
    },
    'pyx_struct': {
        'pruning':
"""
        # Pruning
        bool _pruning
        int _pruning_period
        long _pruning_offset
""",
        'creating':
"""
        # Creating
        bool _creating
        int _creating_period
        long _creating_offset
""",
        'func':
"""
        # Structural plasticity
        int dendrite_index(int post, int pre)
        void addSynapse(int post, int pre, double weight, int _delay%(extra_args)s)
        void removeSynapse(int post, int pre)
"""
    },
    'pyx_wrapper': {
        'pruning':
"""
    # Pruning
    def start_pruning(self, int period, long offset):
        proj%(id)s._pruning = True
        proj%(id)s._pruning_period = period
        proj%(id)s._pruning_offset = offset
    def stop_pruning(self):
        proj%(id)s._pruning = False
""",
        'creating':
"""
    # Creating
    def start_creating(self, int period, long offset):
        proj%(id)s._creating = True
        proj%(id)s._creating_period = period
        proj%(id)s._creating_offset = offset
    def stop_creating(self):
        proj%(id)s._creating = False
""",
        'func':
"""
    # Structural plasticity
    def add_synapse(self, int post_rank, int pre_rank, double weight, int delay%(extra_args)s):
        proj%(id)s.addSynapse(post_rank, pre_rank, weight, delay%(extra_values)s)
    def remove_synapse(self, int post_rank, int pre_rank):
        proj%(id)s.removeSynapse(post_rank, proj%(id)s.dendrite_index(post_rank, pre_rank))
"""
    }
}


######################################
### Rate-coded summation OMP
######################################
# Default LiL
lil_summation_operation = {
    'sum' : """
%(pre_copy)s
nb_post = post_rank.size();
%(omp_code)s
for(int i = 0; i < nb_post; i++) {
    sum = 0.0;
    for(int j = 0; j < pre_rank[i].size(); j++) {
        sum += %(psp)s ;
    }
    pop%(id_post)s._sum_%(target)s%(post_index)s += sum;
}
""",
    'max': """
%(pre_copy)s
nb_post = post_rank.size();
%(omp_code)s
for(int i = 0; i < nb_post; i++){
    int j = 0;
    sum = %(psp)s ;
    for(int j = 1; j < pre_rank[i].size(); j++){
        if(%(psp)s > sum){
            sum = %(psp)s ;
        }
    }
    pop%(id_post)s._sum_%(target)s%(post_index)s += sum;
}
""",
    'min': """
%(pre_copy)s
nb_post = post_rank.size();
%(omp_code)s
for(int i = 0; i < nb_post; i++){
    int j= 0;
    sum = %(psp)s ;
    for(int j = 1; j < pre_rank[i].size(); j++){
        if(%(psp)s < sum){
            sum = %(psp)s ;
        }
    }
    pop%(id_post)s._sum_%(target)s%(post_index)s += sum;
}
""",
    'mean': """
%(pre_copy)s
nb_post = post_rank.size();
%(omp_code)s
for(int i = 0; i < nb_post; i++){
    sum = 0.0 ;
    for(int j = 0; j < pre_rank[i].size(); j++){
        sum += %(psp)s ;
    }
    pop%(id_post)s._sum_%(target)s%(post_index)s += sum / (double)(pre_rank[i].size());
}
"""
}

# Compressed sparse row (CSR)
csr_summation_operation = {
    'sum' : """
%(pre_copy)s
nb_post = post_ranks.size();
%(omp_code)s
for(int i = 0; i < nb_post; i++) {
    sum = 0.0;
    for(int j = _row_ptr[i]; j < _row_ptr[i+1]; j++) {
        sum += %(psp)s ;
    }
    pop%(id_post)s._sum_%(target)s[%(post_index)s] += sum;
}
""",
    'max': """
%(pre_copy)s
nb_post = post_rank.size();
%(omp_code)s
for(int i = 0; i < nb_post; i++){
    int j = _row_ptr[i];
    sum = %(psp)s ;
    for(int j = _row_ptr[i]+1; j < _row_ptr[i+1]; j++){
        if(%(psp)s > sum){
            sum = %(psp)s ;
        }
    }
    pop%(id_post)s._sum_%(target)s[%(post_index)s] += sum;
}
""",
    'min': """
%(pre_copy)s
nb_post = post_rank.size();
%(omp_code)s
for(int i = 0; i < nb_post; i++){
    int j= _row_ptr[i];
    sum = %(psp)s ;
    for(int j = _row_ptr[i]+1; j < _row_ptr[i+1]; j++){
        if(%(psp)s < sum){
            sum = %(psp)s ;
        }
    }
    pop%(id_post)s._sum_%(target)s[%(post_index)s] += sum;
}
""",
    'mean': """
%(pre_copy)s
nb_post = post_rank.size();
%(omp_code)s
for(int i = 0; i < nb_post; i++){
    sum = 0.0 ;
    for(int j = _row_ptr[i]; j < _row_ptr[i+1]; j++){
        sum += %(psp)s ;
    }
    pop%(id_post)s._sum_%(target)s[%(post_index)s] += sum / (double)(pre_rank[i].size());
}
"""
}
    
# Dense matrix
dense_summation_operation = {
    'sum' : """
%(pre_copy)s
%(omp_code)s
for(int i = 0; i < pop%(id_post)s.size; i++) {
    sum = 0.0;
    for(int j = 0; j < pop%(id_pre)s.size; j++) {
        sum += %(psp)s ;
    }
    pop%(id_post)s._sum_%(target)s[i] += sum;
}
""",
    'max': """
%(pre_copy)s
%(omp_code)s
for(int i = 0; i < pop%(id_post)s.size; i++){
    int j = 0;
    sum = %(psp)s ;
    for(int j = 1; j < pop%(id_pre)s.size; j++){
        if(%(psp)s > sum){
            sum = %(psp)s ;
        }
    }
    pop%(id_post)s._sum_%(target)s[i] += sum;
}
""",
    'min': """
%(pre_copy)s
%(omp_code)s
for(int i = 0; i < pop%(id_post)s.size; i++){
    int j= 0;
    sum = %(psp)s ;
    for(int j = 1; j < pop%(id_pre)s.size; j++){
        if(%(psp)s < sum){
            sum = %(psp)s ;
        }
    }
    pop%(id_post)s._sum_%(target)s[i] += sum;
}
""",
    'mean': """
%(pre_copy)s
%(omp_code)s
for(int i = 0; i < pop%(id_post)s.size; i++){
    sum = 0.0 ;
    for(int j = 0; j < pop%(id_pre)s.size; j++){
        sum += %(psp)s ;
    }
    pop%(id_post)s._sum_%(target)s[i] += sum / (double)(pop%(id_pre)s.size);
}
"""
}

######################################
### Spiking summation
######################################
spiking_summation_fixed_delay = """
// Event-based summation
if (_transmission && pop%(id_post)s._active){
    %(spiked_array_fusion)s

    // Iterate over all incoming spikes (possibly delayed constantly)
<<<<<<< HEAD
#ifdef _OPENMP
    #pragma omp parallel for schedule(dynamic)
#endif
=======
    %(omp_outer_loop)s
>>>>>>> 7942450d
    for(int _idx_j = 0; _idx_j < %(pre_array)s.size(); _idx_j++){
        // Rank of the presynaptic neuron
        int rk_j = %(pre_array)s[_idx_j];
        // Find the presynaptic neuron in the inverse connectivity matrix
        auto inv_post_ptr = inv_pre_rank.find(rk_j);
        if (inv_post_ptr == inv_pre_rank.end())
            continue;
        // List of postsynaptic neurons receiving spikes from that neuron
        std::vector< std::pair<int, int> >& inv_post = inv_post_ptr->second;
        // Number of post neurons
        int nb_post = inv_post.size();

        %(omp_inner_loop)s
        // Iterate over connected post neurons
        for(int _idx_i = 0; _idx_i < nb_post; _idx_i++){
            // Retrieve the correct indices
            int i = inv_post[_idx_i].first;
            int j = inv_post[_idx_i].second;

            // Event-driven integration
            %(event_driven)s
            // Update conductance
            %(g_target)s
            // Synaptic plasticity: pre-events
            %(pre_event)s
        }
    }

    %(omp_reduce_code)s
} // active
"""

spiking_summation_fixed_delay_csr ={
    'post_to_pre': """// Event-based summation
if (_transmission && pop%(id_post)s._active){

    // Iterate over all spiking neurons
    %(omp_code)s
    for( int _idx = 0; _idx < %(pre_array)s.size(); _idx++) {
        int _pre = %(pre_array)s[_idx];
    #ifdef _OPENMP
        int thr = omp_get_thread_num();
    #endif
        // Iterate over connected post neurons
        for(int syn = _col_ptr[_pre]; syn < _col_ptr[_pre + 1]; syn++) {
            %(event_driven)s
            %(g_target)s
            %(pre_event)s
        }
    }
%(omp_reduce_code)s
} // active
""",
    'pre_to_post': """// Event-based summation
if (_transmission && pop%(id_post)s._active){

    %(omp_code)s
    // Iterate over all spiking neurons
    for( int _idx = 0; _idx < %(pre_array)s.size(); _idx++) {
        // Rank of the presynaptic neuron
        int _pre = %(pre_array)s[_idx];

        // Iterate over connected post neurons
        for(int syn = _row_ptr[_pre]; syn < _row_ptr[_pre + 1]; syn++) {

            // Event-driven integration
            %(event_driven)s
            // Update conductance
            %(g_target)s
            // Synaptic plasticity: pre-events
            %(pre_event)s
        }
    }
} // active
"""
}

spiking_summation_fixed_delay_dense_matrix = """
// Event-based summation
if (_transmission && pop%(id_post)s._active){
    // TODO?
} // active
"""

# Uses a ring buffer to process non-uniform delays in spiking networks
spiking_summation_variable_delay = """
// Event-based summation
if (_transmission && pop%(id_post)s._active){

    // Iterate over the spikes emitted during the last step in the pre population
    for(int idx_spike=0; idx_spike<pop%(id_pre)s.spiked.size(); idx_spike++){

        // Get the rank of the pre-synaptic neuron which spiked
        int rk_pre = pop%(id_pre)s.spiked[idx_spike];
        // List of post neurons receiving connections
        std::vector< std::pair<int, int> > rks_post = inv_pre_rank[rk_pre];

        // Iterate over the post neurons
        for(int x=0; x<rks_post.size(); x++){
            // Index of the post neuron in the connectivity matrix
            int i = rks_post[x].first ;
            // Index of the pre neuron in the connecivity matrix
            int j = rks_post[x].second ;
            // Delay of that connection
            int d = delay[i][j]-1;
            // Index in the ring buffer
            int modulo_delay = (idx_delay + d) %% max_delay;
            // Add the spike in the ring buffer
            _delayed_spikes[modulo_delay][i].push_back(j);
        }
    }

    // Iterate over all post neurons having received spikes in the previous steps
    for (int i=0; i<_delayed_spikes[idx_delay].size(); i++){
        for (int _idx_j=0; _idx_j<_delayed_spikes[idx_delay][i].size(); _idx_j++){
            // Pre-synaptic index in the connectivity matrix
            int j = _delayed_spikes[idx_delay][i][_idx_j];

            // Event-driven integration
            %(event_driven)s
            // Update conductance
            %(g_target)s
            // Synaptic plasticity: pre-events
            %(pre_event)s
        }
        // Empty the current list of the ring buffer
        _delayed_spikes[idx_delay][i].clear();
    }

    // Increment the index of the ring buffer
    idx_delay = (idx_delay + 1) %% max_delay;

} // active
"""

"""
    // Old stuff just in case
    // Iterate over all post neurons
    //%(omp_code)s
    for (int i=0; i<post_rank.size(); i++){
        for (int j=0; j<pre_rank[i].size(); j++){
            int d = delay[i][j]-1;
            if(std::find(pop%(id_pre)s._delayed_spike[d].begin(), pop%(id_pre)s._delayed_spike[d].end(), pre_rank[i][j]) != pop%(id_pre)s._delayed_spike[d].end()){

                %(event_driven)s
                %(g_target)s
                %(pre_event)s
            }
        }
    }
"""

######################################
### Update synaptic variables
######################################
lil_update_variables = {
    'local': """
// Check periodicity
if(_transmission && _update && pop%(id_post)s._active && ( (t - _update_offset)%%_update_period == 0L) ){
    // Global variables
    %(global)s
    // Local variables
    %(omp_code)s
    for(int i = 0; i < post_rank.size(); i++){
        rk_post = post_rank[i]; // Get postsynaptic rank
        // Semi-global variables
        %(semiglobal)s
        // Local variables
        for(int j = 0; j < pre_rank[i].size(); j++){
            rk_pre = pre_rank[i][j]; // Get presynaptic rank
    %(local)s
        }
    }
}
""",
    'global': """
// Check periodicity
if(_transmission && _update && pop%(id_post)s._active && ( (t - _update_offset)%%_update_period == 0L)){
    // Global variables
    %(global)s
    // Local variables
    %(omp_code)s
    for(int i = 0; i < post_rank.size(); i++){
        rk_post = post_rank[i]; // Get postsynaptic rank
    %(semiglobal)s
    }
}
"""
}

csr_update_variables = {
    'local': """
if(_transmission && _update && pop%(id_post)s._active && ( (t - _update_offset)%%_update_period == 0L) ){
    %(global)s
    %(omp_code)s
    for(int i = 0; i < post_ranks.size(); i++){
        rk_post = post_ranks[i];
    %(semiglobal)s
        for(int j = _row_ptr[rk_post]; j < _row_ptr[rk_post+1]; j++){
            rk_pre = _col_idx[j];
    %(local)s
        }
    }
}
""",
    'global': """
if(_transmission && _update && pop%(id_post)s._active && ( (t - _update_offset)%%_update_period == 0L)){
    %(global)s
    %(omp_code)s
    for(int i = 0; i < post_ranks.size(); i++){
        rk_post = post_ranks[i];
    %(semiglobal)s
    }
}
"""
}

dense_update_variables = {
    'local': """
// Check periodicity
if(_transmission && _update && pop%(id_post)s._active && ( (t - _update_offset)%%_update_period == 0L)){
    // Global variables
    %(global)s
    // Local variables
    %(omp_code)s
    for(int i = 0; i < pop%(id_post)s.size; i++){
        rk_post = i; // dense: ranks are indices
        // Semi-global variables
    %(semiglobal)s
        for(int j = 0; j < pop%(id_pre)s.size; j++){
            rk_pre = j; // dense: ranks are indices
    %(local)s
        }
    }
}
""",
    'global': """
// Check periodicity
if(_transmission && _update && pop%(id_post)s._active && ( (t - _update_offset)%%_update_period == 0L)){
    // Global variables
    %(global)s
    // Semi-global variables
    %(omp_code)s
    for(int i = 0; i < pop%(id_post)s.size; i++){
        rk_post = i;
    %(semiglobal)s
    }
}
"""
}

openmp_templates = {
    'projection_header': projection_header,
    'rng': cpp_11_rng
}<|MERGE_RESOLUTION|>--- conflicted
+++ resolved
@@ -481,13 +481,7 @@
     %(spiked_array_fusion)s
 
     // Iterate over all incoming spikes (possibly delayed constantly)
-<<<<<<< HEAD
-#ifdef _OPENMP
-    #pragma omp parallel for schedule(dynamic)
-#endif
-=======
     %(omp_outer_loop)s
->>>>>>> 7942450d
     for(int _idx_j = 0; _idx_j < %(pre_array)s.size(); _idx_j++){
         // Rank of the presynaptic neuron
         int rk_j = %(pre_array)s[_idx_j];
