--- conflicted
+++ resolved
@@ -475,15 +475,12 @@
 spiking_summation_fixed_delay = """
 // Event-based summation
 if (_transmission && pop%(id_post)s._active){
+    %(spiked_array_fusion)s
+
     // Iterate over all incoming spikes (possibly delayed constantly)
 #ifdef _OPENMP
     #pragma omp parallel for schedule(dynamic)
 #endif
-<<<<<<< HEAD
-    %(spiked_array_fusion)s
-=======
-    // Iterate over all incoming spikes (possibly delayed constantly)
->>>>>>> 6c21d714
     for(int _idx_j = 0; _idx_j < %(pre_array)s.size(); _idx_j++){
         // Rank of the presynaptic neuron
         int rk_j = %(pre_array)s[_idx_j];
