"""

    Global.py
    
    This file is part of ANNarchy.
    
    Copyright (C) 2013-2016  Julien Vitay <julien.vitay@gmail.com>,
    Helge Uelo Dinkelbach <helge.dinkelbach@gmail.com>

    This program is free software: you can redistribute it and/or modify
    it under the terms of the GNU General Public License as published by
    the Free Software Foundation, either version 3 of the License, or
    (at your option) any later version.

    ANNarchy is distributed in the hope that it will be useful,
    but WITHOUT ANY WARRANTY; without even the implied warranty of
    MERCHANTABILITY or FITNESS FOR A PARTICULAR PURPOSE.  See the
    GNU General Public License for more details.

    You should have received a copy of the GNU General Public License
    along with this program.  If not, see <http://www.gnu.org/licenses/>.

"""    
from __future__ import print_function

import sys, os
import time
from math import ceil
import numpy as np

# Dictionaries of  instances
_populations = []       # created populations
_projections = []       # created projections
_functions = []         # created functions
_neurons = []           # created neurons
_synapses = []          # created synapses

# Global Cython instance
_network = None

# Path to the annarchy working directory
annarchy_dir = os.getcwd() + '/annarchy'

# Flag to tell if the network has already been compiled
_compiled = False   # I know it's evil

# Configuration
config = dict(
   { 
    'dt' : 1.0,
    'verbose': False,
    'show_time': False,
    'suppress_warnings': False,
    'num_threads': 1,
    'paradigm': "openmp",
    'method': "explicit",
    'seed': -1,
    'structural_plasticity': False,
    'profiling': False
   }
)

cuda_config = dict(
    {
     'device': 0
    }
)

# Minimum number of neurons to apply OMP parallel regions
OMP_MIN_NB_NEURONS = 10

# Authorized keywork for attributes
authorized_keywords = [
    # Init
    'init',      
    # Bounds             
    'min',
    'max',
    # Locality
    'population',
    'postsynaptic',
    # Numerical methods
    'explicit',
    'implicit',
    'semiimplicit',
    'exponential',
    'midpoint',
    'exact',
    # Refractory
    'unless_refractory',
    # Type
    'int',
    'bool',
    'float'
]

# Dictionary of population variables being currently recorded
_recorded_populations = {}

def setup(**keyValueArgs):
    """
    The setup function is used to configure ANNarchy simulation environment. It takes various optional arguments: 

    *Parameters*:
    
    * **dt**: discretization time step (default: 1.0 ms).

    * **method**: default method to numerize ODEs. Default is the explicit forward Euler method ('explicit').
    
    * **num_threads**: number of treads used by openMP (overrides the environment variable ``OMP_NUM_THREADS`` when set, default = None).

    * **structural_plasticity**: allows synapses to be dynamically added/removed during the simulation (default: False).

    * **seed**: the seed (integer) to be used in the random number generators (default = -1 is equivalent to time(NULL)). 
    
    The following parameters are mainly for debugging and profiling, and should be ignored by most users:
    
    * **verbose**: shows details about compilation process on console (by default False). Additional some information of the network construction will be shown.
    
    * **suppress_warnings**: if True, warnings (e. g. from the mathematical parser) are suppressed.
    
    * **show_time**: if True, initialization times are shown. Attention: verbose should be set to True additionally.
    
    
    .. note::

        This function should be used before any other functions of ANNarchy, right after ``from ANNarchy import *``::

            from ANNarchy import *
            setup(dt=1.0, method='midpoint', num_threads=2)
            ...
    """
    for key in keyValueArgs:

        if key in config.keys():
            config[key] = keyValueArgs[key]
        else:
            _print('Unknown key:', key)

<<<<<<< HEAD
def set_cuda_config(config):
    """
    setup cuda config, whereas the config is a dictionary containing the device id where to compute on (default 0) 
    and for each population and projection an amount of threads. If not specified, we assume 32 threads for 
    populations and 192 threads for projections. ATTENTION: need to be set before compilation.

    Example:

    config = { 'device': 0, Input: 64, Output: 32, Input_Output: 64 }
    set_cuda_config(config)
    compile()

    Warning:

    setting this config, will overwrite completely existing configurations.
    """
    global cuda_config
    cuda_config = config
=======
        if key == 'seed':
            np.random.seed(keyValueArgs[key])
>>>>>>> cd209b54
    
def reset(populations=True, projections=False, synapses = False):
    """
    Reinitialises the network to its state before the call to compile.

    *Parameters*:

    * **populations**: if True (default), the neural parameters and variables will be reset to their initial value.
    * **projections**: if True, the synaptic parameters and variables (except the connections) will be reset (default=False).
    * **synapses**: if True, the synaptic weights will be erased and recreated (default=False).
    """
    if populations:
        for pop in _populations:
            pop.reset()
            
    if projections:
        for proj in _projections:
            proj.reset(synapses)

    _network.set_time(0)
        
def get_population(name):
    """
    Returns the population with the given *name*.
    
    *Parameter*:
    
    * **name**: name of the population

    Returns:
    
    * The requested ``Population`` object if existing, ``None`` otherwise.
    """
    for pop in _populations:
        if pop.name == name:
            return pop
        
    print("Error: no population",name,"found.")
    return None
    
def add_function(function):
    """
    Defines a global function which can be used by all neurons and synapses.
    
    The function must have only one return value and use only the passed arguments.
    
    Examples of valid functions:
    
        logistic(x) = 1 / (1 + exp(-x))
        
        piecewise(x, a, b) =    if x < a:
                                    a
                                else:
                                    if x > b :
                                        b
                                    else:
                                        x
    
    Please refer to the manual to know the allowed mathematical functions.
    """  
    _functions.append(function)
    
def simulate(duration, measure_time = False):
    """
    Runs the network for the given duration in milliseconds. The number of simulation steps is  computed relative to the discretization step ``dt`` declared in ``setup()`` (default: 1ms)::

        simulate(1000.0)

    *Parameters*:

    * **duration**: the duration in milliseconds.
    * **measure_time**: defines whether the simulation time should be printed (default=False).
    """
    nb_steps = ceil(float(duration) / config['dt'])

    if _network:      
        if measure_time:
            tstart = time.time() 
        _network.pyx_run(nb_steps)
        if measure_time:
            print('Simulating', duration/1000.0, 'seconds of the network took', time.time() - tstart, 'seconds.')
    else:
        _error('simulate(): the network is not compiled yet.')
        return
    
def simulate_until(max_duration, population, operator='and', measure_time = False):
    """
    Runs the network for the maximal duration in milliseconds. If the ``stop_condition`` defined in the population becomes true during the simulation, it is stopped.

    One can specify several populations. If the stop condition is true for any of the populations, the simulation will stop ('or' function).

    Example::

        pop1 = Population( ..., stop_condition = "r > 1.0 : any")
        compile()
        simulate_until(max_duration=1000.0. population=pop1)

    *Parameters*:

    * **duration**: the maximum duration of the simulation in milliseconds.
    * **population**: the (list of) population whose ``stop_condition`` should be checked to stop the simulation.
    * **operator**: operator to be used ('and' or 'or') when multiple populations are provided (default: 'and').
    * **measure_time**: defines whether the simulation time should be printed (default=False).

    *Returns*:

    * the actual duration of the simulation in milliseconds.
    """
    nb_steps = ceil(float(max_duration) / config['dt'])
    if not isinstance(population, list):
        population = [population]
    if _network:      
        if measure_time:
            tstart = time.time() 
        nb = _network.pyx_run_until(nb_steps, [pop.id for pop in population], True if operator=='and' else False)
        sim_time = float(nb) / config['dt']
        if measure_time:
            print('Simulating', nb/config['dt']/1000.0, 'seconds of the network took', time.time() - tstart, 'seconds.')
        return sim_time
    else:
        _error('simulate(): the network is not compiled yet.')
        return 0.0

def step():
    """
    Performs a single simulation step (duration = ``dt``). 

    """
    if _network:      
        _network.pyx_step()

################################
## Learning flags
################################
def enable_learning(projections=None):
    """
    Enables learning for all projections.
    
    *Parameter*:
    
    * **projections**: the projections whose learning should be enabled. By default, all the existing projections are enabled.
    """
    if not projections:
        projections = _projections
    for proj in projections:
        proj.enable_learning()
        
def disable_learning(projections=None):
    """
    Disables learning for all projections.
    
    *Parameter*:
    
    * **projections**: the projections whose learning should be disabled. By default, all the existing projections are disabled.
    """
    if not projections:
        projections = _projections
    for proj in projections:
        proj.disable_learning()
    
################################
## Time
################################
def get_time():
    return _network.get_time()/config['dt']
def set_time(t):
    return _network.set_time(int(t*config['dt']))
def get_current_step():
    return _network.get_time()
def set_current_step(t):
    return _network.set_time(int(t))
def dt():
    return config['dt']

################################
## Recording
################################
def start_record(to_record):
    """
    Starts recording of variables in different populations. 
    
    *Parameter*:
    
    * **to_record**: a dictionary with population objects (or names) as keys and variable names as values (either a single string or a list of strings). 
    
    Example::
    
        to_record = { 
            pop1 : ['mp', 'r'], 
            pop2 : 'mp'    
        }
        start_record(to_record)
    """
    global _recorded_populations
    _recorded_populations = to_record
    for pop, variables in to_record.iteritems():
        if not isinstance(pop, str):
            pop.start_record(variables)
        else:
            get_population(pop).start_record(variables)

def get_record(to_record=None, reshape=False):
    """
    Retrieves the recorded variables of one or more populations since the last call. 
  
    *Parameter*:
    
    * **to_record**: a dictionary containing population objects (or names) as keys and variable names as values. For more details check Population.start_record(). When omitted, the dictionary provided in the last call to start_record() is used.

    * **reshape**: defines if the recorded variables should be reshaped to match the population geometry (default: False).
    
    Returns:
    
    * A dictionary containing all recorded values. The dictionary is empty if no recorded data is available.
    
    Example::
    
        to_record = { 
            pop1 : ['mp', 'r'], 
            pop2: 'mp'    
        }
        start_record(to_record)
        simulate(1000.0)
        data = get_record()
        
    """   
    if not to_record:
        to_record = _recorded_populations

    data = {}
    
    for pop, variables in to_record.iteritems():
        if not isinstance(pop, str):
            pop_object = pop
        else:
            pop_object = get_population(pop)

        data[pop] = pop_object.get_record(variables, reshape)
    
    return data  

        
def stop_record(to_record=None):
    """
    Stops the recording of variables in different populations. 
    
    *Parameter*:
    
    * **to_record**: a dictionary with population objects (or names) as keys and variable names as values (either a single string or a list of strings). For more details check Population.stop_record(). When omitted, the dictionary provided in the last call to start_record() is used.
    """
    if not to_record:
        to_record = _recorded_populations
    for pop, variables in to_record.iteritems():
        if not isinstance(pop, str):
            pop.stop_record(variables)
        else:
            get_population(pop).stop_record(variables)

        
def pause_record(to_record=None):
    """
    Pauses the recording of variables in different populations. 
    
    *Parameter*:
    
    * **to_record**: a dictionary with population objects (or names) as keys and variable names as values (either a single string or a list of strings). For more details check Population.pause_record(). When omitted, the dictionary provided in the last call to start_record() is used.
    """
    if not to_record:
        to_record = _recorded_populations
    for pop, variables in to_record.iteritems():
        if not isinstance(pop, str):
            pop.pause_record(variables)
        else:
            get_population(pop).pause_record(variables)

        
def resume_record(to_record=None):
    """
    Resumes the recording of variables in different populations. 
    
    *Parameter*:
    
    * **to_record**: a dictionary with population objects (or names) as keys and variable names as values (either a single string or a list of strings). For more details check Population.resume_record(). When omitted, the dictionary provided in the last call to start_record() is used.
    """
    if not to_record:
        to_record = _recorded_populations
    for pop, variables in to_record.iteritems():
        if not isinstance(pop, str):
            pop.resume_record(variables)
        else:
            get_population(pop).resume_record(variables)

################################
## Printing
################################

def _print(*var_text):
    """
    Prints a message to standard out.
    """    
    text = ''
    for var in var_text:
        text += str(var) + ' '
        
    if sys.version_info[:2] >= (2, 6) and sys.version_info[:2] < (3, 0):
        p = print        
        p(text)
    else:
        print(text)

def _debug(*var_text):
    """
    Prints a message to standard out, if verbose mode set True.
    """    
    if not config['verbose']:
        return
    
    text = ''
    for var in var_text:
        text += str(var) + ' '
        
    if sys.version_info[:2] >= (2, 6) and sys.version_info[:2] < (3, 0):
        p = print        
        p(text)
    else:
        print(text)
        
def _warning(*var_text):
    """
    Prints a warning message to standard out.
    """
    text = 'WARNING: '
    for var in var_text:
        text += str(var) + ' '
    if not config['suppress_warnings']:
        if sys.version_info[:2] >= (2, 6) and sys.version_info[:2] < (3, 0):
            p = print        
            p(text)
        else:
            print(text)
        
def _error(*var_text):
    """
    Prints an error message to standard out.
    """
    text = 'ERROR: '
    for var in var_text:
        text += str(var) + ' '
    
    if sys.version_info[:2] >= (2, 6) and sys.version_info[:2] < (3, 0):
        p = print        
        p(text)
    else:
        print(text)

<|MERGE_RESOLUTION|>--- conflicted
+++ resolved
@@ -1,517 +1,515 @@
-"""
-
-    Global.py
-    
-    This file is part of ANNarchy.
-    
-    Copyright (C) 2013-2016  Julien Vitay <julien.vitay@gmail.com>,
-    Helge Uelo Dinkelbach <helge.dinkelbach@gmail.com>
-
-    This program is free software: you can redistribute it and/or modify
-    it under the terms of the GNU General Public License as published by
-    the Free Software Foundation, either version 3 of the License, or
-    (at your option) any later version.
-
-    ANNarchy is distributed in the hope that it will be useful,
-    but WITHOUT ANY WARRANTY; without even the implied warranty of
-    MERCHANTABILITY or FITNESS FOR A PARTICULAR PURPOSE.  See the
-    GNU General Public License for more details.
-
-    You should have received a copy of the GNU General Public License
-    along with this program.  If not, see <http://www.gnu.org/licenses/>.
-
-"""    
-from __future__ import print_function
-
-import sys, os
-import time
-from math import ceil
-import numpy as np
-
-# Dictionaries of  instances
-_populations = []       # created populations
-_projections = []       # created projections
-_functions = []         # created functions
-_neurons = []           # created neurons
-_synapses = []          # created synapses
-
-# Global Cython instance
-_network = None
-
-# Path to the annarchy working directory
-annarchy_dir = os.getcwd() + '/annarchy'
-
-# Flag to tell if the network has already been compiled
-_compiled = False   # I know it's evil
-
-# Configuration
-config = dict(
-   { 
-    'dt' : 1.0,
-    'verbose': False,
-    'show_time': False,
-    'suppress_warnings': False,
-    'num_threads': 1,
-    'paradigm': "openmp",
-    'method': "explicit",
-    'seed': -1,
-    'structural_plasticity': False,
-    'profiling': False
-   }
-)
-
-cuda_config = dict(
-    {
-     'device': 0
-    }
-)
-
-# Minimum number of neurons to apply OMP parallel regions
-OMP_MIN_NB_NEURONS = 10
-
-# Authorized keywork for attributes
-authorized_keywords = [
-    # Init
-    'init',      
-    # Bounds             
-    'min',
-    'max',
-    # Locality
-    'population',
-    'postsynaptic',
-    # Numerical methods
-    'explicit',
-    'implicit',
-    'semiimplicit',
-    'exponential',
-    'midpoint',
-    'exact',
-    # Refractory
-    'unless_refractory',
-    # Type
-    'int',
-    'bool',
-    'float'
-]
-
-# Dictionary of population variables being currently recorded
-_recorded_populations = {}
-
-def setup(**keyValueArgs):
-    """
-    The setup function is used to configure ANNarchy simulation environment. It takes various optional arguments: 
-
-    *Parameters*:
-    
-    * **dt**: discretization time step (default: 1.0 ms).
-
-    * **method**: default method to numerize ODEs. Default is the explicit forward Euler method ('explicit').
-    
-    * **num_threads**: number of treads used by openMP (overrides the environment variable ``OMP_NUM_THREADS`` when set, default = None).
-
-    * **structural_plasticity**: allows synapses to be dynamically added/removed during the simulation (default: False).
-
-    * **seed**: the seed (integer) to be used in the random number generators (default = -1 is equivalent to time(NULL)). 
-    
-    The following parameters are mainly for debugging and profiling, and should be ignored by most users:
-    
-    * **verbose**: shows details about compilation process on console (by default False). Additional some information of the network construction will be shown.
-    
-    * **suppress_warnings**: if True, warnings (e. g. from the mathematical parser) are suppressed.
-    
-    * **show_time**: if True, initialization times are shown. Attention: verbose should be set to True additionally.
-    
-    
-    .. note::
-
-        This function should be used before any other functions of ANNarchy, right after ``from ANNarchy import *``::
-
-            from ANNarchy import *
-            setup(dt=1.0, method='midpoint', num_threads=2)
-            ...
-    """
-    for key in keyValueArgs:
-
-        if key in config.keys():
-            config[key] = keyValueArgs[key]
-        else:
-            _print('Unknown key:', key)
-
-<<<<<<< HEAD
-def set_cuda_config(config):
-    """
-    setup cuda config, whereas the config is a dictionary containing the device id where to compute on (default 0) 
-    and for each population and projection an amount of threads. If not specified, we assume 32 threads for 
-    populations and 192 threads for projections. ATTENTION: need to be set before compilation.
-
-    Example:
-
-    config = { 'device': 0, Input: 64, Output: 32, Input_Output: 64 }
-    set_cuda_config(config)
-    compile()
-
-    Warning:
-
-    setting this config, will overwrite completely existing configurations.
-    """
-    global cuda_config
-    cuda_config = config
-=======
-        if key == 'seed':
-            np.random.seed(keyValueArgs[key])
->>>>>>> cd209b54
-    
-def reset(populations=True, projections=False, synapses = False):
-    """
-    Reinitialises the network to its state before the call to compile.
-
-    *Parameters*:
-
-    * **populations**: if True (default), the neural parameters and variables will be reset to their initial value.
-    * **projections**: if True, the synaptic parameters and variables (except the connections) will be reset (default=False).
-    * **synapses**: if True, the synaptic weights will be erased and recreated (default=False).
-    """
-    if populations:
-        for pop in _populations:
-            pop.reset()
-            
-    if projections:
-        for proj in _projections:
-            proj.reset(synapses)
-
-    _network.set_time(0)
-        
-def get_population(name):
-    """
-    Returns the population with the given *name*.
-    
-    *Parameter*:
-    
-    * **name**: name of the population
-
-    Returns:
-    
-    * The requested ``Population`` object if existing, ``None`` otherwise.
-    """
-    for pop in _populations:
-        if pop.name == name:
-            return pop
-        
-    print("Error: no population",name,"found.")
-    return None
-    
-def add_function(function):
-    """
-    Defines a global function which can be used by all neurons and synapses.
-    
-    The function must have only one return value and use only the passed arguments.
-    
-    Examples of valid functions:
-    
-        logistic(x) = 1 / (1 + exp(-x))
-        
-        piecewise(x, a, b) =    if x < a:
-                                    a
-                                else:
-                                    if x > b :
-                                        b
-                                    else:
-                                        x
-    
-    Please refer to the manual to know the allowed mathematical functions.
-    """  
-    _functions.append(function)
-    
-def simulate(duration, measure_time = False):
-    """
-    Runs the network for the given duration in milliseconds. The number of simulation steps is  computed relative to the discretization step ``dt`` declared in ``setup()`` (default: 1ms)::
-
-        simulate(1000.0)
-
-    *Parameters*:
-
-    * **duration**: the duration in milliseconds.
-    * **measure_time**: defines whether the simulation time should be printed (default=False).
-    """
-    nb_steps = ceil(float(duration) / config['dt'])
-
-    if _network:      
-        if measure_time:
-            tstart = time.time() 
-        _network.pyx_run(nb_steps)
-        if measure_time:
-            print('Simulating', duration/1000.0, 'seconds of the network took', time.time() - tstart, 'seconds.')
-    else:
-        _error('simulate(): the network is not compiled yet.')
-        return
-    
-def simulate_until(max_duration, population, operator='and', measure_time = False):
-    """
-    Runs the network for the maximal duration in milliseconds. If the ``stop_condition`` defined in the population becomes true during the simulation, it is stopped.
-
-    One can specify several populations. If the stop condition is true for any of the populations, the simulation will stop ('or' function).
-
-    Example::
-
-        pop1 = Population( ..., stop_condition = "r > 1.0 : any")
-        compile()
-        simulate_until(max_duration=1000.0. population=pop1)
-
-    *Parameters*:
-
-    * **duration**: the maximum duration of the simulation in milliseconds.
-    * **population**: the (list of) population whose ``stop_condition`` should be checked to stop the simulation.
-    * **operator**: operator to be used ('and' or 'or') when multiple populations are provided (default: 'and').
-    * **measure_time**: defines whether the simulation time should be printed (default=False).
-
-    *Returns*:
-
-    * the actual duration of the simulation in milliseconds.
-    """
-    nb_steps = ceil(float(max_duration) / config['dt'])
-    if not isinstance(population, list):
-        population = [population]
-    if _network:      
-        if measure_time:
-            tstart = time.time() 
-        nb = _network.pyx_run_until(nb_steps, [pop.id for pop in population], True if operator=='and' else False)
-        sim_time = float(nb) / config['dt']
-        if measure_time:
-            print('Simulating', nb/config['dt']/1000.0, 'seconds of the network took', time.time() - tstart, 'seconds.')
-        return sim_time
-    else:
-        _error('simulate(): the network is not compiled yet.')
-        return 0.0
-
-def step():
-    """
-    Performs a single simulation step (duration = ``dt``). 
-
-    """
-    if _network:      
-        _network.pyx_step()
-
-################################
-## Learning flags
-################################
-def enable_learning(projections=None):
-    """
-    Enables learning for all projections.
-    
-    *Parameter*:
-    
-    * **projections**: the projections whose learning should be enabled. By default, all the existing projections are enabled.
-    """
-    if not projections:
-        projections = _projections
-    for proj in projections:
-        proj.enable_learning()
-        
-def disable_learning(projections=None):
-    """
-    Disables learning for all projections.
-    
-    *Parameter*:
-    
-    * **projections**: the projections whose learning should be disabled. By default, all the existing projections are disabled.
-    """
-    if not projections:
-        projections = _projections
-    for proj in projections:
-        proj.disable_learning()
-    
-################################
-## Time
-################################
-def get_time():
-    return _network.get_time()/config['dt']
-def set_time(t):
-    return _network.set_time(int(t*config['dt']))
-def get_current_step():
-    return _network.get_time()
-def set_current_step(t):
-    return _network.set_time(int(t))
-def dt():
-    return config['dt']
-
-################################
-## Recording
-################################
-def start_record(to_record):
-    """
-    Starts recording of variables in different populations. 
-    
-    *Parameter*:
-    
-    * **to_record**: a dictionary with population objects (or names) as keys and variable names as values (either a single string or a list of strings). 
-    
-    Example::
-    
-        to_record = { 
-            pop1 : ['mp', 'r'], 
-            pop2 : 'mp'    
-        }
-        start_record(to_record)
-    """
-    global _recorded_populations
-    _recorded_populations = to_record
-    for pop, variables in to_record.iteritems():
-        if not isinstance(pop, str):
-            pop.start_record(variables)
-        else:
-            get_population(pop).start_record(variables)
-
-def get_record(to_record=None, reshape=False):
-    """
-    Retrieves the recorded variables of one or more populations since the last call. 
-  
-    *Parameter*:
-    
-    * **to_record**: a dictionary containing population objects (or names) as keys and variable names as values. For more details check Population.start_record(). When omitted, the dictionary provided in the last call to start_record() is used.
-
-    * **reshape**: defines if the recorded variables should be reshaped to match the population geometry (default: False).
-    
-    Returns:
-    
-    * A dictionary containing all recorded values. The dictionary is empty if no recorded data is available.
-    
-    Example::
-    
-        to_record = { 
-            pop1 : ['mp', 'r'], 
-            pop2: 'mp'    
-        }
-        start_record(to_record)
-        simulate(1000.0)
-        data = get_record()
-        
-    """   
-    if not to_record:
-        to_record = _recorded_populations
-
-    data = {}
-    
-    for pop, variables in to_record.iteritems():
-        if not isinstance(pop, str):
-            pop_object = pop
-        else:
-            pop_object = get_population(pop)
-
-        data[pop] = pop_object.get_record(variables, reshape)
-    
-    return data  
-
-        
-def stop_record(to_record=None):
-    """
-    Stops the recording of variables in different populations. 
-    
-    *Parameter*:
-    
-    * **to_record**: a dictionary with population objects (or names) as keys and variable names as values (either a single string or a list of strings). For more details check Population.stop_record(). When omitted, the dictionary provided in the last call to start_record() is used.
-    """
-    if not to_record:
-        to_record = _recorded_populations
-    for pop, variables in to_record.iteritems():
-        if not isinstance(pop, str):
-            pop.stop_record(variables)
-        else:
-            get_population(pop).stop_record(variables)
-
-        
-def pause_record(to_record=None):
-    """
-    Pauses the recording of variables in different populations. 
-    
-    *Parameter*:
-    
-    * **to_record**: a dictionary with population objects (or names) as keys and variable names as values (either a single string or a list of strings). For more details check Population.pause_record(). When omitted, the dictionary provided in the last call to start_record() is used.
-    """
-    if not to_record:
-        to_record = _recorded_populations
-    for pop, variables in to_record.iteritems():
-        if not isinstance(pop, str):
-            pop.pause_record(variables)
-        else:
-            get_population(pop).pause_record(variables)
-
-        
-def resume_record(to_record=None):
-    """
-    Resumes the recording of variables in different populations. 
-    
-    *Parameter*:
-    
-    * **to_record**: a dictionary with population objects (or names) as keys and variable names as values (either a single string or a list of strings). For more details check Population.resume_record(). When omitted, the dictionary provided in the last call to start_record() is used.
-    """
-    if not to_record:
-        to_record = _recorded_populations
-    for pop, variables in to_record.iteritems():
-        if not isinstance(pop, str):
-            pop.resume_record(variables)
-        else:
-            get_population(pop).resume_record(variables)
-
-################################
-## Printing
-################################
-
-def _print(*var_text):
-    """
-    Prints a message to standard out.
-    """    
-    text = ''
-    for var in var_text:
-        text += str(var) + ' '
-        
-    if sys.version_info[:2] >= (2, 6) and sys.version_info[:2] < (3, 0):
-        p = print        
-        p(text)
-    else:
-        print(text)
-
-def _debug(*var_text):
-    """
-    Prints a message to standard out, if verbose mode set True.
-    """    
-    if not config['verbose']:
-        return
-    
-    text = ''
-    for var in var_text:
-        text += str(var) + ' '
-        
-    if sys.version_info[:2] >= (2, 6) and sys.version_info[:2] < (3, 0):
-        p = print        
-        p(text)
-    else:
-        print(text)
-        
-def _warning(*var_text):
-    """
-    Prints a warning message to standard out.
-    """
-    text = 'WARNING: '
-    for var in var_text:
-        text += str(var) + ' '
-    if not config['suppress_warnings']:
-        if sys.version_info[:2] >= (2, 6) and sys.version_info[:2] < (3, 0):
-            p = print        
-            p(text)
-        else:
-            print(text)
-        
-def _error(*var_text):
-    """
-    Prints an error message to standard out.
-    """
-    text = 'ERROR: '
-    for var in var_text:
-        text += str(var) + ' '
-    
-    if sys.version_info[:2] >= (2, 6) and sys.version_info[:2] < (3, 0):
-        p = print        
-        p(text)
-    else:
-        print(text)
-
+"""
+
+    Global.py
+    
+    This file is part of ANNarchy.
+    
+    Copyright (C) 2013-2016  Julien Vitay <julien.vitay@gmail.com>,
+    Helge Uelo Dinkelbach <helge.dinkelbach@gmail.com>
+
+    This program is free software: you can redistribute it and/or modify
+    it under the terms of the GNU General Public License as published by
+    the Free Software Foundation, either version 3 of the License, or
+    (at your option) any later version.
+
+    ANNarchy is distributed in the hope that it will be useful,
+    but WITHOUT ANY WARRANTY; without even the implied warranty of
+    MERCHANTABILITY or FITNESS FOR A PARTICULAR PURPOSE.  See the
+    GNU General Public License for more details.
+
+    You should have received a copy of the GNU General Public License
+    along with this program.  If not, see <http://www.gnu.org/licenses/>.
+
+"""    
+from __future__ import print_function
+
+import sys, os
+import time
+from math import ceil
+import numpy as np
+
+# Dictionaries of  instances
+_populations = []       # created populations
+_projections = []       # created projections
+_functions = []         # created functions
+_neurons = []           # created neurons
+_synapses = []          # created synapses
+
+# Global Cython instance
+_network = None
+
+# Path to the annarchy working directory
+annarchy_dir = os.getcwd() + '/annarchy'
+
+# Flag to tell if the network has already been compiled
+_compiled = False   # I know it's evil
+
+# Configuration
+config = dict(
+   { 
+    'dt' : 1.0,
+    'verbose': False,
+    'show_time': False,
+    'suppress_warnings': False,
+    'num_threads': 1,
+    'paradigm': "openmp",
+    'method': "explicit",
+    'seed': -1,
+    'structural_plasticity': False,
+    'profiling': False
+   }
+)
+
+cuda_config = dict(
+    {
+     'device': 0
+    }
+)
+
+# Minimum number of neurons to apply OMP parallel regions
+OMP_MIN_NB_NEURONS = 10
+
+# Authorized keywork for attributes
+authorized_keywords = [
+    # Init
+    'init',      
+    # Bounds             
+    'min',
+    'max',
+    # Locality
+    'population',
+    'postsynaptic',
+    # Numerical methods
+    'explicit',
+    'implicit',
+    'semiimplicit',
+    'exponential',
+    'midpoint',
+    'exact',
+    # Refractory
+    'unless_refractory',
+    # Type
+    'int',
+    'bool',
+    'float'
+]
+
+# Dictionary of population variables being currently recorded
+_recorded_populations = {}
+
+def setup(**keyValueArgs):
+    """
+    The setup function is used to configure ANNarchy simulation environment. It takes various optional arguments: 
+
+    *Parameters*:
+    
+    * **dt**: discretization time step (default: 1.0 ms).
+
+    * **method**: default method to numerize ODEs. Default is the explicit forward Euler method ('explicit').
+    
+    * **num_threads**: number of treads used by openMP (overrides the environment variable ``OMP_NUM_THREADS`` when set, default = None).
+
+    * **structural_plasticity**: allows synapses to be dynamically added/removed during the simulation (default: False).
+
+    * **seed**: the seed (integer) to be used in the random number generators (default = -1 is equivalent to time(NULL)). 
+    
+    The following parameters are mainly for debugging and profiling, and should be ignored by most users:
+    
+    * **verbose**: shows details about compilation process on console (by default False). Additional some information of the network construction will be shown.
+    
+    * **suppress_warnings**: if True, warnings (e. g. from the mathematical parser) are suppressed.
+    
+    * **show_time**: if True, initialization times are shown. Attention: verbose should be set to True additionally.
+    
+    
+    .. note::
+
+        This function should be used before any other functions of ANNarchy, right after ``from ANNarchy import *``::
+
+            from ANNarchy import *
+            setup(dt=1.0, method='midpoint', num_threads=2)
+            ...
+    """
+    for key in keyValueArgs:
+
+        if key in config.keys():
+            config[key] = keyValueArgs[key]
+        else:
+            _print('Unknown key:', key)
+
+        if key == 'seed':
+            np.random.seed(keyValueArgs[key])
+
+def set_cuda_config(config):
+    """
+    setup cuda config, whereas the config is a dictionary containing the device id where to compute on (default 0) 
+    and for each population and projection an amount of threads. If not specified, we assume 32 threads for 
+    populations and 192 threads for projections. ATTENTION: need to be set before compilation.
+
+    Example:
+
+    config = { 'device': 0, Input: 64, Output: 32, Input_Output: 64 }
+    set_cuda_config(config)
+    compile()
+
+    Warning:
+
+    setting this config, will overwrite completely existing configurations.
+    """
+    global cuda_config
+    cuda_config = config
+    
+def reset(populations=True, projections=False, synapses = False):
+    """
+    Reinitialises the network to its state before the call to compile.
+
+    *Parameters*:
+
+    * **populations**: if True (default), the neural parameters and variables will be reset to their initial value.
+    * **projections**: if True, the synaptic parameters and variables (except the connections) will be reset (default=False).
+    * **synapses**: if True, the synaptic weights will be erased and recreated (default=False).
+    """
+    if populations:
+        for pop in _populations:
+            pop.reset()
+            
+    if projections:
+        for proj in _projections:
+            proj.reset(synapses)
+
+    _network.set_time(0)
+        
+def get_population(name):
+    """
+    Returns the population with the given *name*.
+    
+    *Parameter*:
+    
+    * **name**: name of the population
+
+    Returns:
+    
+    * The requested ``Population`` object if existing, ``None`` otherwise.
+    """
+    for pop in _populations:
+        if pop.name == name:
+            return pop
+        
+    print("Error: no population",name,"found.")
+    return None
+    
+def add_function(function):
+    """
+    Defines a global function which can be used by all neurons and synapses.
+    
+    The function must have only one return value and use only the passed arguments.
+    
+    Examples of valid functions:
+    
+        logistic(x) = 1 / (1 + exp(-x))
+        
+        piecewise(x, a, b) =    if x < a:
+                                    a
+                                else:
+                                    if x > b :
+                                        b
+                                    else:
+                                        x
+    
+    Please refer to the manual to know the allowed mathematical functions.
+    """  
+    _functions.append(function)
+    
+def simulate(duration, measure_time = False):
+    """
+    Runs the network for the given duration in milliseconds. The number of simulation steps is  computed relative to the discretization step ``dt`` declared in ``setup()`` (default: 1ms)::
+
+        simulate(1000.0)
+
+    *Parameters*:
+
+    * **duration**: the duration in milliseconds.
+    * **measure_time**: defines whether the simulation time should be printed (default=False).
+    """
+    nb_steps = ceil(float(duration) / config['dt'])
+
+    if _network:      
+        if measure_time:
+            tstart = time.time() 
+        _network.pyx_run(nb_steps)
+        if measure_time:
+            print('Simulating', duration/1000.0, 'seconds of the network took', time.time() - tstart, 'seconds.')
+    else:
+        _error('simulate(): the network is not compiled yet.')
+        return
+    
+def simulate_until(max_duration, population, operator='and', measure_time = False):
+    """
+    Runs the network for the maximal duration in milliseconds. If the ``stop_condition`` defined in the population becomes true during the simulation, it is stopped.
+
+    One can specify several populations. If the stop condition is true for any of the populations, the simulation will stop ('or' function).
+
+    Example::
+
+        pop1 = Population( ..., stop_condition = "r > 1.0 : any")
+        compile()
+        simulate_until(max_duration=1000.0. population=pop1)
+
+    *Parameters*:
+
+    * **duration**: the maximum duration of the simulation in milliseconds.
+    * **population**: the (list of) population whose ``stop_condition`` should be checked to stop the simulation.
+    * **operator**: operator to be used ('and' or 'or') when multiple populations are provided (default: 'and').
+    * **measure_time**: defines whether the simulation time should be printed (default=False).
+
+    *Returns*:
+
+    * the actual duration of the simulation in milliseconds.
+    """
+    nb_steps = ceil(float(max_duration) / config['dt'])
+    if not isinstance(population, list):
+        population = [population]
+    if _network:      
+        if measure_time:
+            tstart = time.time() 
+        nb = _network.pyx_run_until(nb_steps, [pop.id for pop in population], True if operator=='and' else False)
+        sim_time = float(nb) / config['dt']
+        if measure_time:
+            print('Simulating', nb/config['dt']/1000.0, 'seconds of the network took', time.time() - tstart, 'seconds.')
+        return sim_time
+    else:
+        _error('simulate(): the network is not compiled yet.')
+        return 0.0
+
+def step():
+    """
+    Performs a single simulation step (duration = ``dt``). 
+
+    """
+    if _network:      
+        _network.pyx_step()
+
+################################
+## Learning flags
+################################
+def enable_learning(projections=None):
+    """
+    Enables learning for all projections.
+    
+    *Parameter*:
+    
+    * **projections**: the projections whose learning should be enabled. By default, all the existing projections are enabled.
+    """
+    if not projections:
+        projections = _projections
+    for proj in projections:
+        proj.enable_learning()
+        
+def disable_learning(projections=None):
+    """
+    Disables learning for all projections.
+    
+    *Parameter*:
+    
+    * **projections**: the projections whose learning should be disabled. By default, all the existing projections are disabled.
+    """
+    if not projections:
+        projections = _projections
+    for proj in projections:
+        proj.disable_learning()
+    
+################################
+## Time
+################################
+def get_time():
+    return _network.get_time()/config['dt']
+def set_time(t):
+    return _network.set_time(int(t*config['dt']))
+def get_current_step():
+    return _network.get_time()
+def set_current_step(t):
+    return _network.set_time(int(t))
+def dt():
+    return config['dt']
+
+################################
+## Recording
+################################
+def start_record(to_record):
+    """
+    Starts recording of variables in different populations. 
+    
+    *Parameter*:
+    
+    * **to_record**: a dictionary with population objects (or names) as keys and variable names as values (either a single string or a list of strings). 
+    
+    Example::
+    
+        to_record = { 
+            pop1 : ['mp', 'r'], 
+            pop2 : 'mp'    
+        }
+        start_record(to_record)
+    """
+    global _recorded_populations
+    _recorded_populations = to_record
+    for pop, variables in to_record.iteritems():
+        if not isinstance(pop, str):
+            pop.start_record(variables)
+        else:
+            get_population(pop).start_record(variables)
+
+def get_record(to_record=None, reshape=False):
+    """
+    Retrieves the recorded variables of one or more populations since the last call. 
+  
+    *Parameter*:
+    
+    * **to_record**: a dictionary containing population objects (or names) as keys and variable names as values. For more details check Population.start_record(). When omitted, the dictionary provided in the last call to start_record() is used.
+
+    * **reshape**: defines if the recorded variables should be reshaped to match the population geometry (default: False).
+    
+    Returns:
+    
+    * A dictionary containing all recorded values. The dictionary is empty if no recorded data is available.
+    
+    Example::
+    
+        to_record = { 
+            pop1 : ['mp', 'r'], 
+            pop2: 'mp'    
+        }
+        start_record(to_record)
+        simulate(1000.0)
+        data = get_record()
+        
+    """   
+    if not to_record:
+        to_record = _recorded_populations
+
+    data = {}
+    
+    for pop, variables in to_record.iteritems():
+        if not isinstance(pop, str):
+            pop_object = pop
+        else:
+            pop_object = get_population(pop)
+
+        data[pop] = pop_object.get_record(variables, reshape)
+    
+    return data  
+
+        
+def stop_record(to_record=None):
+    """
+    Stops the recording of variables in different populations. 
+    
+    *Parameter*:
+    
+    * **to_record**: a dictionary with population objects (or names) as keys and variable names as values (either a single string or a list of strings). For more details check Population.stop_record(). When omitted, the dictionary provided in the last call to start_record() is used.
+    """
+    if not to_record:
+        to_record = _recorded_populations
+    for pop, variables in to_record.iteritems():
+        if not isinstance(pop, str):
+            pop.stop_record(variables)
+        else:
+            get_population(pop).stop_record(variables)
+
+        
+def pause_record(to_record=None):
+    """
+    Pauses the recording of variables in different populations. 
+    
+    *Parameter*:
+    
+    * **to_record**: a dictionary with population objects (or names) as keys and variable names as values (either a single string or a list of strings). For more details check Population.pause_record(). When omitted, the dictionary provided in the last call to start_record() is used.
+    """
+    if not to_record:
+        to_record = _recorded_populations
+    for pop, variables in to_record.iteritems():
+        if not isinstance(pop, str):
+            pop.pause_record(variables)
+        else:
+            get_population(pop).pause_record(variables)
+
+        
+def resume_record(to_record=None):
+    """
+    Resumes the recording of variables in different populations. 
+    
+    *Parameter*:
+    
+    * **to_record**: a dictionary with population objects (or names) as keys and variable names as values (either a single string or a list of strings). For more details check Population.resume_record(). When omitted, the dictionary provided in the last call to start_record() is used.
+    """
+    if not to_record:
+        to_record = _recorded_populations
+    for pop, variables in to_record.iteritems():
+        if not isinstance(pop, str):
+            pop.resume_record(variables)
+        else:
+            get_population(pop).resume_record(variables)
+
+################################
+## Printing
+################################
+
+def _print(*var_text):
+    """
+    Prints a message to standard out.
+    """    
+    text = ''
+    for var in var_text:
+        text += str(var) + ' '
+        
+    if sys.version_info[:2] >= (2, 6) and sys.version_info[:2] < (3, 0):
+        p = print        
+        p(text)
+    else:
+        print(text)
+
+def _debug(*var_text):
+    """
+    Prints a message to standard out, if verbose mode set True.
+    """    
+    if not config['verbose']:
+        return
+    
+    text = ''
+    for var in var_text:
+        text += str(var) + ' '
+        
+    if sys.version_info[:2] >= (2, 6) and sys.version_info[:2] < (3, 0):
+        p = print        
+        p(text)
+    else:
+        print(text)
+        
+def _warning(*var_text):
+    """
+    Prints a warning message to standard out.
+    """
+    text = 'WARNING: '
+    for var in var_text:
+        text += str(var) + ' '
+    if not config['suppress_warnings']:
+        if sys.version_info[:2] >= (2, 6) and sys.version_info[:2] < (3, 0):
+            p = print        
+            p(text)
+        else:
+            print(text)
+        
+def _error(*var_text):
+    """
+    Prints an error message to standard out.
+    """
+    text = 'ERROR: '
+    for var in var_text:
+        text += str(var) + ' '
+    
+    if sys.version_info[:2] >= (2, 6) and sys.version_info[:2] < (3, 0):
+        p = print        
+        p(text)
+    else:
+        print(text)
+