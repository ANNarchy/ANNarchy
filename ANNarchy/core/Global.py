#===============================================================================
#
#     Global.py
#
#     This file is part of ANNarchy.
#
#     Copyright (C) 2013-2016  Julien Vitay <julien.vitay@gmail.com>,
#     Helge Uelo Dinkelbach <helge.dinkelbach@gmail.com>
#
#     This program is free software: you can redistribute it and/or modify
#     it under the terms of the GNU General Public License as published by
#     the Free Software Foundation, either version 3 of the License, or
#     (at your option) any later version.
#
#     ANNarchy is distributed in the hope that it will be useful,
#     but WITHOUT ANY WARRANTY; without even the implied warranty of
#     MERCHANTABILITY or FITNESS FOR A PARTICULAR PURPOSE.  See the
#     GNU General Public License for more details.
#
#     You should have received a copy of the GNU General Public License
#     along with this program.  If not, see <http://www.gnu.org/licenses/>.
#
#===============================================================================
import sys, os
import inspect
import traceback
import numpy as np

from ANNarchy.core.NetworkManager import NetworkManager

# High-level structures
_objects = {
    'functions': [],
    'neurons': [],
    'synapses': [],
    'constants': [],
}

# Data for the different networks
_network = NetworkManager()

# Configuration
config = dict(
   {
    'dt' : 1.0,
    'verbose': False,
    'debug': False,
    'show_time': False,
    'suppress_warnings': False,
    'num_threads': 1,
    'cores': [],
    'paradigm': "openmp",
    'method': "explicit",
    'precision': "double",
    'seed': -1,
    'structural_plasticity': False,
    'profiling': False,
    'profile_out': None,
    'disable_parallel_rng': True,
   }
)

# Profiling instance
_profiler = None

# Minimum number of neurons to apply OMP parallel regions
OMP_MIN_NB_NEURONS = 100

# Authorized keywork for attributes
authorized_keywords = [
    # Init
    'init',
    # Bounds
    'min',
    'max',
    # Locality
    'population',
    'postsynaptic',
    'projection',
    # Numerical methods
    'explicit',
    'implicit',
    'semiimplicit',
    'exponential',
    'midpoint',
    'exact',
    'event-driven',
    # Refractory
    'unless_refractory',
    # Type
    'int',
    'bool',
    'float',
    # Event-based
    'unless_post',
]

def setup(**keyValueArgs):
    """
    The setup function is used to configure ANNarchy simulation environment. It takes various optional arguments:

<<<<<<< HEAD
    :param dt: simulation step size (default: 1.0 ms).
    :param paradigm: parallel framework for code generation. Accepted values: "openmp" or "cuda" (default: "openmp").
    :param method: default method to numerize ODEs. Default is the explicit forward Euler method ('explicit').
    :param precision: default floating precision for variables in ANNarchy. Accepted values: "float" or "double" (default: "double")
    :param num_threads: number of treads used by openMP (overrides the environment variable ``OMP_NUM_THREADS`` when set, default = None).
    :param cores: list of CPU core ids where the openMP threads should reside on (optional, default=[] for default OS setting)
    :param disable_parallel_rng: if number of threads is greater than one we automatically use one seed for each thread. If this flag is set to true only one RNG sources is used (default: False).
    :param structural_plasticity: allows synapses to be dynamically added/removed during the simulation (default: False).
    :param seed: the seed (integer) to be used in the random number generators (default = -1 is equivalent to time(NULL)).
=======
    * dt: simulation step size (default: 1.0 ms).
    * paradigm: parallel framework for code generation. Accepted values: "openmp" or "cuda" (default: "openmp").
    * method: default method to numerize ODEs. Default is the explicit forward Euler method ('explicit').
    * precision: default floating precision for variables in ANNarchy. Accepted values: "float" or "double" (default: "double")
    * num_threads: number of treads used by openMP (overrides the environment variable ``OMP_NUM_THREADS`` when set, default = None).
    * structural_plasticity: allows synapses to be dynamically added/removed during the simulation (default: False).
    * seed: the seed (integer) to be used in the random number generators (default = -1 is equivalent to time(NULL)).
>>>>>>> 5904cbf0

    The following parameters are mainly for debugging and profiling, and should be ignored by most users:

    * verbose: shows details about compilation process on console (by default False). Additional some information of the network construction will be shown.
    * suppress_warnings: if True, warnings (e. g. from the mathematical parser) are suppressed.
    * show_time: if True, initialization times are shown. Attention: verbose should be set to True additionally.


    **Note:**

    This function should be used before any other functions of ANNarchy (including importing a network definition), right after `from ANNarchy import *`:

    ```python
    from ANNarchy import *
    setup(dt=1.0, method='midpoint', num_threads=2)
    ```

    """
    if len(_network[0]['populations']) > 0 or len(_network[0]['projections']) > 0 or len(_network[0]['monitors']) > 0:
        if 'dt' in keyValueArgs:
            _warning('setup(): populations or projections have already been created. Changing dt now might lead to strange behaviors with the synaptic delays (internally generated in steps, not ms)...')
        if 'precision' in keyValueArgs:
            _warning('setup(): populations or projections have already been created. Changing precision now might lead to strange behaviors...')

    for key in keyValueArgs:
        if key in config.keys():
            config[key] = keyValueArgs[key]
        else:
            _warning('setup(): unknown key:', key)

        if key == 'seed': # also seed numpy
            np.random.seed(keyValueArgs[key])

def clear():
    """
    Clears all variables (erasing already defined populations, projections, monitors and constants), as if you had just imported ANNarchy.

    Useful when re-running Jupyter/IPython notebooks multiple times:

    ```python
    from ANNarchy import *
    clear()
    ```
    """
    # Reset objects
    global _objects
    _objects = {
        'functions': [],
        'neurons': [],
        'synapses': [],
        'constants': [],
    }

    # Reinitialize initial state
    global _network
    _network.clear()

    # # Configuration
    # config = dict(
    #    {
    #     'dt' : 1.0,
    #     'verbose': False,
    #     'show_time': False,
    #     'suppress_warnings': False,
    #     'num_threads': 1,
    #     'paradigm': "openmp",
    #     'method': "explicit",
    #     'precision': "double",
    #     'seed': -1,
    #     'structural_plasticity': False,
    #     'profiling': False,
    #     'profile_out': None
    #    }
    # )


def reset(populations=True, projections=False, synapses = False, net_id=0):
    """
    Reinitialises the network to its state before the call to compile. The network time will be set to 0ms.

    :param populations: if True (default), the neural parameters and variables will be reset to their initial value.
    :param projections: if True, the synaptic parameters and variables (except the connections) will be reset (default=False).
    :param synapses: if True, the synaptic weights will be erased and recreated (default=False).
    """
    if populations:
        for pop in _network[net_id]['populations']:
            pop.reset()

        # pop.reset only clears spike container with no or uniform delay
        for proj in _network[net_id]['projections']:
            if hasattr(proj.cyInstance, 'reset_ring_buffer'):
                proj.cyInstance.reset_ring_buffer()

    if projections:
        for proj in _network[net_id]['projections']:
            proj.reset(attributes=-1, synapses=synapses)

    _network[net_id]['instance'].set_time(0)

def get_population(name, net_id=0):
    """
    Returns the population with the given ``name``.

    :param name: name of the population.
    :return: The requested ``Population`` object if existing, ``None`` otherwise.
    """
    for pop in _network[net_id]['populations']:
        if pop.name == name:
            return pop

    _warning("get_population(): the population", name, "does not exist.")
    return None

def get_projection(name, net_id=0):
    """
    Returns the projection with the given *name*.

    :param name: name of the projection.
    :return: The requested ``Projection`` object if existing, ``None`` otherwise.
    """
    for proj in _network[net_id]['projections']:
        if proj.name == name:
            return proj

    _warning("get_projection(): the projection", name, "does not exist.")
    return None

def populations(net_id=0):
    """
    Returns a list of all declared populations.
    """
    return _network[net_id]['populations']

def projections(net_id=0, post=None, pre=None, target=None, suppress_error=False):
    """
    Returns a list of all declared populations. By default, the method returns all connections which were defined.
    By setting *one* of the arguments, post, pre and target one can select a subset accordingly.

    :param post: all returned projections should have this population as post.
    :param pre: all returned projections should have this population as pre.
    :param target: all returned projections should have this target.
    :param suppress_error: by default, ANNarchy throws an error if the list of assigned projections is empty. If this flag is set to True, the error message is suppressed.
    :return: A list of all assigned projections in this network. Or a subset
    according to the arguments.
    """
    if post is None and pre is None and target is None:
        return _network[net_id]['projections']
    else:
        res = []
        if isinstance(post, str):
            post = get_population(post, net_id)
        if isinstance(pre, str):
            pre = get_population(pre, net_id)

        # post is the criteria
        if (post is not None) and (pre is None) and (target is None) :
            for proj in _network[net_id]['projections']:
                if proj.post == post:
                    res.append(proj)

        # pre is the criteria
        elif (pre is not None) and (post is None) and (target is None):
            for proj in _network[net_id]['projections']:
                if proj.pre == pre:
                    res.append(proj)

        # post is the criteria
        elif target is not None and (post is None) and (pre is None):
            for proj in _network[net_id]['projections']:
                if proj.target == target:
                    res.append(proj)

        else:
            raise ValueError("ANNarchy.core.Global.projections(): either none or one of the arguments post, pre, target must be set.")

        return res


################################
## Functions
################################
def add_function(function):
    """
    Defines a global function which can be used by all neurons and synapses.

    The function must have only one return value and use only the passed arguments.

    Examples of valid functions:

    ```python
    logistic(x) = 1 / (1 + exp(-x))

    piecewise(x, a, b) =    if x < a:
                                a
                            else:
                                if x > b :
                                    b
                                else:
                                    x
    ```

    Please refer to the manual to know the allowed mathematical functions.
    """
    name = function.split('(')[0]
    _objects['functions'].append( (name, function))


def functions(name, net_id=0):
    """
    Allows to access a global function defined with ``add_function`` and use it from Python using arrays **after compilation**.

    The name of the function is not added to the global namespace to avoid overloading.
<<<<<<< HEAD

    .. code-block:: python

        add_function("logistic(x) = 1. / (1. + exp(-x))")

        compile()
=======
    
    ```python
    add_function("logistic(x) = 1. / (1. + exp(-x))") 

    compile()  
>>>>>>> 5904cbf0

    result = functions('logistic')([0., 1., 2., 3., 4.])
    ```
 
    Only lists or 1D Numpy arrays can be passed as arguments, not single values nor multidimensional arrays.

    When passing several arguments, make sure they have the same size.

    """
    try:
        func = getattr(_network[net_id]['instance'], 'func_' + name)
    except:
        _error('call to', name, ': the function is not compiled yet.')

    return func

################################
## Constants
################################
class Constant(float):
    """
    Constant parameter that can be used by all neurons and synapses.

    The class ``Constant`` derives from ``float``, so any legal operation on floats (addition, multiplication) can be used.

    If a Neuron/Synapse defines a parameter with the same name, the constant parameters will not be visible.

    Example:

    ```python

    tau = Constant('tau', 20)
    factor = Constant('factor', 0.1)
    real_tau = Constant('real_tau', tau*factor)

    neuron = Neuron(
        equations='''
            real_tau*dr/dt + r =1.0
        '''
    )
    ```

    The value of the constant can be changed anytime with the ``set()`` method. Assignments will have no effect (e.g. ``tau = 10.0`` only creates a new float).

    The value of constants defined as combination of other constants (``real_tau``) is not updated if the value of these constants changes (changing ``tau`` with ``tau.set(10.0)`` will not modify the value of ``real_tau``).

    """
    def __new__(cls, name, value, net_id=0):
        return float.__new__(cls, value)
        
    def __init__(self, name, value, net_id=0):
        """
        :param name: name of the constant (unique), which can be used in equations.
        :param value: the value of the constant, which must be a float, or a combination of Constants.
        """

        self.name = name
        self.value = value
        self.net_id = net_id
        for obj in _objects['constants']:
            if obj.name == name:
                _error('the constant', name, 'is already defined.')
        _objects['constants'].append(self)
    def __str__(self):
        return str(self.value)
    def __repr__(self):
        return self.__str__()
    def set(self, value):
        "Changes the value of the constant."
        self.value = value
        if _network[self.net_id]['compiled']:
            getattr(_network[self.net_id]['instance'], '_set_'+self.name)(self.value)

def list_constants(net_id=0):
    """
    Returns a list of all constants declared with ``Constant(name, value)``.
    """
    l = []
    for obj in _objects['constants']:
        l.append(obj.name)
    return l

def get_constant(name, net_id=0):
    """
    Returns the ``Constant`` object with the given name, ``None`` otherwise.
    """
    for obj in _objects['constants']:
        if obj.name == name:
            return obj
    return None


################################
## Memory management
################################
def _bytes_human_readable(size_in_bytes):
    """ Transforms given size in GB/MB/KB or bytes dependent on the value. """
    if size_in_bytes > (1024*1024*1024):
        return "{:.2f} GB".format(float(size_in_bytes)/(1024.0*1024.0*1024.0))
    elif size_in_bytes > (1024*1024):
        return "{:.2f} MB".format(float(size_in_bytes)/(1024.0*1024.0))
    elif size_in_bytes > (1024):
        return "{:.2f} KB".format(float(size_in_bytes)/(1024.0))
    else:
        return str(size_in_bytes) + " bytes"

def _cpp_memory_footprint(net_id=0):
    """
    Print the C++ memory consumption for populations, projections on the console.

    :param net_id: net_id of the requested network.
    """
    print("Memory consumption of C++ objects: ")

    for pop in populations(net_id):
        print(pop.name, _bytes_human_readable(pop.size_in_bytes()))

    for proj in projections(net_id):
        print(proj.name, _bytes_human_readable(proj.size_in_bytes()))

    for mon in _network[net_id]['monitors']:
        print(mon.name, _bytes_human_readable(mon.size_in_bytes()))

################################
## Learning flags
################################
def enable_learning(projections=None, period=None, offset=None, net_id=0):
    """
    Enables learning for all projections. Optionally *period* and *offset* can be changed for all projections.

    :param projections: the projections whose learning should be enabled. By default, all the existing projections are enabled.
    :param period: determines how often the synaptic variables will be updated.
    :param offset: determines the offset at which the synaptic variables will be updated relative to the current time.

    """
    if not projections:
        projections = _network[net_id]['projections']
    for proj in projections:
        proj.enable_learning(period, offset)

def disable_learning(projections=None, net_id=0):
    """
    Disables learning for all projections.

    :param projections: the projections whose learning should be disabled. By default, all the existing projections are disabled.
    """
    if not projections:
        projections = _network[net_id]['projections']
    for proj in projections:
        proj.disable_learning()

################################
## Time
################################
def get_time(net_id=0):
    "Returns the current time in ms."
    try:
        t = _network[net_id]['instance'].get_time()*config['dt']
    except:
        t = 0.0
    return t

def set_time(t, net_id=0):
    """
    Sets the current time in ms.

    **Warning:** can be dangerous for some spiking models.
    """
    try:
        _network[net_id]['instance'].set_time(int(t/config['dt']))
    except:
        _warning('Time can only be set when the network is compiled.')

def get_current_step(net_id=0):
    "Returns the current simulation step."
    try:
        t = _network[net_id]['instance'].get_time()
    except:
        t = 0
    return t

def set_current_step(t, net_id=0):
    """
    Sets the current simulation step (integer).

    **Warning:** can be dangerous for some spiking models.
    """
    try:
        _network[net_id]['instance'].set_time(int(t))
    except:
        _warning('Time can only be set when the network is compiled.')

def dt():
    "Returns the simulation step size `dt` used in the simulation."
    return config['dt']

################################
## Seed
################################
def set_seed(seed, net_id=0):
    "Sets the seed of the random number generators, both in numpy.random and in the C++ library when it is created."
    config['seed'] = seed
    if seed > -1:
        np.random.seed(seed)
    
    try:
        if config['disable_parallel_rng']:
            _network[net_id]['instance'].set_seed(seed, 1)
        else:
            _network[net_id]['instance'].set_seed(seed, config['num_threads'])
    except:
        _warning('The seed will only be set in the simulated network when it is compiled.')


################################
## Paradigm
################################
def _check_paradigm(paradigm):
    """
    Returns True when the provided paradigm is currently used.

    Possible values:

    1. "openmp"
    2. "cuda"
    """
    try:
        return paradigm == config['paradigm']
    except KeyError:
        _error("Unknown paradigm")

def _check_precision(precision):
    """
    Returns True when the provided precision is currently used.

    Possible values:

    1. "float"
    2. "double"
    """
    try:
        return precision == config['precision']
    except KeyError:
        _error("Unknown precision")

################################
## Source include path
################################
def include_path():
    "Returns the include paths needed to compile cython extensions and CUDA code."
    base = __file__
    paths = []
    cython_ext = base.replace("Global.py", "cython_ext")
    paths.append(cython_ext)
    if config['paradigm'] == "cuda":
        cuda_path = base.replace("core/Global.py", "generator/CudaCheck")
        paths.append(cuda_path)
    return paths


################################
## Printing
################################

def _print(*var_text):
    """
    Prints a message to standard out.
    """
    text = ''
    for var in var_text:
        text += str(var) + ' '
    print(text)

def _debug(*var_text):
    """
    Prints a message to standard out, if verbose mode set True.
    """
    if not config['verbose']:
        return

    text = ''
    for var in var_text:
        text += str(var) + ' '
    print(text)

def _warning(*var_text):
    """
    Prints a warning message to standard out.
    """
    text = 'WARNING: '
    for var in var_text:
        text += str(var) + ' '
    if not config['suppress_warnings']:
        print(text)
    #     # Print the trace
    #     tb = traceback.format_stack()
    #     for line in tb:
    #         if not '/ANNarchy/core/' in line and \
    #            not '/ANNarchy/parser/' in line and \
    #            not '/ANNarchy/generator/' in line :
    #             print(line)

def _error(*var_text, **args):
    """
    Prints an error message to standard out and exits.

    When passing exit=False, the program will not exit.
    """
    text = ''
    for var in var_text:
        text += str(var) + ' '

    exit = False
    if 'exit' in args.keys():
        if args['exit']:
            exit = True
    else:
        exit = True

    if exit:
        raise ANNarchyException(text, exit)
    else:
        print('ERROR:' + text)

class ANNarchyException(Exception):
    """
    Custom exception that can be ctached in some cases (IO) instead of quitting.
    """
    def __init__(self, message, exit):
        super(ANNarchyException, self).__init__(message)

        # # Print the error message
        # print('ERROR: ' + message)

        # # Print the trace
        # # tb = traceback.print_stack()
        # tb = traceback.format_stack()
        # for line in tb:
        #     if not '/ANNarchy/core/' in line and \
        #        not '/ANNarchy/parser/' in line and \
        #        not '/ANNarchy/generator/' in line :
        #         print(line)

class CodeGeneratorException(Exception):
    def __init__(self, msg):
        print("An error in the code generation occured:")
        sys.exit(self)

class InvalidConfiguration(Exception):
    def __init__(self, msg):
        print("The configuration you requested is not implemented in ANNarchy.")
        sys.exit(self)<|MERGE_RESOLUTION|>--- conflicted
+++ resolved
@@ -99,25 +99,18 @@
     """
     The setup function is used to configure ANNarchy simulation environment. It takes various optional arguments:
 
-<<<<<<< HEAD
-    :param dt: simulation step size (default: 1.0 ms).
-    :param paradigm: parallel framework for code generation. Accepted values: "openmp" or "cuda" (default: "openmp").
-    :param method: default method to numerize ODEs. Default is the explicit forward Euler method ('explicit').
-    :param precision: default floating precision for variables in ANNarchy. Accepted values: "float" or "double" (default: "double")
-    :param num_threads: number of treads used by openMP (overrides the environment variable ``OMP_NUM_THREADS`` when set, default = None).
-    :param cores: list of CPU core ids where the openMP threads should reside on (optional, default=[] for default OS setting)
-    :param disable_parallel_rng: if number of threads is greater than one we automatically use one seed for each thread. If this flag is set to true only one RNG sources is used (default: False).
-    :param structural_plasticity: allows synapses to be dynamically added/removed during the simulation (default: False).
-    :param seed: the seed (integer) to be used in the random number generators (default = -1 is equivalent to time(NULL)).
-=======
     * dt: simulation step size (default: 1.0 ms).
     * paradigm: parallel framework for code generation. Accepted values: "openmp" or "cuda" (default: "openmp").
     * method: default method to numerize ODEs. Default is the explicit forward Euler method ('explicit').
     * precision: default floating precision for variables in ANNarchy. Accepted values: "float" or "double" (default: "double")
-    * num_threads: number of treads used by openMP (overrides the environment variable ``OMP_NUM_THREADS`` when set, default = None).
+    * cores: number of treads used by openMP (overrides the environment variable ``OMP_NUM_THREADS`` when set, default = None).
+    * disable_parallel_rng: determines if random numbers drawn from distributions are generated from a single source (default: True). 
+                            If this flag is set to true only one RNG source is used und the values are drawn by one thread which 
+                            reduces parallel performance (this is the behavior of all ANNarchy versions prior to 4.7). 
+                            If set to false a seed sequence is generated to allow usage of one RNG per thread. Please note, that this
+                            flag won't effect the GPUs which draw from multiple sources anyways.
     * structural_plasticity: allows synapses to be dynamically added/removed during the simulation (default: False).
     * seed: the seed (integer) to be used in the random number generators (default = -1 is equivalent to time(NULL)).
->>>>>>> 5904cbf0
 
     The following parameters are mainly for debugging and profiling, and should be ignored by most users:
 
@@ -132,7 +125,7 @@
 
     ```python
     from ANNarchy import *
-    setup(dt=1.0, method='midpoint', num_threads=2)
+    setup(dt=1.0, method='midpoint', cores=2)
     ```
 
     """
@@ -330,20 +323,11 @@
     Allows to access a global function defined with ``add_function`` and use it from Python using arrays **after compilation**.
 
     The name of the function is not added to the global namespace to avoid overloading.
-<<<<<<< HEAD
-
-    .. code-block:: python
-
-        add_function("logistic(x) = 1. / (1. + exp(-x))")
-
-        compile()
-=======
     
     ```python
     add_function("logistic(x) = 1. / (1. + exp(-x))") 
 
     compile()  
->>>>>>> 5904cbf0
 
     result = functions('logistic')([0., 1., 2., 3., 4.])
     ```
