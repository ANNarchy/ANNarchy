#===============================================================================
#
#     Monitor.py
#
#     This file is part of ANNarchy.
#
#     Copyright (C) 2013-2016  Julien Vitay <julien.vitay@gmail.com>,
#     Helge Uelo Dinkelbach <helge.dinkelbach@gmail.com>
#
#     This program is free software: you can redistribute it and/or modify
#     it under the terms of the GNU General Public License as published by
#     the Free Software Foundation, either version 3 of the License, or
#     (at your option) any later version.
#
#     ANNarchy is distributed in the hope that it will be useful,
#     but WITHOUT ANY WARRANTY; without even the implied warranty of
#     MERCHANTABILITY or FITNESS FOR A PARTICULAR PURPOSE.  See the
#     GNU General Public License for more details.
#
#     You should have received a copy of the GNU General Public License
#     along with this program.  If not, see <http://www.gnu.org/licenses/>.
#
#===============================================================================
from . import Global
from .Population import Population
from .PopulationView import PopulationView
from .Projection import Projection
from .Dendrite import Dendrite

import numpy as np
import re
import sys

class Monitor(object):
    """
    Monitoring class allowing to record easily parameters or variables from Population, PopulationView and Dendrite objects.
    """

    def __init__(self, obj, variables=[], period=None, period_offset=None, start=True, net_id=0):
        """
        *Parameters*:

        * **obj**: object to monitor. Must be a Population, PopulationView, Dendrite or Projection object.

        * **variables**: single variable name or list of variable names to record (default: []).

        * **period**: delay in ms between two recording (default: dt). Not valid for the ``spike`` variable of a Population(View).

        * **period_offset**: determine the moment in ms of recording within the period (default 0). Must be smaller than **period**.

        * **start**: defines if the recording should start immediately (default: True). If not, you should later start the recordings with the ``start()`` method.

        Example::

            m = Monitor(pop, ['g_exc', 'v', 'spike'], period=10.0)

        It is also possible to record the sum of inputs to each neuron in a rate-coded population::

            m = Monitor(pop, ['sum(exc)', 'r'])

        """
        # Object to record (Population, PopulationView, Dendrite)
        self.object = obj
        self.cyInstance = None
        self.net_id = net_id
        self.name = 'Monitor'

        # Check type of the object
        if not isinstance(self.object, (Population, PopulationView, Dendrite, Projection)):
            Global._error('Monitor: the object must be a Population, PopulationView, Dendrite or Projection object')

        # Variables to record
        if not isinstance(variables, list):
            self.variables = [variables]
        else:
            self.variables = variables

        # Check variables
        for var in self.variables:
            if not var in self.object.attributes and not var in ['spike', 'axon_spike'] and not var.startswith('sum('):
                Global._error('Monitor: the object does not have an attribute named', var)

        # Period
        if not period:
            self._period = Global.config['dt']
        else:
            self._period = float(period)

        # Period Offset
        if not period_offset:
            self._period_offset = 0
        else:
            # check validity
            if period_offset >= period:
                Global._error("Monitor(): value of period_offset must be smaller than period.")
            else:
                self._period_offset = period_offset

        # Warn users when recording projections
        if isinstance(self.object, Projection) and self._period == Global.config['dt']:
            Global._warning('Monitor(): it is a bad idea to record synaptic variables of a projection at each time step!')

        # Start
        self._start = start
        self._recorded_variables = {}

        # Add the monitor to the global variable
        self.id = len(Global._network[self.net_id]['monitors'])

        Global._network[self.net_id]['monitors'].append(self)
        
        if Global._network[self.net_id]['compiled']: # Already compiled
            self._init_monitoring()

    # Extend the period attribute
    @property
    def period(self):
        "Period of recording in ms"
        if not self.cyInstance:
            return self._period
        else:
            return self.cyInstance.period * Global.config['dt']
    @period.setter
    def period(self, val):
        if not self.cyInstance:
            self._period = val
        else:
            self.cyInstance.period = int(val/Global.config['dt'])

    # Extend the period_offset attribute
    @property
    def period_offset(self):
        "Shift of moment of time of recording in ms within a period"
        if not self.cyInstance:
            return self._period
        else:
            return self.cyInstance.period_offset * Global.config['dt']

    @period_offset.setter
    def period_offset(self, val):
        if not self.cyInstance:
            self._period = val
        else:
            self.cyInstance.period_offset = int(val/Global.config['dt'])

    def size_in_bytes(self):
        """
        Get the size of allocated memory on C++ side. Please note, this is only valid if compile() was invoked.

        :return: size in bytes of all allocated C++ data.
        """
        if hasattr(self.cyInstance, 'size_in_bytes'):
            return self.cyInstance.size_in_bytes()

    def _clear(self):
        """
        Deallocates the container within the C++ instance. The population object is not usable anymore after calling this function.

        Warning: should be only called by the net deconstructor (in the context of parallel_run).
        """
        if hasattr(self.cyInstance, 'clear'):
            self.cyInstance.clear()


    def _add_variable(self, var):
        if not var in self.variables:
            self.variables.append(var)
        self._recorded_variables[var] = {'start': [Global.get_current_step(self.net_id)], 'stop': [Global.get_current_step(self.net_id)]}

    def _init_monitoring(self):
        "To be called after compile() as it accesses cython objects"
        # Start recording dependent on the recorded object
        from ANNarchy.extensions.bold import BoldMonitor
        if isinstance(self, BoldMonitor):
            self._start_bold_monitor()
        elif isinstance(self.object, (Population, PopulationView)):
            self._start_population()
        elif isinstance(self.object, (Dendrite, Projection)):
            self._start_dendrite()

    def _start_population(self):
        "Creates the C++ object and starts the recording for a population."

        if isinstance(self.object, PopulationView):
            self.ranks = self.object.ranks
        else:
            self.ranks = [-1]

        # Create the wrapper
        period = int(self._period/Global.config['dt'])
        period_offset = int(self._period_offset/Global.config['dt'])
        offset = Global.get_current_step(self.net_id) % period
        self.cyInstance = getattr(Global._network[self.net_id]['instance'], 'PopRecorder'+str(self.object.id)+'_wrapper')(self.ranks, period, period_offset, offset)
        Global._network[self.net_id]['instance'].add_recorder(self.cyInstance)

        for var in self.variables:
            self._add_variable(var)

        # Start recordings if enabled
        if self._start:
            self.start()

    def _start_dendrite(self):
        "Creates the C++ object and starts the recording for a dendrite."

        if isinstance(self.object, Dendrite):
            self.ranks = self.object.post_rank
            self.idx = [self.object.idx]
            proj_id = self.object.proj.id
        else: # Projection
            self.ranks = [-1]
            self.idx = self.object.post_ranks
            proj_id = self.object.id

        # Compute the period and offset
        period = int(self._period/Global.config['dt'])
        period_offset = int(self._period_offset / Global.config['dt'])
        offset = Global.get_current_step(self.net_id) % period

        # Create the wrapper
        self.cyInstance = getattr(Global._network[self.net_id]['instance'], 'ProjRecorder'+str(proj_id)+'_wrapper')(self.idx, period, period_offset, offset)

        # Add the monitor to the network
        Global._network[self.net_id]['instance'].add_recorder(self.cyInstance)

        # Add the variables
        for var in self.variables:
            self._add_variable(var)

        # Start recordings if enabled
        if self._start:
            self.start()

    def _clear(self):
        """
        Clear the C++ data if a _clear method was defined.
        """
        if Global._network[self.net_id]['instance']:
            Global._network[self.net_id]['instance'].remove_recorder(self.cyInstance)
        if hasattr(self.cyInstance, "clear"):
            self.cyInstance.clear()

    def start(self, variables=None, period=None):
        """Starts recording the variables. It is called automatically after ``compile()`` if the flag ``start`` was not passed to the constructor.

        *Parameters*:

        * **variables**: single variable name or list of variable names to start recording (default: the ``variables`` argument passed to the constructor).

        * **period**: delay in ms between two recording (default: dt). Not valid for the ``spike`` variable of a Population(View).
        """
        if variables:
            if not isinstance(variables, list):
                self._add_variable(variables)
                variables = [variables]
            else:
                for var in variables:
                    self._add_variable(var)
        else:
            variables = self.variables

        if period:
            self._period = period
            self.cyInstance.period = int(self._period/Global.config['dt'])
            self.cyInstance.offset = Global.get_current_step(self.net_id)

        for var in variables:
            name = var
            # Sums of inputs for rate-coded populations
            if var.startswith('sum('):
                target = re.findall(r"\(([\w]+)\)", var)[0]
                name = '_sum_' + target
            try:
                setattr(self.cyInstance, 'record_'+name, True)
            except:
                obj_desc = ''
                if isinstance(self.object, (Population, PopulationView)):
                    obj_desc = 'population ' + self.object.name
                elif isinstance(self.object, Projection):
                    obj_desc = 'projection between '+self.object.pre.name+' and '+self.object.post.name
                else:
                    obj_desc = 'dendrite between '+self.object.proj.pre.name+' and '+self.object.proj.post.name
                    if var in self.object.proj.parameters:
                        Global._print('\t', var, 'is a parameter, its value is constant')
                Global._warning('Monitor: ' + var + ' can not be recorded ('+obj_desc+')')

    def resume(self):
        "Resumes the recordings."
        # Start recording the variables
        for var in self.variables:
            name = var
            # Sums of inputs for rate-coded populations
            if var.startswith('sum('):
                target = re.findall(r"\(([\w]+)\)", var)[0]
                name = '_sum_' + target
            try:
                setattr(self.cyInstance, 'record_'+name, True)
            except:
                obj_desc = ''
                if isinstance(self.object, (Population, PopulationView)):
                    obj_desc = 'population '+self.object.name
                elif isinstance(self.object, Projection):
                    obj_desc = 'projection between '+self.object.pre.name+' and '+self.object.post.name
                else:
                    obj_desc = 'dendrite between '+self.object.proj.pre.name+' and '+self.object.proj.post.name
                Global._warning('Monitor:' + var + ' can not be recorded ('+obj_desc+')')
            self._recorded_variables[var]['start'].append(Global.get_current_step(self.net_id))

    def pause(self):
        "Resumes the recordings."
        # Start recording the variables
        for var in self.variables:
            name = var
            # Sums of inputs for rate-coded populations
            if var.startswith('sum('):
                target = re.findall(r"\(([\w]+)\)", var)[0]
                name = '_sum_' + target
            try:
                setattr(self.cyInstance, 'record_'+name, False)
            except:
                obj_desc = ''
                if isinstance(self.object, (Population, PopulationView)):
                    obj_desc = 'population '+self.object.name
                elif isinstance(self.object, Projection):
                    obj_desc = 'projection between '+self.object.pre.name+' and '+self.object.post.name
                else:
                    obj_desc = 'dendrite between '+self.object.proj.pre.name+' and '+self.object.proj.post.name
                Global._warning('Monitor:' + var + ' can not be recorded ('+obj_desc+')')
            self._recorded_variables[var]['stop'].append(Global.get_current_step(self.net_id))

    def stop(self):
        "Stops the recordings."
        # Stop and clear the variables
        for var in self.variables:
            name = var
            # Sums of inputs for rate-coded populations
            if var.startswith('sum('):
                target = re.findall(r"\(([\w]+)\)", var)[0]
                name = '_sum_' + target
            try:
                setattr(self.cyInstance, 'record_'+name, False)
                getattr(self.cyInstance, 'clear_'+name)()
            except:
                obj_desc = ''
                if isinstance(self.object, (Population, PopulationView)):
                    obj_desc = 'population '+self.object.name
                elif isinstance(self.object, Projection):
                    obj_desc = 'projection between '+self.object.pre.name+' and '+self.object.post.name
                else:
                    obj_desc = 'dendrite between '+self.object.proj.pre.name+' and '+self.object.proj.post.name
                Global._warning('Monitor:' + var + ' can not be recorded ('+obj_desc+')')

        self.variables = []
        self._recorded_variables = {}
        Global._network[0]['instance'].remove_recorder(self.cyInstance)
        self.cyInstance = None


    def get(self, variables=None, keep=False, reshape=False, force_dict=False):
        """
        Returns the recorded variables as a Numpy array (first dimension is time, second is neuron index).

        If a single variable name is provided, the recorded values for this variable are directly returned.
        If a list is provided or the argument left empty, a dictionary with all recorded variables is returned.

        The ``spike`` variable of a population will be returned as a dictionary of lists, where the spike times (in steps) for each recorded neurons are returned.

        *Parameters*:

        * **variables**: (list of) variables. By default, a dictionary with all variables is returned.

        * **keep**: defines if the content in memory for each variable should be kept (default: False).

        * **reshape**: transforms the second axis of the array to match the population's geometry (default: False).
        """

        def reshape_recording(self, data):
            if not reshape:
                return data
            else:
                return data.reshape((data.shape[0],) + self.object.geometry)

        def return_variable(self, name, keep):
            if isinstance(self.object, (Population, PopulationView)):
                return reshape_recording(self, self._get_population(self.object, name, keep))
            elif isinstance(self.object, (Dendrite, Projection)):
                data = self._get_dendrite(self.object, name, keep)
                # Dendrites have one empty dimension
                if isinstance(self.object, Dendrite):
                    data = data.squeeze()
                return data
            else:
                return None


        if variables:
            if not isinstance(variables, list):
                variables = [variables]
        else:
            variables = self.variables
            force_dict = True

        data = {}
        for var in variables:
            name = var
            # Sums of inputs for rate-coded populations
            if var.startswith('sum('):
                target = re.findall(r"\(([\w]+)\)", var)[0]
                name = '_sum_' + target
            
            # Retrieve the data
            data[var] = return_variable(self, name, keep)

            # Eventually reshape the array
            try:
                if not keep:
                    if self._recorded_variables[var]['stop'][-1] != Global.get_current_step(self.net_id):
                        self._recorded_variables[var]['start'][-1] = self._recorded_variables[var]['stop'][-1]
                        self._recorded_variables[var]['stop'][-1] = Global.get_current_step(self.net_id)
                else:
                    if self._recorded_variables[var]['stop'][-1] != Global.get_current_step(self.net_id):
                        self._recorded_variables[var]['stop'][-1] = Global.get_current_step(self.net_id)
            except:
                Global._warning('Monitor.get(): you try to get recordings which do not exist:', var)

        if not force_dict and len(variables)==1:
            return data[variables[0]]
        else:
            return data

    def _get_population(self, pop, name, keep):
        try:
            data = getattr(self.cyInstance, name)
            if not keep:
                getattr(self.cyInstance, 'clear_' + name)()
        except:
            data = []

        if name not in ['spike', 'axon_spike']:
            return np.array(data)
        else:
            return data

    def _get_dendrite(self, proj, name, keep):
        try:
            data = getattr(self.cyInstance, name)
            if not keep:
                getattr(self.cyInstance, 'clear_' + name)()
        except:
            data = []
        return np.array(data)

    def times(self, variables=None):
        """ Returns the start and stop times of the recorded variables.

        *Parameters*:

        * **variables**: (list of) variables. By default, the times for all variables is returned.
        """
        import copy
        t = {}
        if variables:
            if not isinstance(variables, list):
                variables = [variables]
        else:
            variables = self.variables
        for var in variables:
            if not var in self.variables:
                continue
            t[var] = copy.deepcopy(self._recorded_variables[var])
        return t

    ###############################
    ### Spike visualisation stuff
    ###############################
    def raster_plot(self, spikes=None):
        """ 
        Returns two vectors representing for each recorded spike 1) the spike times and 2) the ranks of the neurons.

        *Parameters*:

        * **spikes**: the dictionary of spikes returned by ``get('spike')``. If left empty, ``get('spike')`` will be called. Beware: this erases the data from memory.

        Example::

            m = Monitor(P[:1000], 'spike')
            simulate(1000.0)
            spike_times, spike_ranks = m.raster_plot()
            plot(spike_times, spike_ranks, '.')

        or::

            m = Monitor(P[:1000], 'spike')
            simulate(1000.0)
            spikes = m.get('spike')
            spike_times, spike_ranks = m.raster_plot(spikes)
            plot(spike_times, spike_ranks, '.')

        """
        times = []; ranks=[]
        if not 'spike' in self.variables:
            Global._error('Monitor: spike was not recorded')

        # Get data
        if not spikes:
            data = self.get('spike')
        else:
            if 'spike' in spikes.keys():
                data = spikes['spike']
            elif 'axon_spike' in spikes.keys():
                data = spikes['axon_spike']
            else:
                data = spikes

        # Compute raster
        for n in data.keys():
            for t in data[n]:
                times.append(t)
                ranks.append(n)

        return Global.dt()* np.array(times), np.array(ranks)

    def histogram(self, spikes=None, bins=None):
        """ 
        Returns a histogram for the recorded spikes in the population.

        *Parameters*:

        * **spikes**: the dictionary of spikes returned by ``get('spike')``. If left empty, ``get('spike')`` will be called. Beware: this erases the data from memory.
        * **bins**: the bin size in ms (default: dt).

        Example::

            m = Monitor(P[:1000], 'spike')
            simulate(1000.0)
            histo = m.histogram()
            plot(histo)

        or::

            m = Monitor(P[:1000], 'spike')
            simulate(1000.0)
            spikes = m.get('spike')
            histo = m.histogram(spikes)
            plot(histo)

        """
        if not 'spike' in self.variables:
            Global._error('Monitor: spike was not recorded')

        # Get data
        if not spikes:
            data = self.get('spike')
        else:
            if 'spike' in spikes.keys():
                data = spikes['spike']
            else:
                data = spikes

        if not bins:
            bins =  Global.config['dt']

        # Compute the duration of the recordings
        t_start = self._recorded_variables['spike']['start'][-1]
        duration = self._recorded_variables['spike']['stop'][-1] - self._recorded_variables['spike']['start'][-1]

        # Number of bins
        nb_bins = int(duration*Global.config['dt']/bins)

        # Initialize histogram
        histo = [0 for t in range(nb_bins)]

        # Compute histogram
        neurons = self.object.ranks if isinstance(self.object, PopulationView) else range(self.object.size)
        for neuron in neurons:
            for t in data[neuron]:
                histo[int((t-t_start)/float(bins/Global.config['dt']))] += 1

        return np.array(histo)

    def mean_fr(self, spikes=None):
        """ 
        Computes the mean firing rate in the population during the recordings.

        *Parameters*:

        * **spikes**: the dictionary of spikes returned by ``get('spike')``. If left empty, ``get('spike')`` will be called. Beware: this erases the data from memory.

        Example::

            m = Monitor(P[:1000], 'spike')
            simulate(1000.0)
            fr = m.mean_fr()

        or::

            m = Monitor(P[:1000], 'spike')
            simulate(1000.0)
            spikes = m.get('spike')
            fr = m.mean_fr(spikes)

        """
        if not 'spike' in self.variables:
            Global._error('Monitor: spike was not recorded')

        # Get data
        if not spikes:
            data = self.get('spike')
        else:
            if 'spike' in spikes.keys():
                data = spikes['spike']
            else:
                data = spikes


        # Compute the duration of the recordings
        duration = self._recorded_variables['spike']['stop'][-1] - self._recorded_variables['spike']['start'][-1]

        # Number of neurons
        neurons = self.object.ranks if isinstance(self.object, PopulationView) else range(self.object.size)

        # Compute fr
        fr = 0
        for neuron in neurons:
            fr += len(data[neuron])

        return fr/float(len(neurons))/duration/Global.dt()*1000.0



    def smoothed_rate(self, spikes=None, smooth=0.):
        """ 
        Computes the smoothed firing rate of the recorded spiking neurons.

        The first axis is the neuron index, the second is time.

        *Parameters*:

        * **spikes**: the dictionary of spikes returned by ``get('spike')``. If left empty, ``get('spike')`` will be called. Beware: this erases the data from memory.
        * **smooth**: smoothing time constant. Default: 0.0 (no smoothing).

        Example::

            m = Monitor(P[:1000], 'spike')
            simulate(1000.0)
            r = m.smoothed_rate(smooth=100.)

        """
        if not 'spike' in self.variables:
            Global._error('Monitor: spike was not recorded')

        # Get data
        if not spikes:
            data = self.get('spike')
        else:
            if 'spike' in spikes.keys():
                data = spikes['spike']
            else:
                data = spikes

        import ANNarchy.core.cython_ext.Transformations as Transformations
        return Transformations.smoothed_rate(
            {
                'data': data,
                'start': self._recorded_variables['spike']['start'][-1],
                'stop': self._recorded_variables['spike']['stop'][-1]
            },
            smooth
        )

    def population_rate(self, spikes=None, smooth=0.):
        """ 
        Takes the recorded spikes of a population and returns a smoothed firing rate for the population of recorded neurons.

        This method is faster than calling ``smoothed_rate`` and then averaging.

        The first axis is the neuron index, the second is time.

        *Parameters*:

        * **spikes**: the dictionary of spikes returned by ``get('spike')``. 
        * **smooth**: smoothing time constant. Default: 0.0 (no smoothing).

        If `spikes` is left empty, ``get('spike')`` will be called. Beware: this erases the data from memory.

        Example::

            m = Monitor(P[:1000], 'spike')
            simulate(1000.0)
            r = m.population_rate(smooth=100.)

        """
        if not 'spike' in self.variables:
            Global._error('Monitor: spike was not recorded')

        # Get data
        if not spikes:
            data = self.get('spike')
        else:
            if 'spike' in spikes.keys():
                data = spikes['spike']
            else:
                data = spikes

        import ANNarchy.core.cython_ext.Transformations as Transformations
        return Transformations.population_rate(
            {
                'data': data,
                'start': self._recorded_variables['spike']['start'][-1],
                'stop': self._recorded_variables['spike']['stop'][-1]
            },
            smooth
        )

<<<<<<< HEAD
=======
class BoldMonitor(Monitor):
    """
    Specialized monitor for populations. Transforms the signal *variables* into a BOLD signal.

    Using the hemodynamic model as described in:

    * Friston et al. 2000: Nonlinear Responses in fMRI: The Balloon Model, Volterra Kernels, and Other Hemodynamics
    * Friston et al. 2003: Dynamic causal modelling

    TODO: more explanations
    """
    def __init__(self, obj, variables=[], epsilon=1.0, alpha=0.3215, kappa=0.665, gamma=0.412, E_0=0.3424, V_0=0.02, tau_s=0.8, tau_f=0.4, tau_0=1.0368, period=None, period_offset=None, start=True, net_id=0):
        """
        *Parameters*:

        * **obj**: object to monitor. Must be a Population or PopulationView.

        * **variables**: single variable name or list of variable names to record (default: []).

        * **epsilon**: TODO (default: 1.0)
        
        * **alpha**: TODO (default: 0.3215)

        * **kappa**: TODO (default: 0.665)

        * **gamma**: TODO (default: 0.412)

        * **E_0**: TODO (default: 0.3424)
        
        * **V_0**: TODO (default: 0.02)
        
        * **tau_s**: TODO (default: 0.8)
        
        * **tau_f**: TODO (default: 0.4)
        
        * **tau_0**: TODO (default: 1.0368)

        * **period**: delay in ms between two recording (default: dt). Not valid for the ``spike`` variable of a Population(View).

        * **period_offset**: determines the moment in ms of recording within the period (default 0). Must be smaller than **period**.

        * **start**: defines if the recording should start immediately (default: True). If not, you should later start the recordings with the ``start()`` method.
        """

        if not isinstance(obj, Population):
            Global._error("BoldMonitors can only record Populations.")

        super(BoldMonitor, self).__init__(obj, variables, period, period_offset, start, net_id)

        # Store the parameters
        self._epsilon = epsilon
        self._alpha = alpha
        self._kappa = kappa
        self._gamma = gamma
        self._E_0 = E_0
        self._V_0 = V_0
        self._tau_s = tau_s
        self._tau_f = tau_f
        self._tau_0 = tau_0

        # TODO: for now, we use the population id as unique identifier. This would be wrong,
        #       if multiple BoldMonitors could be attached to one population ...
        self._specific_template = {
            'cpp': """
// BoldMonitor pop%(pop_id)s (%(pop_name)s)
class BoldMonitor%(pop_id)s : public Monitor{
public:
    BoldMonitor%(pop_id)s(std::vector<int> ranks, int period, int period_offset, long int offset)
        : Monitor(ranks, period, period_offset, offset) {

        E = std::vector<%(float_prec)s>( ranks.size(), 0 );
        v = std::vector<%(float_prec)s>( ranks.size(), 0.02 );
        q = std::vector<%(float_prec)s>( ranks.size(), 0.0 );
        s = std::vector<%(float_prec)s>( ranks.size(), 0.0 );
        f_in = std::vector<%(float_prec)s>( ranks.size(), 1.0 );
        f_out = std::vector<%(float_prec)s>( ranks.size(), 0 );
        std::cout << "BoldMonitor initialized ... " << std::endl;
    }

    void record() {
        %(float_prec)s k1 = 7 * E_0;
        %(float_prec)s k2 = 2;
        %(float_prec)s k3 = 2*E_0 - 0.2;

        std::vector<%(float_prec)s> res = std::vector<%(float_prec)s>(ranks.size());
        int i = 0;
        for(auto it = ranks.begin(); it != ranks.end(); it++, i++) {
            %(float_prec)s u = pop%(pop_id)s.%(var_name)s[*it];

            E[i] = -pow(-E_0 + 1.0, 1.0/f_in[i]) + 1;
            f_out[i] = pow(v[i], 1.0/alpha);

            %(float_prec)s _v = (f_in[i] - f_out[i])/tau_0;
            %(float_prec)s _q = (E[i]*f_in[i]/E_0 - f_out[i]*q[i]/v[i])/tau_0;
            %(float_prec)s _s = epsilon*u - kappa*s[i] - gamma*(f_in[i] - 1);
            %(float_prec)s _f_in = s[i];

            v[i] += dt*_v;
            q[i] += dt*_q;
            s[i] += dt*_s;
            f_in[i] += dt*_f_in;

            res[i] = V_0*(k1*(-q[i] + 1) + k2*(-q[i]/v[i] + 1) + k3*(-v[i] + 1));
        }

        // store the result
        out_signal.push_back(res);
    }

    long int size_in_bytes() {
        long int size_in_bytes = 0;
        return size_in_bytes;
    }

    void record_targets() {} // nothing to do here ...

    std::vector< std::vector<%(float_prec)s> > out_signal;

    %(float_prec)s epsilon;
    %(float_prec)s alpha;
    %(float_prec)s kappa;
    %(float_prec)s gamma;
    %(float_prec)s E_0;
    %(float_prec)s V_0;
    %(float_prec)s tau_s;
    %(float_prec)s tau_f;
    %(float_prec)s tau_0;

private:
    %(float_prec)s k1_;
    %(float_prec)s k2_;
    %(float_prec)s k3_;

    std::vector<%(float_prec)s> E;
    std::vector<%(float_prec)s> v;
    std::vector<%(float_prec)s> q;
    std::vector<%(float_prec)s> s;
    std::vector<%(float_prec)s> f_in;
    std::vector<%(float_prec)s> f_out;
};
""",
            'pyx_struct': """

    # Population %(pop_id)s (%(pop_name)s) : Monitor
    cdef cppclass BoldMonitor%(pop_id)s (Monitor):
        BoldMonitor%(pop_id)s(vector[int], int, int, long) except +
        long int size_in_bytes()

        vector[vector[%(float_prec)s]] out_signal
        %(float_prec)s epsilon
        %(float_prec)s alpha
        %(float_prec)s kappa
        %(float_prec)s gamma
        %(float_prec)s E_0
        %(float_prec)s V_0
        %(float_prec)s tau_s
        %(float_prec)s tau_f
        %(float_prec)s tau_0

""",
            'pyx_wrapper': """

# Population Monitor wrapper
cdef class BoldMonitor%(pop_id)s_wrapper(Monitor_wrapper):
    def __cinit__(self, list ranks, int period, period_offset, long offset):
        self.thisptr = new BoldMonitor%(pop_id)s(ranks, period, period_offset, offset)

    def size_in_bytes(self):
        return (<BoldMonitor%(pop_id)s *>self.thisptr).size_in_bytes()

    # Output
    property out_signal:
        def __get__(self): return (<BoldMonitor%(pop_id)s *>self.thisptr).out_signal

    # Parameters
    property epsilon:
        def __set__(self, val): (<BoldMonitor%(pop_id)s *>self.thisptr).epsilon = val
    property alpha:
        def __set__(self, val): (<BoldMonitor%(pop_id)s *>self.thisptr).alpha = val
    property kappa:
        def __set__(self, val): (<BoldMonitor%(pop_id)s *>self.thisptr).kappa = val
    property gamma:
        def __set__(self, val): (<BoldMonitor%(pop_id)s *>self.thisptr).gamma = val
    property E_0:
        def __set__(self, val): (<BoldMonitor%(pop_id)s *>self.thisptr).E_0 = val
    property V_0:
        def __set__(self, val): (<BoldMonitor%(pop_id)s *>self.thisptr).V_0 = val
    property tau_s:
        def __set__(self, val): (<BoldMonitor%(pop_id)s *>self.thisptr).tau_s = val
    property tau_f:
        def __set__(self, val): (<BoldMonitor%(pop_id)s *>self.thisptr).tau_f = val
    property tau_0:
        def __set__(self, val): (<BoldMonitor%(pop_id)s *>self.thisptr).tau_0 = val

"""
        }

    #######################################
    ### Attributes
    #######################################
    # epsilon
    @property
    def epsilon(self):
        "TODO"
        if not self.cyInstance:
            return self._epsilon
        else:
            return self.cyInstance.epsilon
    @epsilon.setter
    def epsilon(self, val):
        if not self.cyInstance:
            self._epsilon = val
        else:
            self.cyInstance.epsilon = val
    # alpha
    @property
    def alpha(self):
        "TODO"
        if not self.cyInstance:
            return self._alpha
        else:
            return self.cyInstance.alpha
    @alpha.setter
    def alpha(self, val):
        if not self.cyInstance:
            self._alpha = val
        else:
            self.cyInstance.alpha = val
    # kappa
    @property
    def kappa(self):
        "TODO"
        if not self.cyInstance:
            return self._kappa
        else:
            return self.cyInstance.kappa
    @kappa.setter
    def kappa(self, val):
        if not self.cyInstance:
            self._kappa = val
        else:
            self.cyInstance.kappa = val
    # gamma
    @property
    def gamma(self):
        "TODO"
        if not self.cyInstance:
            return self._gamma
        else:
            return self.cyInstance.gamma
    @gamma.setter
    def gamma(self, val):
        if not self.cyInstance:
            self._gamma = val
        else:
            self.cyInstance.gamma = val
    # E_0
    @property
    def E_0(self):
        "TODO"
        if not self.cyInstance:
            return self._E_0
        else:
            return self.cyInstance.E_0
    @E_0.setter
    def E_0(self, val):
        if not self.cyInstance:
            self._E_0 = val
        else:
            self.cyInstance.E_0 = val
    # V_0
    @property
    def V_0(self):
        "TODO"
        if not self.cyInstance:
            return self._V_0
        else:
            return self.cyInstance.V_0
    @V_0.setter
    def V_0(self, val):
        if not self.cyInstance:
            self._V_0 = val
        else:
            self.cyInstance.V_0 = val
    # tau_s
    @property
    def tau_s(self):
        "TODO"
        if not self.cyInstance:
            return self._tau_s
        else:
            return self.cyInstance.tau_s
    @tau_s.setter
    def tau_s(self, val):
        if not self.cyInstance:
            self._tau_s = val
        else:
            self.cyInstance.tau_s = val
    # tau_f
    @property
    def tau_f(self):
        "TODO"
        if not self.cyInstance:
            return self._tau_f
        else:
            return self.cyInstance.tau_f
    @tau_f.setter
    def tau_f(self, val):
        if not self.cyInstance:
            self._tau_f = val
        else:
            self.cyInstance.tau_f = val
    # tau_0
    @property
    def tau_0(self):
        "TODO"
        if not self.cyInstance:
            return self._tau_0
        else:
            return self.cyInstance.tau_0
    @tau_0.setter
    def tau_0(self, val):
        if not self.cyInstance:
            self._tau_0 = val
        else:
            self.cyInstance.tau_0 = val

    #######################################
    ### Data access
    #######################################
    def _start_bold_monitor(self):
        """
        Automatically called from Compiler._instantiate()
        """
        # Create the wrapper
        period = int(self._period/Global.config['dt'])
        period_offset = int(self._period_offset/Global.config['dt'])
        offset = Global.get_current_step(self.net_id) % period
        self.cyInstance = getattr(Global._network[self.net_id]['instance'], 'BoldMonitor'+str(self.object.id)+'_wrapper')(self.object.ranks, period, period_offset, offset)
        Global._network[self.net_id]['instance'].add_recorder(self.cyInstance)

        # Set the parameter
        self.cyInstance.epsilon = self._epsilon
        self.cyInstance.alpha = self._alpha
        self.cyInstance.kappa = self._kappa
        self.cyInstance.gamma = self._gamma
        self.cyInstance.E_0 = self._E_0
        self.cyInstance.V_0 = self._V_0
        self.cyInstance.tau_s = self._tau_s
        self.cyInstance.tau_f = self._tau_f
        self.cyInstance.tau_0 = self._tau_0

    def get(self):
        """
        Get the recorded BOLD signal.
        """
        return self._get_population(self.object, "out_signal", True)


def get_size(obj, seen=None):
    """Recursively finds size of objects"""
    size = sys.getsizeof(obj)
    if seen is None:
        seen = set()
    obj_id = id(obj)
    if obj_id in seen:
        return 0
    # Important mark as seen *before* entering recursion to gracefully handle
    # self-referential objects
    seen.add(obj_id)
    if isinstance(obj, dict):
        size += sum([get_size(v, seen) for v in obj.values()])
        size += sum([get_size(k, seen) for k in obj.keys()])
    elif hasattr(obj, '__dict__'):
        size += get_size(obj.__dict__, seen)
    elif hasattr(obj, '__iter__') and not isinstance(obj, (str, bytes, bytearray)):
        size += sum([get_size(i, seen) for i in obj])
    return size

class MemoryStats(object):
    """
    Create memory statistics for the main objects in ANNarchy. The current implementation
    focusses on the C++ simulation core. But this module could be further extended to measure
    also the Python objects.
    """
    def __init__(self):
        pass

    def print_cpp(self, net_id=0):
        """
        Print memory consumption of CPP objects. The method calls
        the size_in_bytes() methods implemented by the C++ modules.
        """
        for pop in Global._network[net_id]['populations']:
            if hasattr(pop, 'size_in_bytes'):
                print(pop.name, ":", self._human_readable_bytes(pop.size_in_bytes()))
            else:
                Global._warning("MemoryStats.print_cpp(): the object", pop, "does not have a size_in_bytes() function.")

        for proj in Global._network[net_id]['projections']:
            if hasattr(proj, 'size_in_bytes'):
                print(proj.pre.name, "->", proj.post.name, "(", proj.target, "):", self._human_readable_bytes(proj.size_in_bytes()))
            else:
                Global._warning("MemoryStats.print_cpp(): the object", proj, "does not have a size_in_bytes() function.")

        for mon in Global._network[net_id]['monitors']:
            if hasattr(proj, 'size_in_bytes'):
                print("Monitor on", mon.object.name, ":", self._human_readable_bytes(mon.size_in_bytes()))
            else:
                Global._warning("MemoryStats.print_cpp(): the object", mon, "does not have a size_in_bytes() function.")

    def _human_readable_bytes(self, num):
        """
        All cpp functions return there size in bytes *num* as long int. This function
        divides this by 1024 until the result is lower than the next unit.
        """
        for x in ['bytes','KB','MB','GB']:
            if num < 1024.0:
                return "%3.2f %s" % (num, x)
            num /= 1024.0
        return "%3.1f%s" % (num, 'TB')

>>>>>>> 7942450d
######################
# Static methods to plot spike patterns without a Monitor (e.g. offline)
######################
def raster_plot(spikes):
    """ 
    Returns two vectors representing for each recorded spike 1) the spike times and 2) the ranks of the neurons.

    *Parameters*:

    * **spikes**: the dictionary of spikes returned by ``get('spike')``.

    Example::

        m = Monitor(P[:1000], 'spike')
        simulate(1000.0)
        spikes = m.get('spike')
        spike_times, spike_ranks = raster_plot(spikes)
        plot(spike_times, spike_ranks, '.')

    """
    times = []; ranks=[]

    # Compute raster
    for n in spikes.keys():
        for t in spikes[n]:
            times.append(t)
            ranks.append(n)

    return Global.dt()* np.array(times), np.array(ranks)


def histogram(spikes, bins=None):
    """ 
    Returns a histogram for the recorded spikes in the population.

    *Parameters*:

    * **spikes**: the dictionary of spikes returned by ``get('spike')``.
    * **bins**: the bin size in ms (default: dt).

    Example::

        m = Monitor(P[:1000], 'spike')
        simulate(1000.0)
        spikes = m.get('spike')
        histo = histogram(spikes)
        plot(histo)

    """
    if bins is None:
        bins =  Global.config['dt']
    
    bin_step = int(bins/Global.config['dt'])

    # Compute the duration of the recordings
    t_maxes = []
    t_mines = []
    for neuron in spikes.keys():
        if len(spikes[neuron]) == 0 : continue
        t_maxes.append(np.max(spikes[neuron])) 
        t_mines.append(np.min(spikes[neuron]))

    t_max = np.max(t_maxes)
    t_min = np.min(t_mines)
    duration = t_max - t_min

    # Number of bins
    nb_bins = int(duration/bin_step)
    print(t_min, t_max, duration, nb_bins)

    # Initialize histogram
    histo = [0 for t in range(nb_bins+1)]

    # Compute per step histogram
    for neuron in spikes.keys():
        for t in spikes[neuron]:
            histo[int((t-t_min)/float(bin_step))] += 1

    return np.array(histo)

def population_rate(spikes, smooth=0.0):
    """ 
    Takes the recorded spikes of a population and returns a smoothed firing rate for the population of recorded neurons.

    This method is faster than calling ``smoothed_rate`` and then averaging.

    The first axis is the neuron index, the second is time.

    *Parameters*:

    * **spikes**: the dictionary of spikes returned by ``get('spike')``. 
    * **smooth**: smoothing time constant. Default: 0.0 (no smoothing).

    Example::

        m = Monitor(P[:1000], 'spike')
        simulate(1000.0)
        spikes = m.get('spike')
        r = population_rate(smooth=100.)

    """
    # Compute the duration of the recordings
    t_maxes = []
    t_mines = []
    for neuron in spikes.keys():
        if len(spikes[neuron]) == 0 : continue
        t_maxes.append(np.max(spikes[neuron])) 
        t_mines.append(np.min(spikes[neuron]))

    t_max = np.max(t_maxes)
    t_min = np.min(t_mines)

    import ANNarchy.core.cython_ext.Transformations as Transformations
    return Transformations.population_rate(
        {
            'data': spikes,
            'start':t_min,
            'stop': t_max
        },
        smooth
    )

def smoothed_rate(spikes, smooth=0.):
    """ 
    Computes the smoothed firing rate of the recorded spiking neurons.

    The first axis is the neuron index, the second is time.

    *Parameters*:

    * **spikes**: the dictionary of spikes returned by ``get('spike')``. If left empty, ``get('spike')`` will be called. Beware: this erases the data from memory.
    * **smooth**: smoothing time constant. Default: 0.0 (no smoothing).

    Example::

        m = Monitor(P[:1000], 'spike')
        simulate(1000.0)
        spikes = m.get('spike')
        r = smoothed_rate(smooth=100.)

    """
    # Compute the duration of the recordings
    t_maxes = []
    t_mines = []
    for neuron in spikes.keys():
        if len(spikes[neuron]) == 0 : continue
        t_maxes.append(np.max(spikes[neuron])) 
        t_mines.append(np.min(spikes[neuron]))

    t_max = np.max(t_maxes)
    t_min = np.min(t_mines)

    import ANNarchy.core.cython_ext.Transformations as Transformations
    return Transformations.smoothed_rate(
        {
            'data': spikes,
            'start': t_min,
            'stop': t_max
        },
        smooth
    )

def mean_fr(spikes, duration=None):
    """ 
    Computes the mean firing rate in the population during the recordings.

    *Parameters*:

    * **spikes**: the dictionary of spikes returned by ``get('spike')``. 
    * **duration**: duration of the recordings. By default, the mean firing rate is computed between the first and last spikes of the recordings.

    Example::

        m = Monitor(P[:1000], 'spike')
        simulate(1000.0)
        spikes = m.get('spike')
        fr = mean_fr(spikes)

    """
    if duration is None:

        # Compute the duration of the recordings
        t_maxes = []
        t_mines = []
        for neuron in spikes.keys():
            if len(spikes[neuron]) == 0 : continue
            t_maxes.append(np.max(spikes[neuron])) 
            t_mines.append(np.min(spikes[neuron]))

        t_max = np.max(t_maxes)
        t_min = np.min(t_mines)
        duration = t_max - t_min

    nb_neurons = len(spikes.keys())

    # Compute fr
    fr = 0
    for neuron in spikes:
        fr += len(spikes[neuron])

    return fr/float(nb_neurons)/duration/Global.dt()*1000.0
<|MERGE_RESOLUTION|>--- conflicted
+++ resolved
@@ -712,431 +712,6 @@
             smooth
         )
 
-<<<<<<< HEAD
-=======
-class BoldMonitor(Monitor):
-    """
-    Specialized monitor for populations. Transforms the signal *variables* into a BOLD signal.
-
-    Using the hemodynamic model as described in:
-
-    * Friston et al. 2000: Nonlinear Responses in fMRI: The Balloon Model, Volterra Kernels, and Other Hemodynamics
-    * Friston et al. 2003: Dynamic causal modelling
-
-    TODO: more explanations
-    """
-    def __init__(self, obj, variables=[], epsilon=1.0, alpha=0.3215, kappa=0.665, gamma=0.412, E_0=0.3424, V_0=0.02, tau_s=0.8, tau_f=0.4, tau_0=1.0368, period=None, period_offset=None, start=True, net_id=0):
-        """
-        *Parameters*:
-
-        * **obj**: object to monitor. Must be a Population or PopulationView.
-
-        * **variables**: single variable name or list of variable names to record (default: []).
-
-        * **epsilon**: TODO (default: 1.0)
-        
-        * **alpha**: TODO (default: 0.3215)
-
-        * **kappa**: TODO (default: 0.665)
-
-        * **gamma**: TODO (default: 0.412)
-
-        * **E_0**: TODO (default: 0.3424)
-        
-        * **V_0**: TODO (default: 0.02)
-        
-        * **tau_s**: TODO (default: 0.8)
-        
-        * **tau_f**: TODO (default: 0.4)
-        
-        * **tau_0**: TODO (default: 1.0368)
-
-        * **period**: delay in ms between two recording (default: dt). Not valid for the ``spike`` variable of a Population(View).
-
-        * **period_offset**: determines the moment in ms of recording within the period (default 0). Must be smaller than **period**.
-
-        * **start**: defines if the recording should start immediately (default: True). If not, you should later start the recordings with the ``start()`` method.
-        """
-
-        if not isinstance(obj, Population):
-            Global._error("BoldMonitors can only record Populations.")
-
-        super(BoldMonitor, self).__init__(obj, variables, period, period_offset, start, net_id)
-
-        # Store the parameters
-        self._epsilon = epsilon
-        self._alpha = alpha
-        self._kappa = kappa
-        self._gamma = gamma
-        self._E_0 = E_0
-        self._V_0 = V_0
-        self._tau_s = tau_s
-        self._tau_f = tau_f
-        self._tau_0 = tau_0
-
-        # TODO: for now, we use the population id as unique identifier. This would be wrong,
-        #       if multiple BoldMonitors could be attached to one population ...
-        self._specific_template = {
-            'cpp': """
-// BoldMonitor pop%(pop_id)s (%(pop_name)s)
-class BoldMonitor%(pop_id)s : public Monitor{
-public:
-    BoldMonitor%(pop_id)s(std::vector<int> ranks, int period, int period_offset, long int offset)
-        : Monitor(ranks, period, period_offset, offset) {
-
-        E = std::vector<%(float_prec)s>( ranks.size(), 0 );
-        v = std::vector<%(float_prec)s>( ranks.size(), 0.02 );
-        q = std::vector<%(float_prec)s>( ranks.size(), 0.0 );
-        s = std::vector<%(float_prec)s>( ranks.size(), 0.0 );
-        f_in = std::vector<%(float_prec)s>( ranks.size(), 1.0 );
-        f_out = std::vector<%(float_prec)s>( ranks.size(), 0 );
-        std::cout << "BoldMonitor initialized ... " << std::endl;
-    }
-
-    void record() {
-        %(float_prec)s k1 = 7 * E_0;
-        %(float_prec)s k2 = 2;
-        %(float_prec)s k3 = 2*E_0 - 0.2;
-
-        std::vector<%(float_prec)s> res = std::vector<%(float_prec)s>(ranks.size());
-        int i = 0;
-        for(auto it = ranks.begin(); it != ranks.end(); it++, i++) {
-            %(float_prec)s u = pop%(pop_id)s.%(var_name)s[*it];
-
-            E[i] = -pow(-E_0 + 1.0, 1.0/f_in[i]) + 1;
-            f_out[i] = pow(v[i], 1.0/alpha);
-
-            %(float_prec)s _v = (f_in[i] - f_out[i])/tau_0;
-            %(float_prec)s _q = (E[i]*f_in[i]/E_0 - f_out[i]*q[i]/v[i])/tau_0;
-            %(float_prec)s _s = epsilon*u - kappa*s[i] - gamma*(f_in[i] - 1);
-            %(float_prec)s _f_in = s[i];
-
-            v[i] += dt*_v;
-            q[i] += dt*_q;
-            s[i] += dt*_s;
-            f_in[i] += dt*_f_in;
-
-            res[i] = V_0*(k1*(-q[i] + 1) + k2*(-q[i]/v[i] + 1) + k3*(-v[i] + 1));
-        }
-
-        // store the result
-        out_signal.push_back(res);
-    }
-
-    long int size_in_bytes() {
-        long int size_in_bytes = 0;
-        return size_in_bytes;
-    }
-
-    void record_targets() {} // nothing to do here ...
-
-    std::vector< std::vector<%(float_prec)s> > out_signal;
-
-    %(float_prec)s epsilon;
-    %(float_prec)s alpha;
-    %(float_prec)s kappa;
-    %(float_prec)s gamma;
-    %(float_prec)s E_0;
-    %(float_prec)s V_0;
-    %(float_prec)s tau_s;
-    %(float_prec)s tau_f;
-    %(float_prec)s tau_0;
-
-private:
-    %(float_prec)s k1_;
-    %(float_prec)s k2_;
-    %(float_prec)s k3_;
-
-    std::vector<%(float_prec)s> E;
-    std::vector<%(float_prec)s> v;
-    std::vector<%(float_prec)s> q;
-    std::vector<%(float_prec)s> s;
-    std::vector<%(float_prec)s> f_in;
-    std::vector<%(float_prec)s> f_out;
-};
-""",
-            'pyx_struct': """
-
-    # Population %(pop_id)s (%(pop_name)s) : Monitor
-    cdef cppclass BoldMonitor%(pop_id)s (Monitor):
-        BoldMonitor%(pop_id)s(vector[int], int, int, long) except +
-        long int size_in_bytes()
-
-        vector[vector[%(float_prec)s]] out_signal
-        %(float_prec)s epsilon
-        %(float_prec)s alpha
-        %(float_prec)s kappa
-        %(float_prec)s gamma
-        %(float_prec)s E_0
-        %(float_prec)s V_0
-        %(float_prec)s tau_s
-        %(float_prec)s tau_f
-        %(float_prec)s tau_0
-
-""",
-            'pyx_wrapper': """
-
-# Population Monitor wrapper
-cdef class BoldMonitor%(pop_id)s_wrapper(Monitor_wrapper):
-    def __cinit__(self, list ranks, int period, period_offset, long offset):
-        self.thisptr = new BoldMonitor%(pop_id)s(ranks, period, period_offset, offset)
-
-    def size_in_bytes(self):
-        return (<BoldMonitor%(pop_id)s *>self.thisptr).size_in_bytes()
-
-    # Output
-    property out_signal:
-        def __get__(self): return (<BoldMonitor%(pop_id)s *>self.thisptr).out_signal
-
-    # Parameters
-    property epsilon:
-        def __set__(self, val): (<BoldMonitor%(pop_id)s *>self.thisptr).epsilon = val
-    property alpha:
-        def __set__(self, val): (<BoldMonitor%(pop_id)s *>self.thisptr).alpha = val
-    property kappa:
-        def __set__(self, val): (<BoldMonitor%(pop_id)s *>self.thisptr).kappa = val
-    property gamma:
-        def __set__(self, val): (<BoldMonitor%(pop_id)s *>self.thisptr).gamma = val
-    property E_0:
-        def __set__(self, val): (<BoldMonitor%(pop_id)s *>self.thisptr).E_0 = val
-    property V_0:
-        def __set__(self, val): (<BoldMonitor%(pop_id)s *>self.thisptr).V_0 = val
-    property tau_s:
-        def __set__(self, val): (<BoldMonitor%(pop_id)s *>self.thisptr).tau_s = val
-    property tau_f:
-        def __set__(self, val): (<BoldMonitor%(pop_id)s *>self.thisptr).tau_f = val
-    property tau_0:
-        def __set__(self, val): (<BoldMonitor%(pop_id)s *>self.thisptr).tau_0 = val
-
-"""
-        }
-
-    #######################################
-    ### Attributes
-    #######################################
-    # epsilon
-    @property
-    def epsilon(self):
-        "TODO"
-        if not self.cyInstance:
-            return self._epsilon
-        else:
-            return self.cyInstance.epsilon
-    @epsilon.setter
-    def epsilon(self, val):
-        if not self.cyInstance:
-            self._epsilon = val
-        else:
-            self.cyInstance.epsilon = val
-    # alpha
-    @property
-    def alpha(self):
-        "TODO"
-        if not self.cyInstance:
-            return self._alpha
-        else:
-            return self.cyInstance.alpha
-    @alpha.setter
-    def alpha(self, val):
-        if not self.cyInstance:
-            self._alpha = val
-        else:
-            self.cyInstance.alpha = val
-    # kappa
-    @property
-    def kappa(self):
-        "TODO"
-        if not self.cyInstance:
-            return self._kappa
-        else:
-            return self.cyInstance.kappa
-    @kappa.setter
-    def kappa(self, val):
-        if not self.cyInstance:
-            self._kappa = val
-        else:
-            self.cyInstance.kappa = val
-    # gamma
-    @property
-    def gamma(self):
-        "TODO"
-        if not self.cyInstance:
-            return self._gamma
-        else:
-            return self.cyInstance.gamma
-    @gamma.setter
-    def gamma(self, val):
-        if not self.cyInstance:
-            self._gamma = val
-        else:
-            self.cyInstance.gamma = val
-    # E_0
-    @property
-    def E_0(self):
-        "TODO"
-        if not self.cyInstance:
-            return self._E_0
-        else:
-            return self.cyInstance.E_0
-    @E_0.setter
-    def E_0(self, val):
-        if not self.cyInstance:
-            self._E_0 = val
-        else:
-            self.cyInstance.E_0 = val
-    # V_0
-    @property
-    def V_0(self):
-        "TODO"
-        if not self.cyInstance:
-            return self._V_0
-        else:
-            return self.cyInstance.V_0
-    @V_0.setter
-    def V_0(self, val):
-        if not self.cyInstance:
-            self._V_0 = val
-        else:
-            self.cyInstance.V_0 = val
-    # tau_s
-    @property
-    def tau_s(self):
-        "TODO"
-        if not self.cyInstance:
-            return self._tau_s
-        else:
-            return self.cyInstance.tau_s
-    @tau_s.setter
-    def tau_s(self, val):
-        if not self.cyInstance:
-            self._tau_s = val
-        else:
-            self.cyInstance.tau_s = val
-    # tau_f
-    @property
-    def tau_f(self):
-        "TODO"
-        if not self.cyInstance:
-            return self._tau_f
-        else:
-            return self.cyInstance.tau_f
-    @tau_f.setter
-    def tau_f(self, val):
-        if not self.cyInstance:
-            self._tau_f = val
-        else:
-            self.cyInstance.tau_f = val
-    # tau_0
-    @property
-    def tau_0(self):
-        "TODO"
-        if not self.cyInstance:
-            return self._tau_0
-        else:
-            return self.cyInstance.tau_0
-    @tau_0.setter
-    def tau_0(self, val):
-        if not self.cyInstance:
-            self._tau_0 = val
-        else:
-            self.cyInstance.tau_0 = val
-
-    #######################################
-    ### Data access
-    #######################################
-    def _start_bold_monitor(self):
-        """
-        Automatically called from Compiler._instantiate()
-        """
-        # Create the wrapper
-        period = int(self._period/Global.config['dt'])
-        period_offset = int(self._period_offset/Global.config['dt'])
-        offset = Global.get_current_step(self.net_id) % period
-        self.cyInstance = getattr(Global._network[self.net_id]['instance'], 'BoldMonitor'+str(self.object.id)+'_wrapper')(self.object.ranks, period, period_offset, offset)
-        Global._network[self.net_id]['instance'].add_recorder(self.cyInstance)
-
-        # Set the parameter
-        self.cyInstance.epsilon = self._epsilon
-        self.cyInstance.alpha = self._alpha
-        self.cyInstance.kappa = self._kappa
-        self.cyInstance.gamma = self._gamma
-        self.cyInstance.E_0 = self._E_0
-        self.cyInstance.V_0 = self._V_0
-        self.cyInstance.tau_s = self._tau_s
-        self.cyInstance.tau_f = self._tau_f
-        self.cyInstance.tau_0 = self._tau_0
-
-    def get(self):
-        """
-        Get the recorded BOLD signal.
-        """
-        return self._get_population(self.object, "out_signal", True)
-
-
-def get_size(obj, seen=None):
-    """Recursively finds size of objects"""
-    size = sys.getsizeof(obj)
-    if seen is None:
-        seen = set()
-    obj_id = id(obj)
-    if obj_id in seen:
-        return 0
-    # Important mark as seen *before* entering recursion to gracefully handle
-    # self-referential objects
-    seen.add(obj_id)
-    if isinstance(obj, dict):
-        size += sum([get_size(v, seen) for v in obj.values()])
-        size += sum([get_size(k, seen) for k in obj.keys()])
-    elif hasattr(obj, '__dict__'):
-        size += get_size(obj.__dict__, seen)
-    elif hasattr(obj, '__iter__') and not isinstance(obj, (str, bytes, bytearray)):
-        size += sum([get_size(i, seen) for i in obj])
-    return size
-
-class MemoryStats(object):
-    """
-    Create memory statistics for the main objects in ANNarchy. The current implementation
-    focusses on the C++ simulation core. But this module could be further extended to measure
-    also the Python objects.
-    """
-    def __init__(self):
-        pass
-
-    def print_cpp(self, net_id=0):
-        """
-        Print memory consumption of CPP objects. The method calls
-        the size_in_bytes() methods implemented by the C++ modules.
-        """
-        for pop in Global._network[net_id]['populations']:
-            if hasattr(pop, 'size_in_bytes'):
-                print(pop.name, ":", self._human_readable_bytes(pop.size_in_bytes()))
-            else:
-                Global._warning("MemoryStats.print_cpp(): the object", pop, "does not have a size_in_bytes() function.")
-
-        for proj in Global._network[net_id]['projections']:
-            if hasattr(proj, 'size_in_bytes'):
-                print(proj.pre.name, "->", proj.post.name, "(", proj.target, "):", self._human_readable_bytes(proj.size_in_bytes()))
-            else:
-                Global._warning("MemoryStats.print_cpp(): the object", proj, "does not have a size_in_bytes() function.")
-
-        for mon in Global._network[net_id]['monitors']:
-            if hasattr(proj, 'size_in_bytes'):
-                print("Monitor on", mon.object.name, ":", self._human_readable_bytes(mon.size_in_bytes()))
-            else:
-                Global._warning("MemoryStats.print_cpp(): the object", mon, "does not have a size_in_bytes() function.")
-
-    def _human_readable_bytes(self, num):
-        """
-        All cpp functions return there size in bytes *num* as long int. This function
-        divides this by 1024 until the result is lower than the next unit.
-        """
-        for x in ['bytes','KB','MB','GB']:
-            if num < 1024.0:
-                return "%3.2f %s" % (num, x)
-            num /= 1024.0
-        return "%3.1f%s" % (num, 'TB')
-
->>>>>>> 7942450d
 ######################
 # Static methods to plot spike patterns without a Monitor (e.g. offline)
 ######################
