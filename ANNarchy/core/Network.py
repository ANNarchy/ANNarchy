#===============================================================================
#
#     Network.py
#
#     This file is part of ANNarchy.
#
#     Copyright (C) 2013-2016  Julien Vitay <julien.vitay@gmail.com>,
#     Helge Uelo Dinkelbach <helge.dinkelbach@gmail.com>
#
#     This program is free software: you can redistribute it and/or modify
#     it under the terms of the GNU General Public License as published by
#     the Free Software Foundation, either version 3 of the License, or
#     (at your option) any later version.
#
#     ANNarchy is distributed in the hope that it will be useful,
#     but WITHOUT ANY WARRANTY; without even the implied warranty of
#     MERCHANTABILITY or FITNESS FOR A PARTICULAR PURPOSE.  See the
#     GNU General Public License for more details.
#
#     You should have received a copy of the GNU General Public License
#     along with this program.  If not, see <http://www.gnu.org/licenses/>.
#
#===============================================================================
from .Population import Population
from .PopulationView import PopulationView
from .Projection import Projection
from .Monitor import Monitor
from ANNarchy.extensions.bold import BoldMonitor

import ANNarchy.core.Global as Global
import ANNarchy.core.Simulate as Simulate
import ANNarchy.core.IO as IO
import ANNarchy.core.SpecificPopulation as SpecificPopulation
import ANNarchy.generator.Compiler as Compiler
import numpy as np
import os

class Network(object):
    """
    A network gathers already defined populations, projections and monitors in order to run them independently.

    This is particularly useful when varying single parameters of a network and comparing the results (see the ``parallel_run()`` method).

    Only objects declared before the creation of the network can be used. Global methods such as ``simulate()`` must be used on the network object.
    The objects must be accessed through the ``get()`` method, as the original ones will not be part of the network (a copy is made).

    Each network must be individually compiled, but it does not matter if the original objects were already compiled.

    When passing ``everything=True`` to the constructor, all populations/projections/monitors already defined at the global level will be added to the network.

    If not, you can select which object will be added to network with the ``add()`` method.

    Example with ``everything=True``:

    ```python
    pop = Population(100, Izhikevich)
    proj = Projection(pop, pop, 'exc')
    proj.connect_all_to_all(1.0)
    m = Monitor(pop, 'spike')

    compile() # Optional

    net = Network(everything=True)
    net.get(pop).a = 0.02
    net.compile()
    net.simulate(1000.)

    net2 = Network(everything=True)
    net2.get(pop).a = 0.05
    net2.compile()
    net2.simulate(1000.)

    t, n = net.get(m).raster_plot()
    t2, n2 = net2.get(m).raster_plot()
    ```

    Example with ``everything=False`` (the default):

    ```python
    pop = Population(100, Izhikevich)
    proj1 = Projection(pop, pop, 'exc')
    proj1.connect_all_to_all(1.0)
    proj2 = Projection(pop, pop, 'exc')
    proj2.connect_all_to_all(2.0)
    m = Monitor(pop, 'spike')

    net = Network()
    net.add([pop, proj1, m])
    net.compile()
    net.simulate(1000.)

    net2 = Network()
    net2.add([pop, proj2, m])
    net2.compile()
    net2.simulate(1000.)

    t, n = net.get(m).raster_plot()
    t2, n2 = net2.get(m).raster_plot()
    ```

    """
    def __init__(self, everything=False):
        """
        :param everything: defines if all existing populations and projections should be automatically added (default: False).
        """
        self.id = Global._network.add_network(self)
        self.everything = everything

        Simulate._callbacks.append([])
        Simulate._callbacks_enabled.append(True)
        self.populations = []
        self.projections = []
        self.monitors = []
        self.extensions = []

        if everything:
            self.add(Global._network[0]['populations'])
            self.add(Global._network[0]['projections'])
            self.add(Global._network[0]['monitors'])
            self.add(Global._network[0]['extensions'])

    def __del__(self):
        
        # Overridden destructor for two reasons:
        # 
        # a) track destruction of objects
        # b) manually deallocate C++ container data
        # 
        # Hint: this function can be called explicitly (which is not recommended in many cases) or as
        #       finalizer from the garbage collection. If called explicitely, one should take in mind,
        #       that the function will be called twice. The better approach is to trigger this function
        #       by del on the network object.
        for pop in self.get_populations():
            pop._clear()
            del pop

        for proj in self.get_projections(suppress_error=True):
            proj._clear()
            del proj

        for mon in self.monitors:
            mon._clear()
            del mon

        for ext in self.extensions:
            ext._clear()
            del ext

        Global._network._remove_network(self)

    def _cpp_memory_footprint(self):
        """
        Print the C++ memory consumption for populations, projections on the console.
        """
        for pop in self.get_populations():
            print(pop.name, pop.size_in_bytes())

        for proj in self.get_projections():
            print(proj.name, proj.size_in_bytes())

        for mon in self.monitors:
            print(type(mon), mon.size_in_bytes())

    def add(self, objects):
        """
        Adds a Population, Projection or Monitor to the network.

        :param objects: A single object or a list to add to the network.
        """
        if isinstance(objects, list):
            for item in objects:
                self._add_object(item)
        else:
            self._add_object(objects)

    def _add_object(self, obj):
        """
        Add the object *obj* to the network.

        TODO: instead of creating copies by object construction, one should check if deepcopy works ...
        """
        if isinstance(obj, Population):
            # Create a copy
            pop = obj._copy()

            # Remove the copy from the global network
            Global._network[0]['populations'].pop(-1) # FIXME: the list is iterated from left to right and we delete from right to left???

            # Copy import properties
            pop.id = obj.id
            pop.name = obj.name
            pop.class_name = obj.class_name
            pop.init = obj.init
            pop.enabled = obj.enabled
            if not obj.enabled: # Also copy the enabled state:
                pop.disable()

            # Add the copy to the local network
            Global._network[self.id]['populations'].append(pop)
            self.populations.append(pop)

        elif isinstance(obj, Projection):
            # Check the pre- or post- populations
            try:
                pre_pop = self.get(obj.pre)
                if isinstance(obj.pre, PopulationView):
                    pre = PopulationView(population=pre_pop.population, ranks=obj.pre.ranks)
                else:
                    pre = pre_pop
                post_pop = self.get(obj.post)
                if isinstance(obj.post, PopulationView):
                    post = PopulationView(population=post_pop.population, ranks=obj.post.ranks)
                else:
                    post = post_pop
            except:
                Global._error('Network.add(): The pre- or post-synaptic population of this projection are not in the network.')

            target = obj.target
            synapse = obj.synapse_type

            # Create the projection
            proj = obj._copy(pre=pre, post=post)
            # Remove the copy from the global network
            Global._network[0]['projections'].pop(-1)

            # Copy import properties
            proj.id = obj.id
            proj.name = obj.name
            proj.init = obj.init

            # Copy the connectivity properties if the projection is not already set
            if proj._connection_method is None:
                proj._store_connectivity(method=obj._connection_method, args=obj._connection_args, delay=obj._connection_delay, storage_format=obj._storage_format, storage_order=obj._storage_order)

            # Add the copy to the local network
            Global._network[self.id]['projections'].append(proj)
            self.projections.append(proj)

        elif isinstance(obj, BoldMonitor):
            # Create a copy of the monitor
            m = BoldMonitor(populations=obj._populations, input_variables=obj._input_variables, output_variables=obj._output_variables, recorded_variables=obj._recorded_variables, bold_model=obj._bold_model, start=obj._start, net_id=self.id, copied=True)

            # there is a bad mismatch between object ids:
            #
            # m.id     is dependent on len(_network[net_id].monitors)
            # obj.id   is dependent on len(_network[0].monitors)
            m.id = obj.id # TODO: check this !!!!

            # Stop the master monitor, otherwise it gets data.
            for var in obj._monitor.variables:
                try:
                    setattr(obj._monitor.cyInstance, 'record_'+var, False)
                except:
                    pass

            # assign contained objects
            m._monitor = self._get_object(obj._monitor)
            m._bold_pop = self._get_object(obj._bold_pop)
            m._acc_proj = []
            for tmp in obj._acc_proj:
                m._acc_proj.append(self._get_object(tmp))

            # need to be done manually for copied instances
            m._initialized = True

            # Add the copy to the local network (the monitor writes itself already in the right network)
            self.extensions.append(m)

        elif isinstance(obj, Monitor):
            # Get the copied reference of the object monitored
            # try:
            #     obj_copy = self.get(obj.object)
            # except:
            #     Global._error('Network.add(): The monitor does not exist.')

            # Stop the master monitor, otherwise it gets data.
            for var in obj.variables:
                try:
                    setattr(obj.cyInstance, 'record_'+var, False)
                except:
                    pass
            # Create a copy of the monitor
<<<<<<< HEAD
            m = Monitor(obj=self._get_object(obj.object), variables=obj.variables, period=obj._period, start=obj._start, net_id=self.id)
=======
            m = Monitor(self._get_object(obj.object), variables=obj.variables, period=obj._period, period_offset=obj._period_offset, start=obj._start, net_id=self.id)
>>>>>>> 8bc96635

            # there is a bad mismatch between object ids:
            #
            # m.id     is dependent on len(_network[net_id].monitors)
            # obj.id   is dependent on len(_network[0].monitors)
            m.id = obj.id # TODO: check this !!!!

            # Add the copy to the local network (the monitor writes itself already in the right network)
            self.monitors.append(m)

    def get(self, obj):
        """
        Returns the local Population, Projection or Monitor identical to the provided argument.

        Example:

        ```python
        pop = Population(100, Izhikevich)
        net = Network()
        net.add(pop)
        net.compile()
        net.simulate(100.)
        print net.get(pop).v
        ```

        :param obj: A single object or a list of objects.
        :return: The corresponding object or list of objects.
        """
        if isinstance(obj, list):
            return [self._get_object(o) for o in obj]
        else:
            return self._get_object(obj)

    def _get_object(self, obj):
        "Retrieves the corresponding object."
        if isinstance(obj, Population):
            for pop in self.populations:
                if pop.id == obj.id:
                    return pop
        elif isinstance(obj, PopulationView):
            for pop in self.populations:
                if pop.id == obj.id:
                    return PopulationView(pop, obj.ranks) # Create on the fly?
        elif isinstance(obj, Projection):
            for proj in self.projections:
                if proj.id == obj.id:
                    return proj
        elif isinstance(obj, Monitor):
            for m in self.monitors:
                if m.id == obj.id:
                    return m
        elif isinstance(obj, BoldMonitor):
            for m in self.extensions:
                if m.id == obj.id:
                    return m
        else:
            Global._error('The network has no such object:', obj.name, obj)

    def compile(self,
                directory='annarchy',
                clean=False,
                compiler="default",
                compiler_flags="default",
                add_sources="",
                extra_libs="",
                cuda_config={'device': 0},
                annarchy_json="",
                silent=False,
                debug_build=False,
                profile_enabled=False):
        """
        Compiles the network.

        :param directory: name of the subdirectory where the code will be generated and compiled. Must be a relative path. Default: "annarchy/".
        :param clean: boolean to specifying if the library should be recompiled entirely or only the changes since last compilation (default: False).
        :param compiler: C++ compiler to use. Default: g++ on GNU/Linux, clang++ on OS X. Valid compilers are [g++, clang++].
        :param compiler_flags: platform-specific flags to pass to the compiler. Default: "-march=native -O2". Warning: -O3 often generates slower code and can cause linking problems, so it is not recommended.
        :param cuda_config: dictionary defining the CUDA configuration for each population and projection.
        :param annarchy_json: compiler flags etc are stored in a .json file normally placed in the home directory. With this flag one can directly assign a file location.
        :param silent: defines if the "Compiling... OK" should be printed.

        """
        Compiler.compile(directory=directory, clean=clean, silent=silent, debug_build=debug_build, add_sources=add_sources, extra_libs=extra_libs, compiler=compiler, compiler_flags=compiler_flags, cuda_config=cuda_config, annarchy_json=annarchy_json, profile_enabled=profile_enabled, net_id=self.id)

    def simulate(self, duration, measure_time = False):
        """
        Runs the network for the given duration in milliseconds. 
        
        The number of simulation steps is  computed relative to the discretization step ``dt`` declared in ``setup()`` (default: 1ms):

        ```python
        simulate(1000.0)
        ```

        :param duration: the duration in milliseconds.
        :param measure_time: defines whether the simulation time should be printed (default=False).

        """
        Simulate.simulate(duration, measure_time, net_id=self.id)

    def simulate_until(self, max_duration, population, operator='and', measure_time = False):
        """
        Runs the network for the maximal duration in milliseconds. If the ``stop_condition`` defined in the population becomes true during the simulation, it is stopped.

        One can specify several populations. If the stop condition is true for any of the populations, the simulation will stop ('or' function).

        Example:

        ```python
        pop1 = Population( ..., stop_condition = "r > 1.0 : any")
        compile()
        simulate_until(max_duration=1000.0. population=pop1)
        ```

        :param max_duration: the maximum duration of the simulation in milliseconds.
        :param population: the (list of) population whose ``stop_condition`` should be checked to stop the simulation.
        :param operator: operator to be used ('and' or 'or') when multiple populations are provided (default: 'and').
        :param measure_time: defines whether the simulation time should be printed (default=False).
        :return: the actual duration of the simulation in milliseconds.
        """
        return Simulate.simulate_until(max_duration, population, operator, measure_time, net_id=self.id)

    def step(self):
        """
        Performs a single simulation step (duration = ``dt``).
        """
        Simulate.step(self.id)

    def reset(self, populations=True, projections=False, monitors=True, synapses=False):
        """
        Reinitialises the network to its state before the call to compile.

        :param populations: if True (default), the neural parameters and variables will be reset to their initial value.
        :param projections: if True, the synaptic parameters and variables (except the connections) will be reset (default=False).
        :param synapses: if True, the synaptic weights will be erased and recreated (default=False).
        """
        Global.reset(populations=populations, projections=projections, synapses=synapses, monitors=monitors, net_id=self.id)

    def get_time(self):
        "Returns the current time in ms."
        return Global.get_time(self.id)

    def set_time(self, t, net_id=0):
        """
        Sets the current time in ms.

        **Warning:** can be dangerous for some spiking models.
        """
        Global.set_time(t, self.id)

    def get_current_step(self):
        "Returns the current simulation step."
        return Global.get_current_step(self.id)

    def set_current_step(self, t):
        """
        Sets the current simulation step.

        **Warning:** can be dangerous for some spiking models.
        """
        Global.set_current_step(t, self.id)

    def set_seed(self, seed, use_seed_seq=True):
        """
        Sets the seed of the random number generators for this network.
        """
        Global.set_seed(seed=seed, use_seed_seq=use_seed_seq, net_id=self.id)

    def enable_learning(self, projections=None, period=None, offset=None):
        """
        Enables learning for all projections.

        :param projections: the projections whose learning should be enabled. By default, all the existing projections are disabled.
        """
        if not projections:
            projections = self.projections
        for proj in projections:
            proj.enable_learning(period=period, offset=offset)

    def disable_learning(self, projections=None):
        """
        Disables learning for all projections.

        :param projections: the projections whose learning should be disabled. By default, all the existing projections are disabled.
        """
        if not projections:
            projections = self.projections
        for proj in projections:
            proj.disable_learning()

    def get_population(self, name):
        """
        Returns the population with the given *name*.

        :param name: name of the population
        :return: The requested ``Population`` object if existing, ``None`` otherwise.
        """
        for pop in self.populations:
            if pop.name == name:
                return pop
        Global._print('get_population(): the population', name, 'does not exist in this network.')
        return None

    def get_projection(self, name):
        """
        Returns the projection with the given *name*.

        :param name: name of the projection
        :return: The requested ``Projection`` object if existing, ``None`` otherwise.
        """
        for proj in self.projections:
            if proj.name == name:
                return proj
        Global._print('get_projection(): the projection', name, 'does not exist in this network.')
        return None

    def get_populations(self):
        """
        Returns a list of all declared populations in this network.
        """
        if self.populations == []:
            Global._warning("Network.get_populations(): no populations attached to this network.")
        return self.populations

    def get_projections(self, post=None, pre=None, target=None, suppress_error=False):
        """
        Get a list of declared projections for the current network. By default,
        the method returns all connections within the network.

        By setting the arguments, post, pre and target one can select a subset.

        :param post: all returned projections should have this population as post.
        :param pre: all returned projections should have this population as pre.
        :param target: all returned projections should have this target.
        :param suppress_error: by default, ANNarchy throws an error if the list of assigned projections is empty. If this flag is set to True, the error message is suppressed.
        :return: A list of all assigned projections in this network or a subset according to the arguments.

        """
        if self.projections == []:
            if not suppress_error:
                Global._error("Network.get_projections(): no projections attached to this network.")

        if post is None and pre is None and target is None:
            return self.projections
        else:
            res = []
            if isinstance(post, str):
                post = self.get_population(post)
            if isinstance(pre, str):
                pre = self.get_population(pre)

            for proj in self.projections:
                if post is not None:
                    # post is exclusionary
                    if proj.post == post:
                        res.append(proj)
                
                if pre is not None:
                    raise NotImplementedError

                if target is not None:
                    raise NotImplementedError

            return res

    def load(self, filename, populations=True, projections=True):
        """
        Loads a saved state of the current network by calling ANNarchy.core.IO.load().

        :param filename: filename, may contain relative or absolute path.
        :param populations: if True, population data will be saved (by default True)
        :param projections: if True, projection data will be saved (by default True)
        """
        IO.load(filename=filename, populations=populations, projections=projections, net_id=self.id)

    def save(self, filename, populations=True, projections=True):
        """
        Saves the current network by calling ANNarchy.core.IO.save().

        :param filename: filename, may contain relative or absolute path.
        :param populations: if True, population data will be saved (by default True)
        :param projections: if True, projection data will be saved (by default True)
        """
        IO.save(filename, populations, projections, self.id)

def parallel_run(method, networks=None, number=0, max_processes=-1, measure_time=False, sequential=False, same_seed=False, annarchy_json="", visible_cores=[], **args):
    """
    Allows to run multiple networks in parallel using multiprocessing.

    If the ``networks`` argument is provided as a list of Network objects, the given method will be executed for each of these networks.

    If ``number`` is given instead, the same number of networks will be created and the method is applied.

    If ``number`` is used, the created networks are not returned, you should return what you need to analyse.

    Example:

    ```python
    pop1 = PoissonPopulation(100, rates=10.0)
    pop2 = Population(100, Izhikevich)
    proj = Projection(pop1, pop2, 'exc')
    proj.connect_fixed_probability(weights=5.0, probability=0.2)
    m = Monitor(pop2, 'spike')

    compile()

    def simulation(idx, net):
        net.get(pop1).rates = 10. * idx
        net.simulate(1000.)
        return net.get(m).raster_plot()

    results = parallel_run(method=simulation, number = 3)

    t1, n1 = results[0]
    t2, n2 = results[1]
    t3, n3 = results[2]
    ```


    :param method: a Python method which will be executed for each network. This function must accept an integer as first argument (id of the simulation) and a Network object as second argument.
    :param networks: a list of networks to simulate in parallel.
    :param number: the number of identical networks to run in parallel.
    :param max_processes: maximal number of processes to start concurrently (default: the available number of cores on the machine).
    :param measure_time: if the total simulation time should be printed out.
    :param sequential: if True, runs the simulations sequentially instead of in parallel (default: False).
    :param same_seed: if True, all networks will use the same seed. If not, the seed will be randomly initialized with time(0) for each network (default). It has no influence when the ``networks`` argument is set (the seed has to be set individually for each network using ``net.set_seed()``), only when ``number`` is used.
    :param annarchy.json: path to a different configuration file if needed (default "").
    :param visible_cores: a list of CPU core ids to simulate on (must have max_processes entries and max_processes must be != -1)
    :param args: other named arguments you want to pass to the simulation method.
    :return: a list of the values returned by ``method``.

    """
    # Check inputs
    if not networks and number < 1:
        Global._error('parallel_run(): the networks or number arguments must be set.', exit=True)

    if len(visible_cores) > 0 and max_processes == -1:
        Global._error('parallel_run(): when using visible cores the number of max_processes must be set.', exit=True)

    if (len(visible_cores) > 0) and (len(visible_cores) != max_processes):
        Global._error('parallel_run(): the number of entries in visible_cores must be equal to max_processes.', exit=True)

    import types
    if not isinstance(method, types.FunctionType):
        Global._error('parallel_run(): the method argument must be a method.', exit=True)

    if not networks: # The magic network will run N times
        return _parallel_multi(method, number, max_processes, measure_time, sequential, same_seed, annarchy_json, visible_cores, args)

    if not isinstance(networks, list):
        Global._error('parallel_run(): the networks argument must be a list.', exit=True)

    # Simulate the different networks
    return _parallel_networks(method, networks, max_processes, measure_time, sequential, args)


def _parallel_networks(method, networks, max_processes, measure_time, sequential, args):
    " Method when different networks are provided"
    import multiprocessing
    from multiprocessing import Pool

    # Time measurement
    from time import time
    if measure_time:
        ts = time()

    # Number of processes to create depends on number of
    # available CPUs or GPUs
    if max_processes < 0:
        if Global.config['paradigm'] == "openmp":
            max_processes = min(len(networks), multiprocessing.cpu_count())
        elif Global.config['paradigm'] == "cuda":
            Global._warning("In the present ANNarchy version the usage of parallel networks and multi-GPUs is disabled.")
            max_processes = 1
        else:
            raise NotImplementedError

    # Number of networks
    number = len(networks)

    # Build arguments list
    arguments = [[method, n, networks[n]] for n in range(number)]
    if len(args) != method.__code__.co_argcount-2:  # idx, net are default
        Global._error('the method', method.__name__, 'takes', method.__code__.co_argcount-2,
                      'arguments (in addition to idx and net) which have to be passed to parallel_run:', method.__code__.co_varnames[2:method.__code__.co_argcount])
    for arg in range(2, method.__code__.co_argcount):
        varname = method.__code__.co_varnames[arg]
        data = args[varname]
        if not len(data) == number:
            Global._error('parallel_run(): the argument', varname, 'must be a list of values for each of the', number, 'networks.')
        for n in range(number):
            arguments[n].append(data[n])

    # Simulation
    if not sequential:
        pool = Pool(max_processes)
        try:
            results = pool.map(_only_run_method, arguments)
        except Exception as e:
            Global._print(e)
            Global._error('parallel_run(): running multiple networks failed.', exit=True)
        pool.close()
        pool.join()
    else:
        results = []
        for idx, net in enumerate(networks):
            try:
                results.append(method(*arguments[idx][1:]))
            except Exception as e:
                Global._print(e)
                Global._error('parallel_run(): running network ' + str(net.id) + ' failed.', exit=True)

    # Time measurement
    if measure_time:
        msg = 'Running ' + str(len(networks)) + ' networks'
        if not sequential:
            msg += ' in parallel '
        else:
            msg += ' sequentially '
        msg += 'took: ' + str(time()-ts)
        Global._print(msg)

    return results


def _parallel_multi(method, number, max_processes, measure_time, sequential, same_seed, annarchy_json, visible_cores, args):
    "Method when the same network must be simulated multiple times."
    import multiprocessing
    from multiprocessing import Pool

    # Time measurement
    from time import time
    if measure_time:
        ts = time()

    # Make sure the magic network is compiled
    if not Global._network[0]['compiled']:
        Global._warning('parallel_run(): the network is not compiled yet, doing it now...')
        Compiler.compile(annarchy_json=annarchy_json)

    # Number of processes to create
    if max_processes < 0:
        if Global.config['paradigm'] == "openmp":
            max_processes = min(number, multiprocessing.cpu_count())
        elif Global.config['paradigm'] == "cuda":
            Global._warning("In the present ANNarchy version the usage of parallel networks and multi-GPUs is disabled.")
            max_processes = 1
        else:
            raise NotImplementedError

    # Seed
    if same_seed and Global.config['seed'] > -1: # use the global seed
        seed =  Global.config['seed']
    else: # draw it everytime with time(0)
        seed = np.random.get_state()[1][0]

    # Build arguments list for each instance with the following structure:
    # [ net_id, arguments for method, seed ]
    arguments = [[n, method] for n in range(number)]
    if len(args) != method.__code__.co_argcount-2:  # idx, net are default
        Global._error('the method', method.__name__, 'takes', method.__code__.co_argcount-2,
                      'arguments (in addition to idx and net) which have to be passed to parallel_run:', method.__code__.co_varnames[2:method.__code__.co_argcount])
    for arg in range(2, method.__code__.co_argcount):
        varname = method.__code__.co_varnames[arg]
        data = args[varname]
        if not len(data) == number:
            Global._error('parallel_run(): the argument', varname, 'must be a list of values for each of the', number, 'networks.')
        for n in range(number):
            arguments[n].append(data[n])
    for n in range(number): # Add the seed at the end. Increment the seed if the seeds should be different
        arguments[n].append(seed + n if not same_seed else 0)

    # Thread placement is optional
    if len(visible_cores) == 0:
        for n in range(number):
            arguments[n].append([])
    else:
        for n in range(number):
            arguments[n].append([visible_cores[np.mod(n,max_processes)]])

    # Simulation
    if not sequential and len(visible_cores) == 0:
        try:
            pool = Pool(max_processes)
            results = pool.map(_create_and_run_method, arguments)
            pool.close()
            pool.join()
        except Exception as e:
            Global._print(e)
            Global._error('parallel_run(): running ' + str(number) + ' networks failed.', exit=True)

    elif not sequential and len(visible_cores) > 0:
        # Thread placement requires some more fine-grained control
        # on the execution
        try:
            n_iter = int(np.ceil(number / max_processes))
            pool = Pool(max_processes)
            for idx in range(n_iter):
                beg = int(idx * max_processes)
                end = int(min((idx+1) * max_processes, number))
                results = pool.map(_create_and_run_method, arguments[beg:end])
            pool.close()
            pool.join()
        except Exception as e:
            Global._print(e)
            Global._error('parallel_run(): running ' + str(number) + ' networks failed.', exit=True)

    else:
        results = []
        try:
            for n in range(number):
                results.append(_create_and_run_method(arguments[0]))
        except Exception as e:
            Global._print(e)
            Global._error('parallel_run(): running ' + str(number) + ' networks failed.', exit=True)

    # Time measurement
    if measure_time:
        msg = 'Running ' + str(number) + ' networks'
        if not sequential:
            msg += ' in parallel '
        else:
            msg += ' sequentially '
        msg += 'took: ' + str(time()-ts)
        Global._print(msg)

    return results


def _create_and_run_method(args):
    """
    Method called to wrap the user-defined method when different networks are created.
    """
    # Get arguments
    n = args[0]
    method = args[1]
    visible_cores = args[-1]
    seed = args[-2]
    # Create and instantiate the network 0, not compile it!
    net = Network(True)
    Compiler._instantiate(net_id=net.id, import_id=0, core_list=visible_cores)
    # Set the seed
    net.set_seed(seed)
    # Create the arguments
    arguments = args[:-2] # all arguments except seed and visible_cores
    arguments[1] = net # replace the second argument method with net
    # Call the method
    res = method(*arguments)
    del net
    return res


def _only_run_method(args):
    """
    Method called to wrap the user-defined method when a single network is already instantiated.
    """
    method = args[0]
    arguments = args[1:]
    res = method(*arguments)
    return res<|MERGE_RESOLUTION|>--- conflicted
+++ resolved
@@ -280,11 +280,7 @@
                 except:
                     pass
             # Create a copy of the monitor
-<<<<<<< HEAD
-            m = Monitor(obj=self._get_object(obj.object), variables=obj.variables, period=obj._period, start=obj._start, net_id=self.id)
-=======
-            m = Monitor(self._get_object(obj.object), variables=obj.variables, period=obj._period, period_offset=obj._period_offset, start=obj._start, net_id=self.id)
->>>>>>> 8bc96635
+            m = Monitor(obj=self._get_object(obj.object), variables=obj.variables, period=obj._period, period_offset=obj._period_offset, start=obj._start, net_id=self.id)
 
             # there is a bad mismatch between object ids:
             #
