#===============================================================================
#
#     SpecificPopulation.py
#
#     This file is part of ANNarchy.
#
#     Copyright (C) 2013-2016  Julien Vitay <julien.vitay@gmail.com>,
#     Helge Uelo Dinkelbach <helge.dinkelbach@gmail.com>
#
#     This program is free software: you can redistribute it and/or modify
#     it under the terms of the GNU General Public License as published by
#     the Free Software Foundation, either version 3 of the License, or
#     (at your option) any later version.
#
#     ANNarchy is distributed in the hope that it will be useful,
#     but WITHOUT ANY WARRANTY; without even the implied warranty of
#     MERCHANTABILITY or FITNESS FOR A PARTICULAR PURPOSE.  See the
#     GNU General Public License for more details.
#
#     You should have received a copy of the GNU General Public License
#     along with this program.  If not, see <http://www.gnu.org/licenses/>.
#
#===============================================================================
from ANNarchy.core.Population import Population
from ANNarchy.core.Neuron import Neuron
import ANNarchy.core.Global as Global

import numpy as np
from scipy.special import erf
from scipy.optimize import newton

class SpecificPopulation(Population):
    """
    Interface class for user-defined definition of Population objects. An inheriting
    class need to override the implementor functions _generate_[paradigm], otherwise
    a NotImplementedError exception will be thrown.
    """
    def __init__(self, geometry, neuron, name=None):
        """
        Initialization, receive default arguments of Population objects.
        """
        Population.__init__(self, geometry, neuron, name)

    def _generate(self):
        """
        Overridden method of Population, called during the code generation process.
        This function selects dependent on the chosen paradigm the correct implementor
        functions defined by the user.
        """
        if Global.config['paradigm'] == "openmp":
            self._generate_omp()
        elif Global.config['paradigm'] == "cuda":
            self._generate_cuda()
        else:
            raise NotImplementedError

    def _generate_omp(self):
        """
        Intended to be overridden by child class. Implememt code adjustments intended for single thread and openMP paradigm.
        """
        raise NotImplementedError

    def _generate_cuda(self):
        """
        Intended to be overridden by child class. Implememt code adjustments intended for single thread and openMP paradigm.
        """
        raise NotImplementedError

class PoissonPopulation(SpecificPopulation):
    """ 
    Population of spiking neurons following a Poisson distribution.

    **Case 1:** Input population

    Each neuron of the population will randomly emit spikes, with a mean firing rate defined by the *rates* argument.

    The mean firing rate in Hz can be a fixed value for all neurons::

        pop = PoissonPopulation(geometry=100, rates=100.0)

    but it can be modified later as a normal parameter::

        pop.rates = np.linspace(10, 150, 100)

    It is also possible to define a temporal equation for the rates, by passing a string to the argument::

        pop = PoissonPopulation(geometry=100, rates="100.0 * (1.0 + sin(2*pi*t/1000.0) )/2.0")

    The syntax of this equation follows the same structure as neural variables.

    It is also possible to add parameters to the population which can be used in the equation of *rates*::

        pop = PoissonPopulation( 
            geometry=100, 
            parameters = '''
                amp = 100.0
                frequency = 1.0
            ''',
            rates="amp * (1.0 + sin(2*pi*frequency*t/1000.0) )/2.0"
        )

    .. note::

        The preceding definition is fully equivalent to the definition of this neuron::

            poisson = Neuron(
                parameters = '''
                    amp = 100.0
                    frequency = 1.0
                ''',
                equations = '''
                    rates = amp * (1.0 + sin(2*pi*frequency*t/1000.0) )/2.0
                    p = Uniform(0.0, 1.0) * 1000.0 / dt
                ''',
                spike = '''
                    p < rates
                '''
            )

    The refractory period can also be set, so that a neuron can not emit two spikes too close from each other.

    **Case 2:** Hybrid population

    If the ``rates`` argument is not set, the population can be used as an interface from a rate-coded population. 

    The ``target`` argument specifies which incoming projections will be summed to determine the instantaneous firing rate of each neuron.

    See the example in ``examples/hybrid/Hybrid.py`` for a usage.

    """

    def __init__(self, geometry, name=None, rates=None, target=None, parameters=None, refractory=None):
        """        
        *Parameters*:
        
        * **geometry**: population geometry as tuple. 

        * **name**: unique name of the population (optional).

        * **rates**: mean firing rate of each neuron. It can be a single value (e.g. 10.0) or an equation (as string).

        * **target**: the mean firing rate will be the weighted sum of inputs having this target name (e.g. "exc").

        * **parameters**: additional parameters which can be used in the *rates* equation.

        * **refractory**: refractory period in ms.
        """  
        if rates is None and target is None:
            Global._error('A PoissonPopulation must define either rates or target.')
            

        if target is not None: # hybrid population
            # Create the neuron
            poisson_neuron = Neuron(
                parameters = """
                %(params)s
                """ % {'params': parameters if parameters else ''},
                equations = """
                rates = sum(%(target)s)
                p = Uniform(0.0, 1.0) * 1000.0 / dt
                _sum_%(target)s = 0.0
                """ % {'target': target},
                spike = """
                    p < rates
                """,
                refractory=refractory,
                name="Hybrid",
                description="Hybrid spiking neuron emitting spikes according to a Poisson distribution at a frequency determined by the weighted sum of inputs."
            )


        elif isinstance(rates, str):
            # Create the neuron
            poisson_neuron = Neuron(
                parameters = """
                %(params)s
                """ % {'params': parameters if parameters else ''},
                equations = """
                rates = %(rates)s
                p = Uniform(0.0, 1.0) * 1000.0 / dt
                _sum_exc = 0.0
                """ % {'rates': rates},
                spike = """
                    p < rates
                """,
                refractory=refractory,
                name="Poisson",
                description="Spiking neuron with spikes emitted according to a Poisson distribution."
            )

        elif isinstance(rates, np.ndarray):
            poisson_neuron = Neuron(
                parameters = """
                rates = 10.0
                """,
                equations = """
                p = Uniform(0.0, 1.0) * 1000.0 / dt
                """,
                spike = """
                p < rates
                """,
                refractory=refractory,
                name="Poisson",
                description="Spiking neuron with spikes emitted according to a Poisson distribution."
            )
        else:
            poisson_neuron = Neuron(
                parameters = """
                rates = %(rates)s
                """ % {'rates': rates},
                equations = """
                p = Uniform(0.0, 1.0) * 1000.0 / dt
                """,
                spike = """
                p < rates
                """,
                refractory=refractory,
                name="Poisson",
                description="Spiking neuron with spikes emitted according to a Poisson distribution."
            )
        SpecificPopulation.__init__(self, geometry=geometry, neuron=poisson_neuron, name=name)
        
        if isinstance(rates, np.ndarray):
            self.rates = rates

    def _generate_omp(self):
        " Nothing special to do here. "
        pass

    def _generate_cuda(self):
        " Nothing special to do here. "
        pass

class TimedArray(SpecificPopulation):
    """
    Data structure holding sequential inputs for a rate-coded network.

    *Parameters*:

    * **rates**: array of firing rates. The first axis corresponds to time, the others to the desired dimensions of the population.
    * **schedule**: either a single value or a list of time points where inputs should be set. Default: every timestep.
    * **period**: time when the timed array will be reset and start again, allowing cycling over the inputs. Default: no cycling (-1.).
    
    The input values are stored in the (recordable) attribute ``r``, without any further processing. You will need to connect this population to another one using the ``connect_one_to_one()`` method. 

    By default, the firing rate of this population will iterate over the different values step by step:

    .. code-block:: python

        inputs = np.array(
            [
                [1, 0, 0, 0, 0, 0, 0, 0, 0, 0],
                [0, 1, 0, 0, 0, 0, 0, 0, 0, 0],
                [0, 0, 1, 0, 0, 0, 0, 0, 0, 0],
                [0, 0, 0, 1, 0, 0, 0, 0, 0, 0],
                [0, 0, 0, 0, 1, 0, 0, 0, 0, 0],
                [0, 0, 0, 0, 0, 1, 0, 0, 0, 0],
                [0, 0, 0, 0, 0, 0, 1, 0, 0, 0],
                [0, 0, 0, 0, 0, 0, 0, 1, 0, 0],
                [0, 0, 0, 0, 0, 0, 0, 0, 1, 0],
                [0, 0, 0, 0, 0, 0, 0, 0, 0, 1]
            ]
        ) 

        inp = TimedArray(rates=inputs)

        pop = Population(10, ...)

        proj = Projection(inp, pop, 'exc')
        proj.connect_one_to_one(1.0)

        compile()

        simulate(10.)

    This creates a population of 10 neurons whose activity will change during the first 10*dt milliseconds of the simulation. After that delay, the last input will be kept (i.e. 1 for the last neuron).

    If you want the TimedArray to "loop" over the different input vectors, you can specify a period for the inputs:

    .. code-block:: python

        inp = TimedArray(rates=inputs, period=10.)

    If the period is smaller than the length of the rates, the last inputs will not be set.

    If you do not want the inputs to be set at every step, but every 10 ms for example, youcan use the ``schedule`` argument:

    .. code-block:: python

        inp = TimedArray(rates=inputs, schedule=10.)

    The input [1, 0, 0,...] will stay for 10 ms, then[0, 1, 0, ...] for the next 10 ms, etc...

    If you need a less regular schedule, you can specify it as a list of times: 

    .. code-block:: python

        inp = TimedArray(rates=inputs, schedule=[10., 20., 50., 60., 100., 110.])

<<<<<<< HEAD
    The first input is set at t = 10 ms (r = 0.0 in the first 10 ms), the second at t = 20 ms, the third at t = 50 ms, etc.

    If you specify less times than in the array of rates, the last ones will be ignored. 

    Scheduling can be combined with periodic cycling. Note that you can use the ``reset()`` method to manually reinitialize the TimedArray, times becoming relative to that call:


    .. code-block:: python

        simulate(100.) # ten inputs are shown with a schedule of 10 ms
        inp.reset()
        simulate(100.) # the same ten inputs are presented again.

    
=======
        *geometry*: population geometry
        *schedule*: either a scalar or a set of time points where inputs should be set.
        *values*: inputs to be set.
        *periodic*: if the simulation time exceeds the last point of the schedule plan, the state of firing rates need to be defined.
        By default, the last set firing rate will remain. If periodic is set to true, the schedule will be applied from the beginning
        again. The same applies for the values.
>>>>>>> 3fa78842
    """
    def __init__(self, rates, schedule=0., period= -1., name=None):
        neuron = Neuron(
            parameters="",
            equations=" r = 0.0",
            name="Timed Array",
            description="Timed array source."
        )
        # Geometry of the population
        geometry = rates.shape[1:]

        # Check the schedule
        if isinstance(schedule, (int, float)):
<<<<<<< HEAD
            if float(schedule) <= 0.0:
                schedule = Global.config['dt']
            schedule = [ float(schedule*i) for i in range(rates.shape[0])]
=======
            schedule = [ schedule ] * values.shape[0]
>>>>>>> 3fa78842

        if len(schedule) > rates.shape[0]:
            Global._error('TimedArray: the length of the schedule parameter cannot exceed the first dimension of the rates parameter.')

        if len(schedule) < rates.shape[0]:
            Global._warning('TimedArray: the length of the schedule parameter is smaller than the first dimension of the rates parameter (more data than time points). Make sure it is what you expect.')

        SpecificPopulation.__init__(self, geometry=geometry, neuron=neuron, name=name)

        self.init['schedule'] = schedule
        self.init['rates'] = rates
        self.init['period'] = period

    def _generate_omp(self):
        """
        adjust code templates for the specific population for single thread and openMP.
        """
        self._specific_template['declare_additional'] = """
    // Custom local parameters of a TimedArray
    std::vector< int > _schedule; // List of times where new inputs should be set
    std::vector< std::vector< double > > _buffer; // buffer holding the data
    int _period; // Period of cycling
    long int _t; // Internal time
    int _block; // Internal block when inputs are set not at each step
"""
        self._specific_template['access_additional'] = """
    // Custom local parameters of a TimedArray
    void set_schedule(std::vector<int> schedule) { _schedule = schedule; }
    std::vector<int> get_schedule() { return _schedule; }
    void set_buffer(std::vector< std::vector< double > > buffer) { _buffer = buffer; r = _buffer[0]; }
    std::vector< std::vector< double > > get_buffer() { return _buffer; }
    void set_period(int period) { _period = period; }
    int get_period() { return _period; }
"""
        self._specific_template['init_additional'] = """
        // Initialize counters
        _t = 0;
        _block = 0;
        _period = -1;
"""
        self._specific_template['reset_additional'] = """
        // counters
        _curr_slice = 0;
        _curr_cnt = 1;
        r = _buffer[0];
"""
        self._specific_template['export_additional'] = """
        # Custom local parameters of a TimedArray
        void set_schedule(vector[int])
        vector[int] get_schedule()
        void set_buffer(vector[vector[double]])
        vector[vector[double]] get_buffer()
        void set_period(int)
        int get_period()
"""

        self._specific_template['reset_additional'] ="""
        _t = 0;
        _block = 0;
"""

        self._specific_template['wrapper_access_additional'] = """
    # Custom local parameters of a TimedArray
    cpdef set_schedule( self, schedule ):
        pop%(id)s.set_schedule( schedule )
    cpdef np.ndarray get_schedule( self ):
        return np.array(pop%(id)s.get_schedule( ))

    cpdef set_rates( self, buffer ):
        pop%(id)s.set_buffer( buffer )
    cpdef np.ndarray get_rates( self ):
        return np.array(pop%(id)s.get_buffer( ))

    cpdef set_period( self, period ):
        pop%(id)s.set_period(period)
    cpdef int get_period(self):
        return pop%(id)s.get_period()
""" % { 'id': self.id }

        self._specific_template['update_variables'] = """
        if(_active){
            // std::cout << _t << " " << _block<< " " << _schedule[_block] << std::endl;
            // Check if it is time to set the input
            if(_t == _schedule[_block]){
                // Set the data
                r = _buffer[_block];   
                // Move to the next block
                _block++; 
                // If was the last block, go back to the first block 
                if (_block == _schedule.size()){
                    _block = 0;
                }      
            }
            // If the timedarray is periodic, check if we arrive at that point
            if(_period > -1 && (_t == _period-1)){
                // Reset the counters
                _block=0;
                _t = -1;
                // Reset the data if the first input is not set at t=0
                r.clear();
                r = std::vector<double>(size, 0.0);
            }
            // Always increment the internal time
            _t++;
        }
"""

    def _generate_cuda(self):
        """
        adjust code templates for the specific population for single thread and CUDA.
        """
        # HD (18. Nov 2016)
        # I suppress the code generation for allocating the variable r on gpu, as
        # well as memory transfer codes. This is only possible as no other variables
        # allowed in TimedArray.
        self._specific_template['init_parameters_variables'] = ""
        self._specific_template['host_device_transfer'] = ""
        self._specific_template['device_host_transfer'] = ""

        #
        # Code for handling the buffer and schedule parameters
        self._specific_template['declare_additional'] = """
    // Custom local parameter timed array
    std::vector< int > _schedule;
    std::vector< double* > gpu_buffer;
    bool _periodic;
    int _curr_slice;
    int _curr_cnt;
"""
        self._specific_template['access_additional'] = """
    // Custom local parameter timed array
    void set_schedule(std::vector<int> schedule) { _schedule = schedule; }
    std::vector<int> get_schedule() { return _schedule; }
    void set_buffer(std::vector< std::vector< double > > buffer) {
        if ( gpu_buffer.empty() ) {
            gpu_buffer = std::vector< double* >(buffer.size(), nullptr);
            // allocate gpu arrays
            for(int i = 0; i < buffer.size(); i++) {
                cudaMalloc((void**)&gpu_buffer[i], buffer[i].size()*sizeof(double));
            }
        }

        auto host_it = buffer.begin();
        auto dev_it = gpu_buffer.begin();
        for(host_it, dev_it; host_it < buffer.end(); host_it++, dev_it++) {
            cudaMemcpy( *dev_it, host_it->data(), host_it->size()*sizeof(double), cudaMemcpyHostToDevice);
        }

        gpu_r = gpu_buffer[0];
    }
    std::vector< std::vector< double > > get_buffer() {
        std::vector< std::vector< double > > buffer = std::vector< std::vector< double > >( gpu_buffer.size(), std::vector<double>(size,0.0) );

        auto host_it = buffer.begin();
        auto dev_it = gpu_buffer.begin();
        for( host_it, dev_it; host_it < buffer.end(); host_it++, dev_it++ ) {
            cudaMemcpy( host_it->data(), *dev_it, size*sizeof(double), cudaMemcpyDeviceToHost );
        }

        return buffer;
    }
    void set_periodic(bool periodic) { _periodic = periodic; }
    bool get_periodic() { return _periodic; }
"""
        self._specific_template['init_additional'] = """
        // counters
        _curr_slice = 0;
        _curr_cnt = 1;
        _periodic = false;
"""
        self._specific_template['reset_additional'] = """
        // counters
        _curr_slice = 0;
        _curr_cnt = 1;
        gpu_r = gpu_buffer[0];
"""
        self._specific_template['export_additional'] = """
        # Custom local parameters timed array
        void set_schedule(vector[int])
        vector[int] get_schedule()
        void set_buffer(vector[vector[double]])
        vector[vector[double]] get_buffer()
        void set_periodic(bool)
        bool get_periodic()
"""
        self._specific_template['wrapper_access_additional'] = """
    # Custom local parameters timed array
    cpdef set_schedule( self, schedule ):
        pop%(id)s.set_schedule( schedule )
    cpdef np.ndarray get_schedule( self ):
        return np.array(pop%(id)s.get_schedule( ))

    cpdef set_values( self, buffer ):
        pop%(id)s.set_buffer( buffer )
    cpdef np.ndarray get_values( self ):
        return np.array(pop%(id)s.get_buffer( ))

    cpdef set_periodic( self, periodic ):
        pop%(id)s.set_periodic(periodic)
    cpdef bool get_periodic(self):
        return pop%(id)s.get_periodic()
""" % { 'id': self.id }
        self._specific_template['update_variables'] = """
        if ( _curr_slice == -1 )
            return;

        if ( _curr_cnt < _schedule[_curr_slice] ) {
            _curr_cnt++;
        } else {
            if ( ++_curr_slice == _schedule.size() ) {
                if ( _periodic ) {
                    _curr_slice = 0;
                } else {
                    _curr_slice = -1;
                    return;
                }
            }
            _curr_cnt=1;
            gpu_r = gpu_buffer[_curr_slice];
        }
"""

    def _instantiate(self, module):
        # Create the Cython instance
        self.cyInstance = getattr(module, self.class_name+'_wrapper')(self.size)

    def __setattr__(self, name, value):
        if name == 'schedule':
            if self.initialized:
                self.cyInstance.set_schedule( np.array(value) / Global.config['dt'] )
            else:
                self.init['schedule'] = value
        elif name == 'rates':
            if self.initialized:
                if len(value.shape) > 2:
                    # we need to flatten the provided data
                    flat_values = value.reshape( (value.shape[0], self.size) )
                    self.cyInstance.set_rates( flat_values )
                else:
                    self.cyInstance.set_rates( value )
            else:
                self.init['rates'] = value
        elif name == "period":
            if self.initialized:
                self.cyInstance.set_period(int(value /Global.config['dt']))
            else:
                self.init['period'] = value
        else:
            Population.__setattr__(self, name, value)

    def __getattr__(self, name):
        if name == 'schedule':
            if self.initialized:
                return Global.config['dt'] * self.cyInstance.get_schedule()
            else:
                return self.init['schedule']
        elif name == 'rates':
            if self.initialized:
                if len(self.geometry) > 1:
                    # unflatten the data
                    flat_values = self.cyInstance.get_values()
                    values = np.zeros( tuple( [len(self.schedule)] + list(self.geometry) ) )
                    for x in range(len(self.schedule)):
                        values[x] = np.reshape( flat_values[x], self.geometry)
                    return values
                else:
                    return self.cyInstance.get_rates()
            else:
                return self.init['rates']
        elif name == 'period':
            if self.initialized:
                return self.cyInstance.get_period() * Global.config['dt']
            else:
                return self.init['period']
        else:
            return Population.__getattribute__(self, name)

class SpikeSourceArray(SpecificPopulation):
    """
    Spike source generating spikes at the times given in the spike_times array.

    Depending on the initial array provided, the population will have one or several neurons, but the geometry can only be one-dimensional.

    *Parameters*:

    * **spike_times** : a list of times at which a spike should be emitted if the population should have only 1 neuron, a list of lists otherwise. Times are defined in milliseconds, and will be rounded to the closest multiple of the discretization time step dt.

    * **name**: optional name for the population.

    You can later modify the spike_times attribute of the population, but it must have the same number of neurons as the initial one.

    The spike times are by default relative to the start of a simulation (``ANNarchy.get_time()`` is 0.0). 
    If you call the ``reset()`` method of a ``SpikeSourceArray``, this will set the spike times relative to the current time. 
    You can then repeat a stimulation many times.


    .. code-block:: python

        # 2 neurons firing at 100Hz with a 1 ms delay
        times = [
            [ 10, 20, 30, 40],
            [ 11, 21, 31, 41]
        ]
        inp = SpikeSourceArray(spike_times=times)

        compile()

        # Spikes at 10/11, 20/21, etc
        simulate(50)

        # Reset the internal time of the SpikeSourceArray
        inp.reset()

        # Spikes at 60/61, 70/71, etc
        simulate(50)

    """
    def __init__(self, spike_times, name=None):

        if not isinstance(spike_times, list):
            Global._error('In a SpikeSourceArray, spike_times must be a Python list.')
            

        if isinstance(spike_times[0], list): # several neurons
            nb_neurons = len(spike_times)
        else: # a single Neuron
            nb_neurons = 1
            spike_times = [ spike_times ]

        # Create a fake neuron just to be sure the description has the correct parameters
        neuron = Neuron(
            parameters="""
                spike_times = 0.0 : int
            """,
            equations="",
            spike=" t == spike_times",
            reset="",
            name="Spike source",
            description="Spikes source array."
        )

        Population.__init__(self, geometry=nb_neurons, neuron=neuron, name=name)

        self.init['spike_times'] = spike_times

    def _sort_spikes(self, spike_times):
        "Sort, unify the spikes and transform them intosteps."
        return [sorted(list(set([round(t/Global.config['dt']) for t in neur_times]))) for neur_times in spike_times]

    def _generate_omp(self):
        "Code generation"
        # Do not generate default parameters and variables
        self._specific_template['declare_parameters_variables'] = """
    // Custom local parameter spike_times
    std::vector< double > r ;
    std::vector< std::vector< long int > > spike_times ;
    std::vector< long int >  next_spike ;
    std::vector< int > idx_next_spike;
    long int _t;
"""
        self._specific_template['declare_additional'] = """
    // Recompute the spike times
    void recompute_spike_times(){
        std::fill(next_spike.begin(), next_spike.end(), -10000);
        std::fill(idx_next_spike.begin(), idx_next_spike.end(), 0);
        for(int i=0; i< size; i++){
            if(!spike_times[i].empty()){
                int idx = 0;
                // Find the first spike time which is not in the past
                while(spike_times[i][idx] < _t){
                    idx++;
                }
                // Set the next spike
                if(idx < spike_times[i].size())
                    next_spike[i] = spike_times[i][idx];
                else
                    next_spike[i] = -10000;
            }
        }
    }
"""
        self._specific_template['access_parameters_variables'] = ""

        self._specific_template['init_parameters_variables'] ="""
        _t = 0;
        r = std::vector<double>(size, 0.0);
        next_spike = std::vector<long int>(size, -10000);
        idx_next_spike = std::vector<int>(size, 0);
        this->recompute_spike_times();
"""

        self._specific_template['reset_additional'] ="""
        _t = 0;
        this->recompute_spike_times();
"""

        self._specific_template['update_variables'] ="""
        if(_active){
            spiked.clear();
            for(int i = 0; i < %(size)s; i++){
                // Emit spike
                if( _t == next_spike[i] ){
                    last_spike[i] = _t;
                    /* 
                    while(++idx_next_spike[i]< spike_times[i].size()){
                        if(spike_times[i][idx_next_spike[i]] > _t)
                            break;
                    }
                    */
                    idx_next_spike[i]++ ;
                    if(idx_next_spike[i] < spike_times[i].size()){
                        next_spike[i] = spike_times[i][idx_next_spike[i]];
                    }
                    spiked.push_back(i);
                }
            }
            _t++;
        }
""" % {'size': self.size}

        self._specific_template['export_parameters_variables'] ="""
        vector[vector[long]] spike_times
        vector[double] r
        void recompute_spike_times()
"""

        self._specific_template['wrapper_args'] = "size, times"
        self._specific_template['wrapper_init'] = "        pop%(id)s.spike_times = times" % {'id': self.id}

        self._specific_template['wrapper_access_parameters_variables'] = """
    # Local parameter spike_times
    cpdef get_spike_times(self):
        return pop%(id)s.spike_times
    cpdef set_spike_times(self, value):
        pop%(id)s.spike_times = value
        pop%(id)s.recompute_spike_times()
    # Mean firing rate
    cpdef get_r(self):
        return pop%(id)s.r
    cpdef set_r(self, value):
        pop%(id)s.r = value
""" % {'id': self.id}

        
    def _instantiate(self, module):
        # Create the Cython instance 
        self.cyInstance = getattr(module, self.class_name+'_wrapper')(self.size, self.init['spike_times'])

    def __setattr__(self, name, value):
        if name == 'spike_times':
            if not isinstance(value[0], list): # several neurons
                value = [ value ]
            if not len(value) == self.size:
                Global._error('SpikeSourceArray: the size of the spike_times attribute must match the number of neurons in the population.')

            if self.initialized:
                self.cyInstance.set_spike_times(self._sort_spikes(value))
            else:
                self.init['spike_times'] = value
        else:
            Population.__setattr__(self, name, value)

    def __getattr__(self, name):
        if name == 'spike_times':
            if self.initialized:
                return [ [Global.config['dt']*time for time in neur] for neur in self.cyInstance.get_spike_times()]
            else:
                return self.init['spike_times']
        else:
            return Population.__getattribute__(self, name)
            

class HomogeneousCorrelatedSpikeTrains(SpecificPopulation):
    """ 
    Population of spiking neurons following a homogeneous distribution with correlated spike trains.

    The method describing the generation of homogeneous correlated spike trains is described in:

    Brette, R. (2009). Generation of correlated spike trains. <http://audition.ens.fr/brette/papers/Brette2008NC.html>

    The implementation is based on the one provided by `Brian <http://briansimulator.org>`_.

    To generate correlated spike trains, the population rate of the group of Poisson-like spiking neurons varies following a stochastic differential equation:

    .. math::

        dx/dt = (mu - x)/tau + sigma * Xi / sqrt(tau)

    where Xi is a random variable. Basically, x will randomly vary around mu over time, with an amplitude determined by sigma and a speed determined by tau. 

    This doubly stochastic process is called a Cox process or Ornstein-Uhlenbeck process. 

    To avoid that x becomes negative, the values of mu and sigma are computed from a rectified Gaussian distribution, parameterized by the desired population rate **rates**, the desired correlation strength **corr** and the time constant **tau**. See Brette's paper for details.

    In short, you should only define the parameters ``rates``, ``corr`` and ``tau``, and let the class compute mu and sigma for you. Changing ``rates``, ``corr`` or ``tau`` after initialization automatically recomputes mu and sigma.

    Example:

    .. code-block:: python

        from ANNarchy import *
        setup(dt=0.1)

        pop_poisson = PoissonPopulation(200, rates=10.)
        pop_corr    = HomogeneousCorrelatedSpikeTrains(200, rates=10., corr=0.3, tau=10.)

        compile()

        simulate(1000.)

        pop_poisson.rates=30.
        pop_corr.rates=30.

        simulate(1000.)

    """

    def __init__(self, geometry, rates, corr, tau, name=None, refractory=None):
        """        
        *Parameters*:
        
        * **geometry**: population geometry as tuple. 

        * **rates**: rate in Hz of the population (must be a positive float)

        * **corr**: total correlation strength (float in [0, 1])

        * **tau**: correlation time constant in ms. 

        * **name**: unique name of the population (optional).

        * **refractory**: refractory period in ms (careful: may break the correlation)
        """  
        # Store parameters
        self.rates = float(rates)
        self.corr = corr

        # Correction of mu and sigma
        mu, sigma = self._rectify(self.rates, self.corr, tau)

        # Create the neuron
        corr_neuron = Neuron(
            parameters = """
                tau = %(tau)s : population
                mu = %(mu)s : population
                sigma = %(sigma)s : population
            """ % {'tau': tau, 'mu': mu, 'sigma': sigma},
            equations = """
                x += dt*(mu - x)/tau + sqrt(dt/tau) * sigma * Normal(0., 1.) : population, init=%(mu)s
                p = Uniform(0.0, 1.0) * 1000.0 / dt
            """ % {'mu': mu},
            spike = "p < x",
            refractory=refractory,
            name="HomogeneousCorrelated",
            description="Homogeneous correlated spike trains."
        )

        Population.__init__(self, geometry=geometry, neuron=corr_neuron, name=name)
    
    def __setattr__(self, name, value):
        " Method called when setting an attribute."
        Population.__setattr__(self, name, value) 
        if name in ['rates', 'corr', 'tau'] and hasattr(self, 'initialized'):
            # Correction of mu and sigma everytime r, c or tau is changed
            self.mu, self.sigma = self._rectify(self.rates, self.corr, self.tau)

    def _rectify(self, mu, corr, tau):
        """
        Rectifies mu and sigma to ensure the rates are positive.

        This part of the code is adapted from Brian's source code:

        Copyright ENS, INRIA, CNRS
        Authors: Romain Brette (brette@di.ens.fr) and Dan Goodman (goodman@di.ens.fr)
        Licence: CeCILL
        """
        def _rectified_gaussian(mu, sigma):
            """
            Calculates the mean and standard deviation for a rectified Gaussian distribution.
            mu, sigma: parameters of the original distribution
            Returns mur,sigmar: parameters of the rectified distribution
            """
            a = 1. + erf(mu / (sigma * (2 ** .5)))
            mur = (sigma / (2. * np.pi) ** .5) * np.exp(-0.5 * (mu / sigma) ** 2) + .5 * mu * a
            sigmar = ((mu - mur) * mur + .5 * sigma ** 2 * a) ** .5
            return (mur, sigmar)

        mur = mu
        sigmar = (corr * mu / (2. * tau/1000.)) ** .5
        if sigmar == 0 * sigmar: # for unit consistency
            return (mur, sigmar)
        x0 = mur / sigmar
        ratio = lambda u, v:u / v
        f = lambda x:ratio(*_rectified_gaussian(x, 1.)) - x0
        y = newton(f, x0 * 1.1) # Secant method
        new_sigma = mur / (np.exp(-0.5 * y ** 2) / ((2. * np.pi) ** .5) + .5 * y * (1. + erf(y * (2 ** (-.5)))))
        new_mu = y * new_sigma
        return (new_mu, new_sigma)

    def _generate_omp(self):
        " Nothing special to do here. "
        pass

    def _generate_cuda(self):
        " Nothing special to do here. "
        pass<|MERGE_RESOLUTION|>--- conflicted
+++ resolved
@@ -297,13 +297,11 @@
 
         inp = TimedArray(rates=inputs, schedule=[10., 20., 50., 60., 100., 110.])
 
-<<<<<<< HEAD
     The first input is set at t = 10 ms (r = 0.0 in the first 10 ms), the second at t = 20 ms, the third at t = 50 ms, etc.
 
     If you specify less times than in the array of rates, the last ones will be ignored. 
 
     Scheduling can be combined with periodic cycling. Note that you can use the ``reset()`` method to manually reinitialize the TimedArray, times becoming relative to that call:
-
 
     .. code-block:: python
 
@@ -311,15 +309,6 @@
         inp.reset()
         simulate(100.) # the same ten inputs are presented again.
 
-    
-=======
-        *geometry*: population geometry
-        *schedule*: either a scalar or a set of time points where inputs should be set.
-        *values*: inputs to be set.
-        *periodic*: if the simulation time exceeds the last point of the schedule plan, the state of firing rates need to be defined.
-        By default, the last set firing rate will remain. If periodic is set to true, the schedule will be applied from the beginning
-        again. The same applies for the values.
->>>>>>> 3fa78842
     """
     def __init__(self, rates, schedule=0., period= -1., name=None):
         neuron = Neuron(
@@ -333,13 +322,9 @@
 
         # Check the schedule
         if isinstance(schedule, (int, float)):
-<<<<<<< HEAD
             if float(schedule) <= 0.0:
                 schedule = Global.config['dt']
             schedule = [ float(schedule*i) for i in range(rates.shape[0])]
-=======
-            schedule = [ schedule ] * values.shape[0]
->>>>>>> 3fa78842
 
         if len(schedule) > rates.shape[0]:
             Global._error('TimedArray: the length of the schedule parameter cannot exceed the first dimension of the rates parameter.')
@@ -542,6 +527,7 @@
     cpdef bool get_periodic(self):
         return pop%(id)s.get_periodic()
 """ % { 'id': self.id }
+
         self._specific_template['update_variables'] = """
         if ( _curr_slice == -1 )
             return;
