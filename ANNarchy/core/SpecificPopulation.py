--- conflicted
+++ resolved
@@ -1019,151 +1019,6 @@
             return Population.__getattribute__(self, name)
 
 
-<<<<<<< HEAD
-class HomogeneousCorrelatedSpikeTrains(SpecificPopulation):
-    """
-    Population of spiking neurons following a homogeneous distribution with correlated spike trains.
-
-    The method describing the generation of homogeneous correlated spike trains is described in:
-
-    > Brette, R. (2009). Generation of correlated spike trains. <http://audition.ens.fr/brette/papers/Brette2008NC.html>
-
-    The implementation is based on the one provided by Brian <http://briansimulator.org>.
-
-    To generate correlated spike trains, the population rate of the group of Poisson-like spiking neurons varies following a stochastic differential equation:
-
-    $$\\frac{dx}{dt} = \\frac{(\mu - x)}{\\tau} + \sigma \, \\frac{\\xi}{\sqrt{\\tau}}$$
-
-    where $\\xi$ is a random variable. Basically, x will randomly vary around mu over time, with an amplitude determined by sigma and a speed determined by tau.
-
-    This doubly stochastic process is called a Cox process or Ornstein-Uhlenbeck process.
-
-    To avoid that x becomes negative, the values of mu and sigma are computed from a rectified Gaussian distribution, parameterized by the desired population rate **rates**, the desired correlation strength **corr** and the time constant **tau**. See Brette's paper for details.
-
-    In short, you should only define the parameters ``rates``, ``corr`` and ``tau``, and let the class compute mu and sigma for you. Changing ``rates``, ``corr`` or ``tau`` after initialization automatically recomputes mu and sigma.
-
-    Example:
-
-    ```python
-
-    from ANNarchy import *
-    setup(dt=0.1)
-
-    pop_poisson = PoissonPopulation(200, rates=10.)
-    pop_corr    = HomogeneousCorrelatedSpikeTrains(200, rates=10., corr=0.3, tau=10.)
-
-    compile()
-
-    simulate(1000.)
-
-    pop_poisson.rates=30.
-    pop_corr.rates=30.
-
-    simulate(1000.)
-    ```
-
-    """
-
-    def __init__(self, geometry, rates, corr, tau, name=None, refractory=None, copied=False):
-        """
-        :param geometry: population geometry as tuple.
-        :param rates: rate in Hz of the population (must be a positive float)
-        :param corr: total correlation strength (float in [0, 1])
-        :param tau: correlation time constant in ms.
-        :param name: unique name of the population (optional).
-        :param refractory: refractory period in ms (careful: may break the correlation)
-        """
-        # Store parameters
-        self.rates = float(rates)
-        self.corr = corr
-        self.tau = tau
-        self.refractory_init = refractory
-
-        # Correction of mu and sigma
-        mu, sigma = self._rectify(self.rates, self.corr, tau)
-
-        # Create the neuron
-        corr_neuron = Neuron(
-            parameters = """
-                tau = %(tau)s : population
-                mu = %(mu)s : population
-                sigma = %(sigma)s : population
-            """ % {'tau': tau, 'mu': mu, 'sigma': sigma},
-            equations = """
-                x += dt*(mu - x)/tau + sqrt(dt/tau) * sigma * Normal(0., 1.) : population, init=%(mu)s
-                p = Uniform(0.0, 1.0) * 1000.0 / dt
-            """ % {'mu': mu},
-            spike = "p < x",
-            refractory=refractory,
-            name="HomogeneousCorrelated",
-            description="Homogeneous correlated spike trains."
-        )
-
-        SpecificPopulation.__init__(self, geometry=geometry, neuron=corr_neuron, name=name, copied=copied)
-
-    def _copy(self):
-        "Returns a copy of the population when creating networks."
-        return HomogeneousCorrelatedSpikeTrains(geometry=self.geometry, rates=self.rates, corr=self.corr, tau=self.tau, name=self.name, refractory=self.refractory_init, copied=True)
-
-    def __setattr__(self, name, value):
-        " Method called when setting an attribute."
-        Population.__setattr__(self, name, value)
-        if name in ['rates', 'corr', 'tau'] and hasattr(self, 'initialized'):
-            # Correction of mu and sigma everytime r, c or tau is changed
-            self.mu, self.sigma = self._rectify(self.rates, self.corr, self.tau)
-
-    def _rectify(self, mu, corr, tau):
-        """
-        Rectifies mu and sigma to ensure the rates are positive.
-
-        This part of the code is adapted from Brian's source code:
-
-        Copyright ENS, INRIA, CNRS
-        Authors: Romain Brette (brette@di.ens.fr) and Dan Goodman (goodman@di.ens.fr)
-        Licence: CeCILL
-        """
-
-        from scipy.special import erf #pylint: disable=no-name-in-module
-        from scipy.optimize import newton
-
-        def _rectified_gaussian(mu, sigma):
-            """
-            Calculates the mean and standard deviation for a rectified Gaussian distribution.
-            mu, sigma: parameters of the original distribution
-            Returns mur,sigmar: parameters of the rectified distribution
-            """
-            a = 1. + erf(mu / (sigma * (2 ** .5)))
-            mur = (sigma / (2. * np.pi) ** .5) * np.exp(-0.5 * (mu / sigma) ** 2) + .5 * mu * a
-            sigmar = ((mu - mur) * mur + .5 * sigma ** 2 * a) ** .5
-            return (mur, sigmar)
-
-        mur = mu
-        sigmar = (corr * mu / (2. * tau/1000.)) ** .5
-        if sigmar == 0 * sigmar: # for unit consistency
-            return (mur, sigmar)
-        x0 = mur / sigmar
-        ratio = lambda u, v:u / v
-        f = lambda x:ratio(*_rectified_gaussian(x, 1.)) - x0
-        y = newton(f, x0 * 1.1) # Secant method
-        new_sigma = mur / (np.exp(-0.5 * y ** 2) / ((2. * np.pi) ** .5) + .5 * y * (1. + erf(y * (2 ** (-.5)))))
-        new_mu = y * new_sigma
-        return (new_mu, new_sigma)
-
-    def _generate_st(self):
-        " Nothing special to do here. "
-        pass
-
-    def _generate_omp(self):
-        " Nothing special to do here. "
-        pass
-
-    def _generate_cuda(self):
-        " Nothing special to do here. "
-        pass
-
-
-=======
->>>>>>> edbb4e21
 class TimedPoissonPopulation(SpecificPopulation):
     """
     Poisson population whose rate vary with the provided schedule.
@@ -1831,10 +1686,9 @@
 
         return mu_list, sigma_list
 
-
-    def _generate_omp(self):
-        """
-        adjust code templates for the specific population for single thread and openMP.
+    def _generate_st(self):
+        """
+        adjust code templates for the specific population for single thread.
         """
         self._specific_template['declare_additional'] = """
     // Custom local parameters of a HomogeneousCorrelatedSpikeTrains
@@ -1958,6 +1812,149 @@
                 // p = Uniform(0.0, 1.0) * 1000.0 / dt
                 p[i] = _step*rand_1[i];
 
+            }
+        } // active
+""" % {'float_prec': Global.config['precision']}
+
+        if self._has_schedule:
+            self._specific_template['update_variables'] = scheduling_block + update_block
+        else:
+            self._specific_template['update_variables'] = update_block
+        
+        self._specific_template['size_in_bytes'] = """
+        // schedule
+        size_in_bytes += _schedule.capacity() * sizeof(int);
+""" % {'float_prec': Global.config['precision']}
+
+    def _generate_omp(self):
+        """
+        adjust code templates for the specific population for openMP.
+        """
+        self._specific_template['declare_additional'] = """
+    // Custom local parameters of a HomogeneousCorrelatedSpikeTrains
+    std::vector< int > _schedule; // List of times where new inputs should be set
+    
+    std::vector< %(float_prec)s > _mu; // buffer holding the data
+    std::vector< %(float_prec)s > _sigma; // buffer holding the data
+    
+    int _period; // Period of cycling
+    long int _t; // Internal time
+    int _block; // Internal block when inputs are set not at each step
+""" % {'float_prec': Global.config['precision']}
+
+        self._specific_template['access_additional'] = """
+    // Custom local parameters of a HomogeneousCorrelatedSpikeTrains
+    void set_schedule(std::vector<int> schedule) { _schedule = schedule; }
+    std::vector<int> get_schedule() { return _schedule; }
+
+    void set_mu_list(std::vector< %(float_prec)s > buffer) { _mu = buffer; mu = _mu[0]; }
+    std::vector< %(float_prec)s > get_mu_list() { return _mu; }
+
+    void set_sigma_list(std::vector< %(float_prec)s > buffer) { _sigma = buffer; sigma = _sigma[0]; }
+    std::vector< %(float_prec)s > get_sigma_list() { return _sigma; }
+
+    void set_period(int period) { _period = period; }
+    int get_period() { return _period; }
+
+""" % {'float_prec': Global.config['precision']}
+
+        self._specific_template['init_additional'] = """
+        // Initialize counters
+        _t = 0;
+        _block = 0;
+        _period = -1;
+"""
+        self._specific_template['export_additional'] = """
+        # Custom local parameters of a HomogeneousCorrelatedSpikeTrains
+        void set_schedule(vector[int])
+        vector[int] get_schedule()
+
+        void set_mu_list(vector[%(float_prec)s])
+        vector[%(float_prec)s] get_mu_list()
+
+        void set_sigma_list(vector[%(float_prec)s])
+        vector[%(float_prec)s] get_sigma_list()
+
+        void set_period(int)
+        int get_period()
+""" % {'float_prec': Global.config['precision']}
+
+        self._specific_template['reset_additional'] ="""
+        _t = 0;
+        _block = 0;
+
+        r.clear();
+        r = std::vector<%(float_prec)s>(size, 0.0);
+""" % {'float_prec': Global.config['precision']}
+
+        self._specific_template['wrapper_access_additional'] = """
+    # Custom local parameters of a HomogeneousCorrelatedSpikeTrains
+    cpdef set_schedule( self, schedule ):
+        pop%(id)s.set_schedule( schedule )
+    cpdef np.ndarray get_schedule( self ):
+        return np.array(pop%(id)s.get_schedule( ))
+
+    cpdef set_mu_list( self, buffer ):
+        pop%(id)s.set_mu_list( buffer )
+    cpdef np.ndarray get_mu_list( self ):
+        return np.array(pop%(id)s.get_mu_list( ))
+
+    cpdef set_sigma_list( self, buffer ):
+        pop%(id)s.set_sigma_list( buffer )
+    cpdef np.ndarray get_sigma_list( self ):
+        return np.array(pop%(id)s.get_sigma_list( ))
+
+    cpdef set_period( self, period ):
+        pop%(id)s.set_period(period)
+    cpdef int get_period(self):
+        return pop%(id)s.get_period()
+""" % { 'id': self.id }
+
+        scheduling_block = """
+        if(_active){
+            // Check if it is time to set the input
+            if(_t == _schedule[_block]){
+                // Set the data
+                mu = _mu[_block];
+                sigma = _sigma[_block];
+                // Move to the next block
+                _block++;
+                // If was the last block, go back to the first block
+                if (_block == _schedule.size()){
+                    _block = 0;
+                }
+            }
+
+            // If the timedarray is periodic, check if we arrive at that point
+            if(_period > -1 && (_t == _period-1)){
+                // Reset the counters
+                _block=0;
+                _t = -1;
+            }
+
+            // Always increment the internal time
+            _t++;
+        }
+        """
+
+        update_block = """
+        if( _active ) {
+            #pragma omp single
+            {
+                spiked.clear();
+
+                // x += dt*(mu - x)/tau + sqrt(dt/tau) * sigma * Normal(0., 1.)
+                x += dt*(mu - x)/tau + rand_0*sigma*sqrt(dt/tau);
+
+                %(float_prec)s _step = 1000.0/dt;
+
+                #pragma omp simd
+                for(int i = 0; i < size; i++){
+
+                    // p = Uniform(0.0, 1.0) * 1000.0 / dt
+                    p[i] = _step*rand_1[i];
+
+                }
             }
         } // active
 """ % {'float_prec': Global.config['precision']}
