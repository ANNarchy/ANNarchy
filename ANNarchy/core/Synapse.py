#===============================================================================
#
#     Synapse.py
#
#     This file is part of ANNarchy.
#
#     Copyright (C) 2013-2016  Julien Vitay <julien.vitay@gmail.com>,
#     Helge Uelo Dinkelbach <helge.dinkelbach@gmail.com>
#
#     This program is free software: you can redistribute it and/or modify
#     it under the terms of the GNU General Public License as published by
#     the Free Software Foundation, either version 3 of the License, or
#     (at your option) any later version.
#
#     ANNarchy is distributed in the hope that it will be useful,
#     but WITHOUT ANY WARRANTY; without even the implied warranty of
#     MERCHANTABILITY or FITNESS FOR A PARTICULAR PURPOSE.  See the
#     GNU General Public License for more details.
#
#     You should have received a copy of the GNU General Public License
#     along with this program.  If not, see <http://www.gnu.org/licenses/>.
#
#===============================================================================
import ANNarchy.core.Global as Global
from ANNarchy.parser.AnalyseSynapse import analyse_synapse

class Synapse(object):
    """
    Base class to define a synapse.
    """
    # Default name and description for reporting
    _default_names = {'rate': "Rate-coded synapse", 'spike': "Spiking synapse"}

<<<<<<< HEAD
    def __init__(self, parameters="", equations="", psp=None, operation='sum', pre_spike=None, post_spike=None, functions=None, pruning=None, creating=None, name=None, description=None, extra_values={} ):
        """
=======
    def __init__(self, parameters="", equations="", psp=None, operation='sum', pre_spike=None, post_spike=None, pre_axon_spike=None, functions=None, pruning=None, creating=None, name=None, description=None, extra_values={} ):
        """ 
>>>>>>> c531b4e9
        *Parameters*:

        * **parameters**: parameters of the neuron and their initial value.
        * **equations**: equations defining the temporal evolution of variables.
        * **psp**: influence of a single synapse on the post-synaptic neuron (default for rate-coded: w*pre.r).
        * **operation**: operation (sum, max, min, mean) performed by the post-synaptic neuron on the individual psp (rate-coded only, default=sum).
        * **pre_spike**: updating of variables when a pre-synaptic spike is received (spiking only).
        * **post_spike**: updating of variables when a post-synaptic spike is emitted (spiking only).
        * **pre_axon_spike**: updating of variables when an axonal spike was emitted (spiking only).
        * **functions**: additional functions used in the equations.
        * **name**: name of the synapse type (used for reporting only).
        * **description**: short description of the synapse type (used for reporting).

        """

        # Store the parameters and equations
        self.parameters = parameters
        self.equations = equations
        self.functions = functions
        self.pre_spike = pre_spike
        self.post_spike = post_spike
        self.psp = psp
        self.pre_axon_spike = pre_axon_spike
        self.operation = operation
        self.extra_values = extra_values
        self.pruning = pruning
        self.creating = creating

        # Type of the synapse TODO: smarter
        self.type = 'spike' if pre_spike else 'rate'

        # Check the operation
        if self.type == 'spike' and self.operation != 'sum':
            Global._error('Spiking synapses can only perform a sum of presynaptic potentials.')

        if not self.operation in ['sum', 'min', 'max', 'mean']:
            Global._error('The only operations permitted are: sum (default), min, max, mean.')

        # Sanity check
        if self.pre_axon_spike and self.post_spike:
            Global._error("The usage of axonal spike events is currently not allowed for plastic connections.")

        if (self.pruning or self.creating) and not Global.config['structural_plasticity']:
            Global._error('"structural_plasticity" has not been set to True in setup(), pruning or creating statements in Synapse() would be without effect.')

        # Description
        self.description = None

        # Reporting
        if not hasattr(self, '_instantiated') : # User-defined
            Global._objects['synapses'].append(self)
        elif len(self._instantiated) == 0: # First instantiation of the class
            Global._objects['synapses'].append(self)
        self._rk_synapses_type = len(Global._objects['synapses'])

        if name:
            self.name = name
        else:
            self.name = self._default_names[self.type]

        if description:
            self.short_description = description
        else:
            if self.type == 'spike':
                self.short_description = "User-defined spiking synapse."
            else:
                self.short_description = "User-defined rate-coded synapse."

    def _analyse(self):
        # Analyse the synapse type
        if not self.description:
            self.description = analyse_synapse(self)

    def __add__(self, synapse):
        Global._error('adding synapse models is not implemented yet.')

        #self._variables.update(synapse.variables)

    def __repr__(self):
        if self.type == 'rate':
            text= """Rate-coded synapse.

Parameters:
""" + str(self.parameters) + """
Equations of the variables:
""" + str(self.equations) + """

""" + """
Synaptic transmission (psp):

""" + "\tw*pre.r" if self.psp == None else str(self.psp)

        else:
            text= """Spiking synapse.

Parameters:
""" + str(self.parameters) + """
Equations of the variables:
""" + str(self.equations) + """
pre-synaptic spike:
""" + str(self.pre_spike) + """
post-synaptic spike:
""" + str(self.post_spike)

        return text

    def __str__(self):
        import pprint
        return pprint.pformat( self, depth=4 ) #TODO<|MERGE_RESOLUTION|>--- conflicted
+++ resolved
@@ -31,13 +31,8 @@
     # Default name and description for reporting
     _default_names = {'rate': "Rate-coded synapse", 'spike': "Spiking synapse"}
 
-<<<<<<< HEAD
-    def __init__(self, parameters="", equations="", psp=None, operation='sum', pre_spike=None, post_spike=None, functions=None, pruning=None, creating=None, name=None, description=None, extra_values={} ):
+    def __init__(self, parameters="", equations="", psp=None, operation='sum', pre_spike=None, post_spike=None, pre_axon_spike=None, functions=None, pruning=None, creating=None, name=None, description=None, extra_values={} ):
         """
-=======
-    def __init__(self, parameters="", equations="", psp=None, operation='sum', pre_spike=None, post_spike=None, pre_axon_spike=None, functions=None, pruning=None, creating=None, name=None, description=None, extra_values={} ):
-        """ 
->>>>>>> c531b4e9
         *Parameters*:
 
         * **parameters**: parameters of the neuron and their initial value.
@@ -46,7 +41,7 @@
         * **operation**: operation (sum, max, min, mean) performed by the post-synaptic neuron on the individual psp (rate-coded only, default=sum).
         * **pre_spike**: updating of variables when a pre-synaptic spike is received (spiking only).
         * **post_spike**: updating of variables when a post-synaptic spike is emitted (spiking only).
-        * **pre_axon_spike**: updating of variables when an axonal spike was emitted (spiking only).
+        * **pre_axon_spike**: updating of variables when an axonal spike was emitted (spiking only, default None). The usage of this arguments prevents the application of learning rules.
         * **functions**: additional functions used in the equations.
         * **name**: name of the synapse type (used for reporting only).
         * **description**: short description of the synapse type (used for reporting).
