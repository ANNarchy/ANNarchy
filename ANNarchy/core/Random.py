--- conflicted
+++ resolved
@@ -1,390 +1,387 @@
-"""
-
-    Random.py
-    
-    This file is part of ANNarchy.
-    
-    Copyright (C) 2013-2016  Julien Vitay <julien.vitay@gmail.com>,
-    Helge Uelo Dinkelbach <helge.dinkelbach@gmail.com>
-
-    This program is free software: you can redistribute it and/or modify
-    it under the terms of the GNU General Public License as published by
-    the Free Software Foundation, either version 3 of the License, or
-    (at your option) any later version.
-
-    ANNarchy is distributed in the hope that it will be useful,
-    but WITHOUT ANY WARRANTY; without even the implied warranty of
-    MERCHANTABILITY or FITNESS FOR A PARTICULAR PURPOSE.  See the
-    GNU General Public License for more details.
-
-    You should have received a copy of the GNU General Public License
-    along with this program.  If not, see <http://www.gnu.org/licenses/>.
-    
-"""
-import numpy as np
-from ANNarchy.core import Global
-
-# List of available distributions
-<<<<<<< HEAD
-available_distributions = [ 'Constant',
-                            'Uniform',
-                            'Normal',
-                            'Exponential',
-                            'Gamma',
-                            'LogNormal' ]
-
-# information for the generator
-cpp_no_template = ['Gamma', 
-                   'Exponential', 
-                   'LogNormal'
-                  ]
-=======
-distributions_arguments = {
-    'Constant' : 0,
-    'Uniform' : 2,
-    'Normal' : 2,
-}
-distributions_templates = {
-    'Constant' : '<DATA_TYPE>',
-    'Uniform' : '<DATA_TYPE>',
-    'Normal' : '<DATA_TYPE>',
-}
-
-available_distributions = distributions_arguments.keys()
->>>>>>> 3f600b80
-
-class RandomDistribution(object):
-    """ 
-    BaseClass for random distributions.
-    """
-
-    def __init__(self):
-        pass
-
-    def get_values(self, shape):
-        """
-        Returns a np.ndarray with the given shape
-        """
-        Global._error('instantiated base class RandomDistribution is not allowed.')
-        return 0.0
-
-    def get_list_values(self, size):
-        """
-        Returns a list of the given size.
-        """
-        Global._error('instantiated base class RandomDistribution is not allowed.')
-        return []
-
-    def get_value(self):
-        """
-        Returns a single float value.
-        """
-        Global._error('instantiated base class RandomDistribution is not allowed.')
-        return 0.0
-
-    def _gen_cpp(self):
-        Global._error('instantiated base class RandomDistribution is not allowed.')
-        return ''
-    
-    def _cpp_class(self):
-        Global._error('instantiated base class RandomDistribution is not allowed.')
-        return ''
-
-    def keywords(self):
-        return ['Normal', 'Uniform', 'Constant']
-
-class Constant(RandomDistribution):
-    """
-    Random distribution instance returning a constant value.
-    """
-    def __init__(self, value):
-        """        
-        Parameter:
-        
-        * *value*: the constant value
-        """
-        self._value = value
-        
-    def get_values(self, shape):
-        """
-        Returns a np.ndarray with the given shape
-        """
-        return self._value * np.ones(shape)
-        
-    def get_list_values(self, size):
-        """
-        Returns a list of the given size.
-        """
-        return [self._value for i in range(size) ]
-    
-    def get_value(self):
-        """
-        Returns a single float value.
-        """
-        return self.get_values((1))[0]
-    
-    def _gen_cpp(self):
-        return 'Constant<DATA_TYPE>('+str(self._value)+')'
-        
-    def _cpp_class(self):
-        return 'Constant'
-    
-    def max(self):
-        return self._value
-
-    def min(self):
-        return self._value
-
-class Uniform(RandomDistribution):
-    """
-    Random distribution instance returning a random value based on uniform distribution.
-    """   
-    def __init__(self, min, max, cpp_seed=-1):
-        """        
-        Parameters:
-        
-        * *min*: minimum value
-        
-        * *max*: maximum value
-        
-        * *cpp_seed*: seed value for cpp. If cpp_seed == -1, the cpp seed will be initialized without a special.
-        """
-        self._min = min
-        self._max = max
-        self._cpp_seed = cpp_seed
-        
-    def get_values(self, shape):
-        """
-        Returns a np.ndarray with the given shape
-        """
-        return np.random.uniform(self._min, self._max, shape)
-    
-    def get_list_values(self, size):
-        """
-        Returns a list of the given size.
-        """
-        return list(np.random.uniform(self._min, self._max, size))
-
-    def get_value(self):
-        """
-        Returns a single float value.
-        """
-        return self.get_values((1))[0]
-    
-    def _gen_cpp(self):
-        if(self._cpp_seed == -1):
-            return 'UniformDistribution<DATA_TYPE>('+str(self._min)+','+ str(self._max)+')'
-        else:
-            return 'UniformDistribution<DATA_TYPE>('+str(self._min)+','+ str(self._max)+','+ str(self._cpp_seed)+')'
-
-    def _cpp_class(self):
-        return 'UniformDistribution'
-
-    def max(self):
-        return self._max
-
-    def min(self):
-        return self._min
-
-class Normal(RandomDistribution):
-    """
-    Random distribution instance returning a random value based on uniform distribution.
-    """   
-    def __init__(self, mu, sigma, cpp_seed=-1):
-        """        
-        Parameters:
-        
-        * *mu*: mean of the distribution
-        
-        * *sigma*: standard deviation of the distribution
-        
-        * *cpp_seed*: seed value for cpp. If cpp_seed == -1, the cpp seed will be initialized without a special.
-        """
-        self._mu = mu
-        self._sigma = sigma
-        self._cpp_seed = cpp_seed
-        
-    def get_values(self, shape):
-        """
-        Returns a np.ndarray with the given shape
-        """
-        return np.random.normal(self._mu, self._sigma, shape)
-    
-    def get_list_values(self, size):
-        """
-        Returns a list of the given size.
-        """
-        return list(np.random.normal(self._mu, self._sigma, size))
-    
-    def get_value(self):
-        """
-        Returns a single float value.
-        """
-        return self.get_values((1))[0]
-    
-    def _gen_cpp(self):
-        if(self._cpp_seed == -1):
-            return 'NormalDistribution<DATA_TYPE>('+str(self._mu)+','+ str(self._sigma)+')'
-        else:
-            return 'NormalDistribution<DATA_TYPE>('+str(self._mu)+','+ str(self._sigma)+','+ str(self._cpp_seed)+')'
-        
-    def _cpp_class(self):
-        return 'NormalDistribution'
-        
-    def mu(self):
-        return self._mu
-
-    def sigma(self):
-        return self._sigma
-
-class LogNormal(RandomDistribution):
-    """
-    Random distribution instance returning a random value based on lognormal distribution.
-    """   
-    def __init__(self, mu, sigma, cpp_seed=-1):
-        """        
-        Parameters:
-        
-        * *mu*: mean of the distribution
-        
-        * *sigma*: standard deviation of the distribution
-        
-        * *cpp_seed*: seed value for cpp. If cpp_seed == -1, the cpp seed will be initialized without a special.
-        """
-        self._mu = mu
-        self._sigma = sigma
-        self._cpp_seed = cpp_seed
-        
-    def get_values(self, shape):
-        """
-        Returns a np.ndarray with the given shape
-        """
-        return np.random.lognormal(self._mu, self._sigma, shape)
-    
-    def get_list_values(self, size):
-        """
-        Returns a list of the given size.
-        """
-        return list(np.random.lognormal(self._mu, self._sigma, size))
-    
-    def get_value(self):
-        """
-        Returns a single float value.
-        """
-        return self.get_values((1))[0]
-    
-    def _gen_cpp(self):
-        if(self._cpp_seed == -1):
-            return 'LogNormalDistribution('+str(self._mu)+','+ str(self._sigma)+')'
-        else:
-            return 'LogNormalDistribution('+str(self._mu)+','+ str(self._sigma)+','+ str(self._cpp_seed)+')'
-        
-    def _cpp_class(self):
-        return 'LogNormalDistribution'
-        
-    def mu(self):
-        return self._mu
-
-    def sigma(self):
-        return self._sigma
-
-class Exponential(RandomDistribution):
-    """
-    Random distribution instance returning a random value based on exponential distribution, according the density function:
-    
-    .. math ::
-    
-        P(x | \lambda) = \lambda e^{(-\lambda x )}
-
-    """   
-    def __init__(self, Lambda, cpp_seed=-1):
-        """        
-        Parameters:
-        
-        * *Lambda*: rate parameter
-        
-        * *cpp_seed*: seed value for cpp. If cpp_seed == -1, the cpp seed will be initialized without a special.
-        """
-        self._lambda = Lambda
-        self._cpp_seed = cpp_seed
-        
-    def get_values(self, shape):
-        """
-        Returns a np.ndarray with the given shape
-        """
-        return np.random.exponential(self._lambda, shape)
-    
-    def get_list_values(self, size):
-        """
-        Returns a list of the given size.
-        """
-        return list(np.random.exponential(self._lambda, size))
-
-    def get_value(self):
-        """
-        Returns a single float value.
-        """
-        return self.get_values((1))[0]
-    
-    def _gen_cpp(self):
-        if(self._cpp_seed == -1):
-            return 'ExponentialDistribution('+str(self._lambda)+')'
-        else:
-            return 'ExponentialDistribution<DATA_TYPE>('+str(self._min)+','+ str(self._max)+','+ str(self._cpp_seed)+')'
-
-    def _cpp_class(self):
-        return 'ExponentialDistribution'
-
-    def Lambda(self):
-        return self._lambda
-
-class Gamma(RandomDistribution):
-    """
-    Random distribution instance returning a random value based on gamma distribution.
-    """   
-    def __init__(self, alpha, beta=1.0, cpp_seed=-1):
-        """        
-        Parameters:
-        
-        * *alpha*: shape of the gamma distribution
-        
-        * *beta*: scale of the gamma distribution
-        
-        * *cpp_seed*: seed value for cpp. If cpp_seed == -1, the cpp seed will be initialized without a special.
-        """
-        self._alpha = alpha
-        self._beta = beta
-        self._cpp_seed = cpp_seed
-        
-    def get_values(self, shape):
-        """
-        Returns a np.ndarray with the given shape
-        """
-        return np.random.gamma(self._alpha, self._beta, shape)
-    
-    def get_list_values(self, size):
-        """
-        Returns a list of the given size.
-        """
-        return list(np.random.gamma(self._alpha, self._beta, size))
-
-    def get_value(self):
-        """
-        Returns a single float value.
-        """
-        return self.get_values((1))[0]
-    
-    def _gen_cpp(self):
-        if(self._cpp_seed == -1):
-            return 'GammaDistribution('+str(self._min)+','+ str(self._max)+')'
-        else:
-            return 'GammaDistribution('+str(self._min)+','+ str(self._max)+','+ str(self._cpp_seed)+')'
-
-    def _cpp_class(self):
-        return 'GammaDistribution'
-
-    def alpha(self):
-        return self._alpha
-
-    def beta(self):
-        return self._beta
+"""
+
+    Random.py
+    
+    This file is part of ANNarchy.
+    
+    Copyright (C) 2013-2016  Julien Vitay <julien.vitay@gmail.com>,
+    Helge Uelo Dinkelbach <helge.dinkelbach@gmail.com>
+
+    This program is free software: you can redistribute it and/or modify
+    it under the terms of the GNU General Public License as published by
+    the Free Software Foundation, either version 3 of the License, or
+    (at your option) any later version.
+
+    ANNarchy is distributed in the hope that it will be useful,
+    but WITHOUT ANY WARRANTY; without even the implied warranty of
+    MERCHANTABILITY or FITNESS FOR A PARTICULAR PURPOSE.  See the
+    GNU General Public License for more details.
+
+    You should have received a copy of the GNU General Public License
+    along with this program.  If not, see <http://www.gnu.org/licenses/>.
+    
+"""
+import numpy as np
+from ANNarchy.core import Global
+
+distributions_arguments = {
+    'Constant' : 0,
+    'Uniform' : 2,
+    'DiscreteUniform': 2,
+    'Normal' : 2,
+    'LogNormal': 2,
+    'Exponential': 1,
+    'Gamma': 2
+}
+distributions_templates = {
+    'Constant' : '<DATA_TYPE>',
+    'Uniform' : '<DATA_TYPE>',
+    'DiscreteUniform': '<>',
+    'Normal' : '<DATA_TYPE>',
+    'LogNormal': '',
+    'Exponential': '',
+    'Gamma': ''
+}
+
+# List of available distributions
+available_distributions = distributions_arguments.keys()
+
+class RandomDistribution(object):
+    """ 
+    BaseClass for random distributions.
+    """
+
+    def __init__(self):
+        pass
+
+    def get_values(self, shape):
+        """
+        Returns a np.ndarray with the given shape
+        """
+        Global._error('instantiated base class RandomDistribution is not allowed.')
+        return 0.0
+
+    def get_list_values(self, size):
+        """
+        Returns a list of the given size.
+        """
+        Global._error('instantiated base class RandomDistribution is not allowed.')
+        return []
+
+    def get_value(self):
+        """
+        Returns a single float value.
+        """
+        Global._error('instantiated base class RandomDistribution is not allowed.')
+        return 0.0
+
+    def keywords(self):
+        return available_distributions
+
+class Constant(RandomDistribution):
+    """
+    Random distribution instance returning a constant value.
+    """
+    def __init__(self, value):
+        """        
+        Parameter:
+        
+        * *value*: the constant value
+        """
+        self._value = value
+        
+    def get_values(self, shape):
+        """
+        Returns a np.ndarray with the given shape
+        """
+        return self._value * np.ones(shape)
+        
+    def get_list_values(self, size):
+        """
+        Returns a list of the given size.
+        """
+        return [self._value for i in range(size) ]
+    
+    def get_value(self):
+        """
+        Returns a single float value.
+        """
+        return self.get_values((1))[0]
+    
+    def max(self):
+        return self._value
+
+    def min(self):
+        return self._value
+
+    def _gen_cpp(self):
+        return 'Constant<DATA_TYPE>('+str(self._value)+')'
+
+class Uniform(RandomDistribution):
+    """
+    Random distribution instance returning a random value based on uniform distribution for floating point values.
+    """   
+    def __init__(self, min, max, cpp_seed=-1):
+        """        
+        Parameters:
+        
+        * *min*: minimum value
+        
+        * *max*: maximum value
+        
+        * *cpp_seed*: seed value for cpp. If cpp_seed == -1, the cpp seed will be initialized without a special.
+        """
+        self._min = min
+        self._max = max
+        self._cpp_seed = cpp_seed
+        
+    def get_values(self, shape):
+        """
+        Returns a np.ndarray with the given shape
+        """
+        return np.random.uniform(self._min, self._max, shape)
+    
+    def get_list_values(self, size):
+        """
+        Returns a list of the given size.
+        """
+        return list(np.random.uniform(self._min, self._max, size))
+
+    def get_value(self):
+        """
+        Returns a single float value.
+        """
+        return self.get_values((1))[0]
+
+    def max(self):
+        return self._max
+
+    def min(self):
+        return self._min
+
+    def _gen_cpp(self):
+        return 'UniformDistribution<DATA_TYPE>('+str(self._min)+','+str(self._max)+', '+str(self._cpp_seed)+')'
+
+class DiscreteUniform(RandomDistribution):
+    """
+    Random distribution instance returning a random value based on uniform distribution for integer values.
+    """   
+    def __init__(self, min, max, cpp_seed=-1):
+        """        
+        Parameters:
+        
+        * *min*: minimum value
+        
+        * *max*: maximum value
+        
+        * *cpp_seed*: seed value for cpp. If cpp_seed == -1, the cpp seed will be initialized without a special.
+        """
+        self._min = min
+        self._max = max
+        self._cpp_seed = cpp_seed
+        
+    def get_values(self, shape):
+        """
+        Returns a np.ndarray with the given shape
+        """
+        return np.random.uniform(self._min, self._max, shape)
+    
+    def get_list_values(self, size):
+        """
+        Returns a list of the given size.
+        """
+        return list(np.random.uniform(self._min, self._max, size))
+
+    def get_value(self):
+        """
+        Returns a single float value.
+        """
+        return self.get_values((1))[0]
+
+    def max(self):
+        return self._max
+
+    def min(self):
+        return self._min
+    
+    def _gen_cpp(self):
+        return 'UniformDistribution<int>('+str(self._min)+','+str(self._max)+', '+str(self._cpp_seed)+')'
+    
+class Normal(RandomDistribution):
+    """
+    Random distribution instance returning a random value based on uniform distribution.
+    """   
+    def __init__(self, mu, sigma, cpp_seed=-1):
+        """        
+        Parameters:
+        
+        * *mu*: mean of the distribution
+        
+        * *sigma*: standard deviation of the distribution
+        
+        * *cpp_seed*: seed value for cpp. If cpp_seed == -1, the cpp seed will be initialized without a special.
+        """
+        self._mu = mu
+        self._sigma = sigma
+        self._cpp_seed = cpp_seed
+        
+    def get_values(self, shape):
+        """
+        Returns a np.ndarray with the given shape
+        """
+        return np.random.normal(self._mu, self._sigma, shape)
+    
+    def get_list_values(self, size):
+        """
+        Returns a list of the given size.
+        """
+        return list(np.random.normal(self._mu, self._sigma, size))
+    
+    def get_value(self):
+        """
+        Returns a single float value.
+        """
+        return self.get_values((1))[0]
+        
+    def mu(self):
+        return self._mu
+
+    def sigma(self):
+        return self._sigma
+    
+    def _gen_cpp(self):
+        return 'NormalDistribution<DATA_TYPE>('+str(self._mu)+','+str(self._sigma)+', '+str(self._cpp_seed)+')'
+
+class LogNormal(RandomDistribution):
+    """
+    Random distribution instance returning a random value based on lognormal distribution.
+    """   
+    def __init__(self, mu, sigma, cpp_seed=-1):
+        """        
+        Parameters:
+        
+        * *mu*: mean of the distribution
+        
+        * *sigma*: standard deviation of the distribution
+        
+        * *cpp_seed*: seed value for cpp. If cpp_seed == -1, the cpp seed will be initialized without a special.
+        """
+        self._mu = mu
+        self._sigma = sigma
+        self._cpp_seed = cpp_seed
+        
+    def get_values(self, shape):
+        """
+        Returns a np.ndarray with the given shape
+        """
+        return np.random.lognormal(self._mu, self._sigma, shape)
+    
+    def get_list_values(self, size):
+        """
+        Returns a list of the given size.
+        """
+        return list(np.random.lognormal(self._mu, self._sigma, size))
+    
+    def get_value(self):
+        """
+        Returns a single float value.
+        """
+        return self.get_values((1))[0]
+        
+    def mu(self):
+        return self._mu
+
+    def sigma(self):
+        return self._sigma
+
+    def _gen_cpp(self):
+        return 'LogNormalDistribution('+str(self._mu)+','+str(self._sigma)+', '+str(self._cpp_seed)+')'
+
+class Exponential(RandomDistribution):
+    """
+    Random distribution instance returning a random value based on exponential distribution, according the density function:
+    
+    .. math ::
+    
+        P(x | \lambda) = \lambda e^{(-\lambda x )}
+
+    """   
+    def __init__(self, Lambda, cpp_seed=-1):
+        """        
+        Parameters:
+        
+        * *Lambda*: rate parameter
+        
+        * *cpp_seed*: seed value for cpp. If cpp_seed == -1, the cpp seed will be initialized without a special.
+        """
+        self._lambda = Lambda
+        self._cpp_seed = cpp_seed
+        
+    def get_values(self, shape):
+        """
+        Returns a np.ndarray with the given shape
+        """
+        return np.random.exponential(self._lambda, shape)
+    
+    def get_list_values(self, size):
+        """
+        Returns a list of the given size.
+        """
+        return list(np.random.exponential(self._lambda, size))
+
+    def get_value(self):
+        """
+        Returns a single float value.
+        """
+        return self.get_values((1))[0]
+    
+    def Lambda(self):
+        return self._lambda
+
+    def _gen_cpp(self):
+        return 'ExponentialDistribution('+str(self._lambda)+')'
+
+class Gamma(RandomDistribution):
+    """
+    Random distribution instance returning a random value based on gamma distribution.
+    """   
+    def __init__(self, alpha, beta=1.0, cpp_seed=-1):
+        """        
+        Parameters:
+        
+        * *alpha*: shape of the gamma distribution
+        
+        * *beta*: scale of the gamma distribution
+        
+        * *cpp_seed*: seed value for cpp. If cpp_seed == -1, the cpp seed will be initialized without a special.
+        """
+        self._alpha = alpha
+        self._beta = beta
+        self._cpp_seed = cpp_seed
+        
+    def get_values(self, shape):
+        """
+        Returns a np.ndarray with the given shape
+        """
+        return np.random.gamma(self._alpha, self._beta, shape)
+    
+    def get_list_values(self, size):
+        """
+        Returns a list of the given size.
+        """
+        return list(np.random.gamma(self._alpha, self._beta, size))
+
+    def get_value(self):
+        """
+        Returns a single float value.
+        """
+        return self.get_values((1))[0]
+    
+    def alpha(self):
+        return self._alpha
+
+    def beta(self):
+        return self._beta
+
+    def _gen_cpp(self):
+        return 'GammaDistribution('+str(self._alpha)+','+str(self._beta)+', '+str(self._cpp_seed)+')'