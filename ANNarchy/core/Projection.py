--- conflicted
+++ resolved
@@ -911,13 +911,8 @@
         desc['parameters'] = self.parameters
         desc['variables'] = self.variables
         desc['pre_ranks'] = self.cyInstance.pre_rank_all()
-<<<<<<< HEAD
         desc['delays'] = self._get_delay()
-=======
-        if self.max_delay > 1 and self.uniform_delay == -1:
-            # Store non-uniform delays
-            desc['delays'] = self.cyInstance.get_delay()
->>>>>>> 10578f01
+
 
         # Attributes to save
         attributes = self.attributes
@@ -1005,7 +1000,7 @@
         # If the pre ranks have changed, overwrite
         if 'pre_ranks' in desc and not list(desc['pre_ranks']) == self.cyInstance.pre_rank_all():
             getattr(self.cyInstance, 'set_pre_rank')(desc['pre_ranks'])
-<<<<<<< HEAD
+
         # Delays
         if 'delays' in desc:
             delays = desc['delays']
@@ -1015,12 +1010,7 @@
                 else:
                     delays = list(delays)
             self._set_delay(delays)
-=======
-        # If the delays have changed, overwrite
-        if 'delays' in desc and not list(desc['delays']) == self.cyInstance.pre_rank_all():
-            getattr(self.cyInstance, 'set_delay')(desc['delays'])
-
->>>>>>> 10578f01
+
         # Other variables
         for var in desc['attributes']:
             try:
