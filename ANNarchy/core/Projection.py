#===============================================================================
#
#     Projection.py
#
#     This file is part of ANNarchy.
#
#     Copyright (C) 2013-2016  Julien Vitay <julien.vitay@gmail.com>,
#     Helge Uelo Dinkelbach <helge.dinkelbach@gmail.com>
#
#     This program is free software: you can redistribute it and/or modify
#     it under the terms of the GNU General Public License as published by
#     the Free Software Foundation, either version 3 of the License, or
#     (at your option) any later version.
#
#     ANNarchy is distributed in the hope that it will be useful,
#     but WITHOUT ANY WARRANTY; without even the implied warranty of
#     MERCHANTABILITY or FITNESS FOR A PARTICULAR PURPOSE.  See the
#     GNU General Public License for more details.
#
#     You should have received a copy of the GNU General Public License
#     along with this program.  If not, see <http://www.gnu.org/licenses/>.
#
#===============================================================================
import numpy as np
import math, os
import copy, inspect

from ANNarchy.core import Global
from ANNarchy.core.Random import RandomDistribution
from ANNarchy.core.Dendrite import Dendrite
from ANNarchy.core.PopulationView import PopulationView
from ANNarchy.core import ConnectorMethods

class Projection(object):
    """
    Container for all the synapses of the same type between two populations.
    """

    def __init__(self, pre, post, target, synapse=None, name=None, disable_omp=True, copied=False):
        """
        By default, the synapse only ensures linear synaptic transmission:

        * For rate-coded populations: ``psp = w * pre.r``
        * For spiking populations: ``g_target += w``

        to modify this behavior one need to provide a Synapse object.

        :param pre: pre-synaptic population (either its name or a ``Population`` object).
        :param post: post-synaptic population (either its name or a ``Population`` object).
        :param target: type of the connection.
        :param synapse: a ``Synapse`` instance.
        :param name: unique name of the projection (optional, it defaults to ``proj0``, ``proj1``, etc).
        :param disable_omp: especially for small- and mid-scale sparse spiking networks the parallelization of spike propagation is not scalable. But it can be enabled by setting this parameter to `False`.
        """
        # Check if the network has already been compiled
        if Global._network[0]['compiled'] and not copied:
            Global._error('you cannot add a projection after the network has been compiled.')

        # Store the pre and post synaptic populations
        # the user provide either a string or a population object
        # in case of string, we need to search for the corresponding object
        if isinstance(pre, str):
            for pop in Global._network[0]['populations']:
                if pop.name == pre:
                    self.pre = pop
        else:
            self.pre = pre

        if isinstance(post, str):
            for pop in Global._network[0]['populations']:
                if pop.name == post:
                    self.post = pop
        else:
            self.post = post

        # Store the arguments
        if isinstance(target, list) and len(target) == 1:
            self.target = target[0]
        else:
            self.target = target

        # Add the target(s) to the postsynaptic population
        if isinstance(self.target, list):
            for _target in self.target:
                self.post.targets.append(_target)
        else:
            self.post.targets.append(self.target)

        # check if a synapse description is attached
        if not synapse:
            # No synapse attached assume default synapse based on
            # presynaptic population.
            if self.pre.neuron_type.type == 'rate':
                from ANNarchy.models.Synapses import DefaultRateCodedSynapse
                self.synapse_type = DefaultRateCodedSynapse()
                self.synapse_type.type = 'rate'
            else:
                from ANNarchy.models.Synapses import DefaultSpikingSynapse
                self.synapse_type = DefaultSpikingSynapse()
                self.synapse_type.type = 'spike'

        elif inspect.isclass(synapse):
            self.synapse_type = synapse()
            self.synapse_type.type = self.pre.neuron_type.type
        else:
            self.synapse_type = copy.deepcopy(synapse)
            self.synapse_type.type = self.pre.neuron_type.type

        # Disable omp for spiking networks
        self.disable_omp = disable_omp

        # Analyse the parameters and variables
        self.synapse_type._analyse()

        # Create a default name
        self.id = len(Global._network[0]['projections'])
        if name:
            self.name = name
        else:
            self.name = 'proj'+str(self.id)

        # Get a list of parameters and variables
        self.parameters = []
        self.init = {}
        for param in self.synapse_type.description['parameters']:
            self.parameters.append(param['name'])
            self.init[param['name']] = param['init']

        self.variables = []
        for var in self.synapse_type.description['variables']:
            self.variables.append(var['name'])
            self.init[var['name']] = var['init']

        self.attributes = self.parameters + self.variables

        # Get a list of user-defined functions
        self.functions = [func['name'] for func in self.synapse_type.description['functions']]

        # Add the population to the global network
        Global._network[0]['projections'].append(self)

        # Finalize initialization
        self.initialized = False

        # Cython instance
        self.cyInstance = None

        # Connectivity
        self._synapses = None
        self._connection_method = None
        self._connection_args = None
        self._connection_delay = None
        self._connector = None

        # Default configuration for connectivity
        self._storage_format = "lil"
        self._storage_order = "post_to_pre"

        # If a single weight value is used
        self._single_constant_weight = False

        # If a dense matrix should be used instead of LIL
        self._dense_matrix = False

        # Are random distribution used for weights/delays
        self.connector_weight_dist = None
        self.connector_delay_dist = None

        # Reporting
        self.connector_name = "Specific"
        self.connector_description = "Specific"

        # Overwritten by derived classes, to add
        # additional code
        self._specific_template = {}

        # Set to False by derived classes to prevent saving of
        # data, e. g. in case of weight-sharing projections
        self._saveable = True

        # To allow case-specific adjustment of parallelization
        # parameters, e. g. openMP schedule, we introduce a
        # dictionary read by the ProjectionGenerator.
        #
        # Will be overwritten either by inherited classes or
        # by an omp_config provided to the compile() method.
        self._omp_config = {
            #'psp_schedule': 'schedule(dynamic)'
        }

        # If set to true, the code generator is not allowed to
        # split the matrix. This will be the case for many
        # SpecificProjections defined by the user or is disabled
        # globally.
        if self.synapse_type.type == "rate":
            self._no_split_matrix = Global.config["disable_split_matrix"]

            # If the number of elements is too small, the split
            # might not be efficient.
            if self.post.size < Global.OMP_MIN_NB_NEURONS:
                self._no_split_matrix = True

        else:
            self._no_split_matrix = False

    # Add defined connectors
    connect_one_to_one = ConnectorMethods.connect_one_to_one
    connect_all_to_all = ConnectorMethods.connect_all_to_all
    connect_gaussian = ConnectorMethods.connect_gaussian
    connect_dog = ConnectorMethods.connect_dog
    connect_fixed_probability = ConnectorMethods.connect_fixed_probability
    connect_fixed_number_pre = ConnectorMethods.connect_fixed_number_pre
    connect_fixed_number_post = ConnectorMethods.connect_fixed_number_post
    connect_with_func = ConnectorMethods.connect_with_func
    connect_from_matrix = ConnectorMethods.connect_from_matrix
    connect_from_matrix_market = ConnectorMethods.connect_from_matrix_market
    _load_from_matrix = ConnectorMethods._load_from_matrix
    connect_from_sparse = ConnectorMethods.connect_from_sparse
    _load_from_sparse = ConnectorMethods._load_from_sparse
    connect_from_file = ConnectorMethods.connect_from_file
    _load_from_lil = ConnectorMethods._load_from_lil

    def _copy(self, pre, post):
        "Returns a copy of the projection when creating networks.  Internal use only."
        copied_proj = Projection(pre=pre, post=post, target=self.target, synapse=self.synapse_type, name=self.name, disable_omp=self.disable_omp, copied=True)

        # these flags are modified during connect_XXX called before Network()
        copied_proj._single_constant_weight = self._single_constant_weight
        copied_proj._dense_matrix = self._dense_matrix
<<<<<<< HEAD
        copied_proj.connector_weight_dist = self.connector_weight_dist
        copied_proj.connector_delay_dist = self.connector_delay_dist
        copied_proj.connector_name = self.connector_name

        # Control flags for code generation (maybe modified by connect_XXX())
        copied_proj._storage_format = self._storage_format
        copied_proj._storage_order = self._storage_order
        copied_proj._no_split_matrix = self._no_split_matrix
=======
        copied_proj._saveable = self._saveable
>>>>>>> cdc01b69

        return copied_proj

    def _generate(self):
        "Overriden by specific projections to generate the code"
        pass

    def _instantiate(self, module):
        "Instantiates the projection after compilation."
        self._connect(module)
        self.initialized = True

    def _init_attributes(self):
        """
        Method used after compilation to initialize the attributes. Called by Generator._instantiate
        """
        for name, val in self.init.items():
            if not name in ['w']:
                self.__setattr__(name, val)

    def _connect(self, module):
        """
        Builds up dendrites either from list or dictionary. Called by instantiate().
        """
        # Local import to prevent circular import (HD: 28th June 2021)
        from ANNarchy.generator.Utils import cpp_connector_available

        if not self._connection_method:
            Global._error('The projection between ' + self.pre.name + ' and ' + self.post.name + ' is declared but not connected.')

        if Global.config["verbose"]:
            print("Connectivity parameter ("+self.name+"):", self._connection_args )

        cy_wrapper = getattr(module, 'proj'+str(self.id)+'_wrapper')
        self.cyInstance = cy_wrapper()

        # Check if there is a specialized CPP connector, if not fallback on init_from_LIL

        # fixed probability pattern
        if self.connector_name == "Random":
            if cpp_connector_available("Random", self._storage_format):
                p = self._connection_args[0]
                allow_self_connections = self._connection_args[3]
                if isinstance(self._connection_args[1], RandomDistribution):
                    #some kind of distribution
                    w_dist_arg1, w_dist_arg2 = self._connection_args[1].get_cpp_args()
                else:
                    # constant
                    w_dist_arg1 = self._connection_args[1]
                    w_dist_arg2 = self._connection_args[1]

                if isinstance(self._connection_args[2], RandomDistribution):
                    #some kind of distribution
                    d_dist_arg1, d_dist_arg2 = self._connection_args[2].get_cpp_args()
                else:
                    # constant
                    d_dist_arg1 = self._connection_args[2]
                    d_dist_arg2 = self._connection_args[2]

                self.cyInstance.fixed_probability(self.post.ranks, self.pre.ranks, p, w_dist_arg1, w_dist_arg2, d_dist_arg1, d_dist_arg2, allow_self_connections)
            else:
                self.cyInstance.init_from_lil(self._connection_method(*((self.pre, self.post,) + self._connection_args)))
        
        # fixed number pre prattern
        elif self.connector_name== "Random Convergent":
            if cpp_connector_available("Random Convergent", self._storage_format):
                number_nonzero = self._connection_args[0]
                if isinstance(self._connection_args[1], RandomDistribution):
                    #some kind of distribution
                    w_dist_arg1, w_dist_arg2 = self._connection_args[1].get_cpp_args()
                else:
                    # constant
                    w_dist_arg1 = self._connection_args[1]
                    w_dist_arg2 = self._connection_args[1]

                if isinstance(self._connection_args[2], RandomDistribution):
                    #some kind of distribution
                    d_dist_arg1, d_dist_arg2 = self._connection_args[2].get_cpp_args()
                else:
                    # constant
                    d_dist_arg1 = self._connection_args[2]
                    d_dist_arg2 = self._connection_args[2]

                self.cyInstance.fixed_number_pre(self.post.ranks, self.pre.ranks, number_nonzero, w_dist_arg1, w_dist_arg2, d_dist_arg1, d_dist_arg2)
            else:
                self.cyInstance.init_from_lil(self._connection_method(*((self.pre, self.post,) + self._connection_args)))

        # No default connector -> initialize from LIL
        else:
            self.cyInstance.init_from_lil(self._connection_method(*((self.pre, self.post,) + self._connection_args)))

    def _store_connectivity(self, method, args, delay, storage_format="lil", storage_order="post_to_pre"):
        """
        Store connectivity data. This function is called from cython_ext.Connectors module.
        """
        if self._connection_method != None:
            Global._warning("Projection ", self.name, " was already connected ... data will be overwritten.")

        # Store connectivity pattern parameters
        self._connection_method = method
        self._connection_args = args
        self._connection_delay = delay
        self._storage_format = storage_format
        self._storage_order = storage_order

        # Analyse the delay
        if isinstance(delay, (int, float)): # Uniform delay
            self.max_delay = round(delay/Global.config['dt'])
            self.uniform_delay = round(delay/Global.config['dt'])
        elif isinstance(delay, RandomDistribution): # Non-uniform delay
            self.uniform_delay = -1
            # Ensure no negative delays are generated
            if delay.min is None or delay.min < Global.config['dt']:
                delay.min = Global.config['dt']
            # The user needs to provide a max in order to compute max_delay
            if delay.max is None:
                Global._error('Projection.connect_xxx(): if you use a non-bounded random distribution for the delays (e.g. Normal), you need to set the max argument to limit the maximal delay.')

            self.max_delay = round(delay.max/Global.config['dt'])
        elif isinstance(delay, (list, np.ndarray)): # connect_from_matrix/sparse
            if len(delay) > 0:
                self.uniform_delay = -1
                self.max_delay = round(max([max(l) for l in delay])/Global.config['dt'])
            else: # list is empty, no delay
                self.max_delay = -1
                self.uniform_delay = -1
        else:
            Global._error('Projection.connect_xxx(): delays are not valid!')

        # Transmit the max delay to the pre pop
        if isinstance(self.pre, PopulationView):
            self.pre.population.max_delay = max(self.max_delay, self.pre.population.max_delay)
        else:
            self.pre.max_delay = max(self.max_delay, self.pre.max_delay)

    def _has_single_weight(self):
        "If a single weight should be generated instead of a LIL"
        return self._single_constant_weight and not Global.config['structural_plasticity'] and not self.synapse_type.description['plasticity'] and Global.config['paradigm']=="openmp"

    def reset(self, attributes=-1, synapses=False):
        """
        Resets all parameters and variables of the projection to the value they had before the call to compile.

        **Note:** Only parameters and variables are reinitialized, not the connectivity structure (including the weights and delays).
        The parameter ``synapses`` will be used in a future release to also reinitialize the connectivity structure.

        :param attributes: list of attributes (parameter or variable) which should be reinitialized. Default: all attributes.
        """
        if attributes == -1:
            attributes = self.attributes

        for var in attributes:
            # Skip w
            if var=='w':
                continue
            # check it exists
            if not var in self.attributes:
                Global._warning("Projection.reset():", var, "is not an attribute of the population, won't reset.")
                continue
            # Set the value
            try:
                self.__setattr__(var, self.init[var])
            except Exception as e:
                Global._print(e)
                Global._warning("Projection.reset(): something went wrong while resetting", var)
        #Global._warning('Projection.reset(): only parameters and variables are reinitialized, not the connectivity structure (including the weights)...')

    ################################
    ## Dendrite access
    ################################
    @property
    def size(self):
        "Number of post-synaptic neurons receiving synapses."
        if self.cyInstance == None:
            Global._warning("Access 'size or len()' attribute of a Projection is only valid after compile()")
            return 0

        return len(self.cyInstance.post_rank())

    def __len__(self):
        # Number of postsynaptic neurons receiving synapses in this projection.
        return self.size

    @property
    def nb_synapses(self):
        "Total number of synapses in the projection."
        if self.cyInstance is None:
            Global._warning("Access 'nb_synapses' attribute of a Projection is only valid after compile()")
            return 0
        return self.cyInstance.nb_synapses()

    def nb_synapses_per_dendrite(self):
        "Total number of synapses for each dendrite as a list."
        if self.cyInstance is None:
            Global._warning("Access 'nb_synapses_per_dendrite' attribute of a Projection is only valid after compile()")
            return []
        return [self.cyInstance.dendrite_size(n) for n in range(self.size)]

    @property
    def post_ranks(self):
        if self.cyInstance:
            return self.cyInstance.post_rank()
        else:
             Global._warning("Access 'post_ranks' attribute of a Projection is only valid after compile()")
             return None

    @property
    def dendrites(self):
        """
        Iteratively returns the dendrites corresponding to this projection.
        """
        for idx, n in enumerate(self.post_ranks):
            yield Dendrite(self, n, idx)

    def dendrite(self, post):
        """
        Returns the dendrite of a postsynaptic neuron according to its rank.

        :param post: can be either the rank or the coordinates of the post-synaptic neuron.
        """
        if not self.initialized:
            Global._error('dendrites can only be accessed after compilation.')

        if isinstance(post, int):
            rank = post
        else:
            rank = self.post.rank_from_coordinates(post)

        if rank in self.post_ranks:
            return Dendrite(self, rank, self.post_ranks.index(rank))
        else:
            Global._error(" The neuron of rank "+ str(rank) + " has no dendrite in this projection.", exit=True)


    def synapse(self, pre, post):
        """
        Returns the synapse between a pre- and a post-synaptic neuron if it exists, None otherwise.

        :param pre: rank of the pre-synaptic neuron.
        :param post: rank of the post-synaptic neuron.
        """
        if not isinstance(pre, int) or not isinstance(post, int):
            Global._error('Projection.synapse() only accepts ranks for the pre and post neurons.')

        return self.dendrite(post).synapse(pre)


    # Iterators
    def __getitem__(self, *args, **kwds):
        # Returns dendrite of the given position in the postsynaptic population.
        # If only one argument is given, it is a rank. If it is a tuple, it is coordinates.

        if len(args) == 1:
            return self.dendrite(args[0])
        return self.dendrite(args)

    def __iter__(self):
        # Returns iteratively each dendrite in the population in ascending postsynaptic rank order.
        for idx, n in enumerate(self.post_ranks):
            yield Dendrite(self, n, idx)

    ################################
    ## Access to attributes
    ################################
    def get(self, name):
        """
        Returns a list of parameters/variables values for each dendrite in the projection.

        The list will have the same length as the number of actual dendrites (self.size), so it can be smaller than the size of the postsynaptic population. Use self.post_ranks to indice it.

        :param name: the name of the parameter or variable
        """
        return self.__getattr__(name)

    def set(self, value):
        """
        Sets the parameters/variables values for each dendrite in the projection.

        For parameters, you can provide:

        * a single value, which will be the same for all dendrites.

        * a list or 1D numpy array of the same length as the number of actual dendrites (self.size).

        For variables, you can provide:

        * a single value, which will be the same for all synapses of all dendrites.

        * a list or 1D numpy array of the same length as the number of actual dendrites (self.size). The synapses of each postsynaptic neuron will take the same value.

        **Warning:** it is not possible to set different values to each synapse using this method. One should iterate over the dendrites:

        ```python
        for dendrite in proj.dendrites:
            dendrite.w = np.ones(dendrite.size)
        ```

        :param value: a dictionary with the name of the parameter/variable as key.

        """

        for name, val in value.items():
            self.__setattr__(name, val)

    def __getattr__(self, name):
        # Method called when accessing an attribute.
        if name == 'initialized' or not hasattr(self, 'initialized'): # Before the end of the constructor
            return object.__getattribute__(self, name)
        elif hasattr(self, 'attributes'):
            if name in ['plasticity', 'transmission', 'update']:
                return self._get_flag(name)
            if name in ['delay']:
                return self._get_delay()
            if name in self.attributes:
                if not self.initialized:
                    return self.init[name]
                else:
                    return self._get_cython_attribute( name )
            elif name in self.functions:
                return self._function(name)
            else:
                return object.__getattribute__(self, name)
        return object.__getattribute__(self, name)

    def __setattr__(self, name, value):
        # Method called when setting an attribute.
        if name == 'initialized' or not hasattr(self, 'initialized'): # Before the end of the constructor
            object.__setattr__(self, name, value)
        elif hasattr(self, 'attributes'):
            if name in ['plasticity', 'transmission', 'update']:
                self._set_flag(name, bool(value))
                return
            if name in ['delay']:
                self._set_delay(value)
                return
            if name in self.attributes:
                if not self.initialized:
                    self.init[name] = value
                else:
                    self._set_cython_attribute(name, value)
            else:
                object.__setattr__(self, name, value)
        else:
            object.__setattr__(self, name, value)

    def _get_cython_attribute(self, attribute):
        """
        Returns the value of the given attribute for all neurons in the population,
        as a list of lists having the same geometry as the population if it is local.

        :param attribute: a string representing the variables's name.

        """
        # Determine C++ data type
        ctype = None
        for var in self.synapse_type.description['variables']+self.synapse_type.description['parameters']:
            if var['name'] == attribute:
                ctype = var['ctype']

        if attribute == "w" and self._has_single_weight():
            return self.cyInstance.get_global_attribute(attribute, ctype)
        elif attribute in self.synapse_type.description['local']:
            return self.cyInstance.get_local_attribute_all(attribute, ctype)
        elif attribute in self.synapse_type.description['semiglobal']:
            return self.cyInstance.get_semiglobal_attribute_all(attribute, ctype)
        else:
            return self.cyInstance.get_global_attribute(attribute, ctype)

    def _set_cython_attribute(self, attribute, value):
        """
        Sets the value of the given attribute for all post-synaptic neurons in the projection,
        as a NumPy array having the same geometry as the population if it is local.

        :param attribute: a string representing the variables's name.
        :param value: the value it should take.

        """
        # Determine C++ data type
        ctype = None
        for var in self.synapse_type.description['variables']+self.synapse_type.description['parameters']:
            if var['name'] == attribute:
                ctype = var['ctype']

        # Convert np.arrays into lists for better iteration
        if isinstance(value, np.ndarray):
            value = list(value)
        # A list is given
        if isinstance(value, list):
            if len(value) == len(self.post_ranks):
                if attribute in self.synapse_type.description['local']:
                    for idx, n in enumerate(self.post_ranks):
                        if not len(value[idx]) == self.cyInstance.dendrite_size(idx):
                            Global._error('The postynaptic neuron ' + str(n) + ' receives '+ str(self.cyInstance.dendrite_size(idx))+ ' synapses.')
                        self.cyInstance.set_local_attribute_row(attribute, idx, value[idx], ctype)
                elif attribute in self.synapse_type.description['semiglobal']:
                    self.cyInstance.set_semiglobal_attribute(attribute, value, ctype)
                else:
                    Global._error('The parameter', attribute, 'is global to the population, cannot assign a list.')
            else:
                Global._error('The projection has', self.size, 'post-synaptic neurons, the list must have the same size.')
        # A Random Distribution is given
        elif isinstance(value, RandomDistribution):
            if attribute in self.synapse_type.description['local']:
                for idx, n in enumerate(self.post_ranks):
                    self.cyInstance.set_local_attribute_row(attribute, idx, value.get_values(self.cyInstance.dendrite_size(idx)), ctype)
            elif attribute in self.synapse_type.description['semiglobal']:
                getattr(self.cyInstance, 'set_'+attribute)(value.get_values(len(self.post_ranks)))
            elif attribute in self.synapse_type.description['global']:
                getattr(self.cyInstance, 'set_'+attribute)(value.get_values(1))
        # A single value is given
        else:
            if attribute == "w" and self._has_single_weight():
                getattr(self.cyInstance, 'set_'+attribute)(value)
            elif attribute in self.synapse_type.description['local']:
                for idx, n in enumerate(self.post_ranks):
                    self.cyInstance.set_local_attribute_row(attribute, idx, value*np.ones(self.cyInstance.dendrite_size(idx)), ctype)
            elif attribute in self.synapse_type.description['semiglobal']:
                self.cyInstance.set_semiglobal_attribute_all(attribute, value*np.ones(len(self.post_ranks)), ctype)
            else:
                self.cyInstance.set_global_attribute(attribute, value, ctype)

    def _get_flag(self, attribute):
        "flags such as learning, transmission"
        return getattr(self.cyInstance, '_get_'+attribute)()

    def _set_flag(self, attribute, value):
        "flags such as learning, transmission"
        getattr(self.cyInstance, '_set_'+attribute)(value)



    ################################
    ## Access to delays
    ################################
    def _get_delay(self):
        if not hasattr(self.cyInstance, 'get_delay'):
            if self.max_delay <= 1 :
                return Global.config['dt']
        elif self.uniform_delay != -1:
                return self.uniform_delay * Global.config['dt']
        else:
            return [[pre * Global.config['dt'] for pre in post] for post in self.cyInstance.get_delay()]

    def _set_delay(self, value):

        if self.cyInstance: # After compile()
            if not hasattr(self.cyInstance, 'get_delay'):
                if self.max_delay <= 1 and value != Global.config['dt']:
                    Global._error("set_delay: the projection was instantiated without delays, it is too late to create them...")

            elif self.uniform_delay != -1:
                if isinstance(value, (np.ndarray)):
                    if value.size > 1:
                        Global._error("set_delay: the projection was instantiated with uniform delays, it is too late to load non-uniform values...")
                    else:
                        value = max(1, round(value[0]/Global.config['dt']))
                elif isinstance(value, (float, int)):
                    value = max(1, round(float(value)/Global.config['dt']))
                else:
                    Global._error("set_delay: only float, int or np.array values are possible.")

                # The new max_delay is higher than before
                if value > self.max_delay:
                    self.max_delay = value
                    self.uniform_delay = value
                    self.cyInstance.set_delay(value)
                    if isinstance(self.pre, PopulationView):
                        self.pre.population.max_delay = max(self.max_delay, self.pre.population.max_delay)
                        self.pre.population.cyInstance.update_max_delay(self.pre.population.max_delay)
                    else:
                        self.pre.max_delay = max(self.max_delay, self.pre.max_delay)
                        self.pre.cyInstance.update_max_delay(self.pre.max_delay)
                    return
                else:
                    self.uniform_delay = value
                    self.cyInstance.set_delay(value)

            else: # variable delays
                if not isinstance(value, (np.ndarray, list)):
                    Global._error("set_delay with variable delays: you must provide a list of lists of exactly the same size as before.")

                # Check the number of delays
                nb_values = sum([len(s) for s in value])
                if nb_values != self.nb_synapses:
                    Global._error("set_delay with variable delays: the sizes do not match. You have to provide one value for each existing synapse.")
                if len(value) != len(self.post_ranks):
                    Global._error("set_delay with variable delays: the sizes do not match. You have to provide one value for each existing synapse.")

                # Convert to steps
                if isinstance(value, np.ndarray):
                    delays = [[max(1, round(value[i, j]/Global.config['dt'])) for j in range(value.shape[1])] for i in range(value.shape[0])]
                else:
                    delays = [[max(1, round(v/Global.config['dt'])) for v in c] for c in value]

                # Max delay
                max_delay = max([max(l) for l in delays])

                if max_delay > self.max_delay:
                    self.max_delay = max_delay

                    # Send the max delay to the pre population
                    if isinstance(self.pre, PopulationView):
                        self.pre.population.max_delay = max(self.max_delay, self.pre.population.max_delay)
                        self.pre.population.cyInstance.update_max_delay(self.pre.population.max_delay)
                    else:
                        self.pre.max_delay = max(self.max_delay, self.pre.max_delay)
                        self.pre.cyInstance.update_max_delay(self.pre.max_delay)

                # Send the new values to the projection
                self.cyInstance.set_delay(delays)

                # Update ring buffers (if there exist)
                self.cyInstance.update_max_delay(self.max_delay)

        else: # before compile()
            Global._error("set_delay before compile(): not implemented yet.")


    ################################
    ## Access to functions
    ################################
    def _function(self, func):
        "Access a user defined function"
        if not self.initialized:
            Global._error('the network is not compiled yet, cannot access the function ' + func)

        return getattr(self.cyInstance, func)

    ################################
    ## Learning flags
    ################################
    def enable_learning(self, period=None, offset=None):
        """
        Enables learning for all the synapses of this projection.

        For example, providing the following parameters at time 10 ms:

        ```python
        enable_learning(period=10., offset=5.)
        ```

        would call the updating methods at times 15, 25, 35, etc...

        The default behaviour is that the synaptic variables are updated at each time step. The parameters must be multiple of ``dt``.

        :param period: determines how often the synaptic variables will be updated.
        :param offset: determines the offset at which the synaptic variables will be updated relative to the current time.

        """
        # Check arguments
        if not period is None and not offset is None:
            if offset >= period:
                Global._error('enable_learning(): the offset must be smaller than the period.')

        if period is None and not offset is None:
            Global._error('enable_learning(): if you define an offset, you have to define a period.')

        try:
            self.cyInstance._set_update(True)
            self.cyInstance._set_plasticity(True)
            if period != None:
                self.cyInstance._set_update_period(int(period/Global.config['dt']))
            else:
                self.cyInstance._set_update_period(int(1))
                period = Global.config['dt']
            if offset != None:
                relative_offset = Global.get_time() % period + offset
                self.cyInstance._set_update_offset(int(int(relative_offset%period)/Global.config['dt']))
            else:
                self.cyInstance._set_update_offset(int(0))
        except:
            Global._warning('Enable_learning() is only possible after compile()')

    def disable_learning(self, update=None):
        """
        Disables learning for all synapses of this projection.

        The effect depends on the rate-coded or spiking nature of the projection:

        * **Rate-coded**: the updating of all synaptic variables is disabled (including the weights ``w``). This is equivalent to ``proj.update = False``.

        * **Spiking**: the updating of the weights ``w`` is disabled, but all other variables are updated. This is equivalent to ``proj.plasticity = False``.

        This method is useful when performing some tests on a trained network without messing with the learned weights.
        """
        try:
            if self.synapse_type.type == 'rate':
                self.cyInstance._set_update(False)
            else:
                self.cyInstance._set_plasticity(False)
        except:
            Global._warning('disabling learning is only possible after compile().')


    ################################
    ## Methods on connectivity matrix
    ################################

    def save_connectivity(self, filename):
        """
        Saves the connectivity of the projection into a file.

        Only the connectivity matrix, the weights and delays are saved, not the other synaptic variables.

        The generated data can be used to create a projection in another network:

        ```python
        proj.connect_from_file(filename)
        ```

        * If the file name is '.npz', the data will be saved and compressed using `np.savez_compressed` (recommended).

        * If the file name ends with '.gz', the data will be pickled into a binary file and compressed using gzip.

        * If the file name is '.mat', the data will be saved as a Matlab 7.2 file. Scipy must be installed.

        * Otherwise, the data will be pickled into a simple binary text file using pickle.

        :param filename: file name, may contain relative or absolute path.

        """
        # Check that the network is compiled
        if not self.initialized:
            Global._error('save_connectivity(): the network has not been compiled yet.')
            return

        # Check if the repertory exist
        (path, fname) = os.path.split(filename)

        if not path == '':
            if not os.path.isdir(path):
                Global._print('Creating folder', path)
                os.mkdir(path)

        extension = os.path.splitext(fname)[1]

        # Gathering the data
        data = {
            'name': self.name,
            'post_ranks': self.post_ranks,
            'pre_ranks': np.array(self.cyInstance.pre_rank_all(), dtype=object),
            'w': np.array(self.cyInstance.get_w(), dtype=object),
            'delay': np.array(self.cyInstance.get_delay(), dtype=object) if hasattr(self.cyInstance, 'get_delay') else None,
            'max_delay': self.max_delay,
            'uniform_delay': self.uniform_delay,
            'size': self.size,
            'nb_synapses': self.cyInstance.nb_synapses()
        }

        # Save the data
        try:
            import cPickle as pickle # Python2
        except:
            import pickle # Python3

        if extension == '.gz':
            Global._print("Saving connectivity in gunzipped binary format...")
            try:
                import gzip
            except:
                Global._error('gzip is not installed.')
                return
            with gzip.open(filename, mode = 'wb') as w_file:
                try:
                    pickle.dump(data, w_file, protocol=pickle.HIGHEST_PROTOCOL)
                except Exception as e:
                    Global._print('Error while saving in gzipped binary format.')
                    Global._print(e)
                    return

        elif extension == '.npz':
            Global._print("Saving connectivity in Numpy format...")
            np.savez_compressed(filename, **data )

        elif extension == '.mat':
            Global._print("Saving connectivity in Matlab format...")
            if data['delay'] is None:
                data['delay'] = 0
            try:
                import scipy.io as sio
                sio.savemat(filename, data)
            except Exception as e:
                Global._error('Error while saving in Matlab format.')
                Global._print(e)
                return

        else:
            Global._print("Saving connectivity in text format...")
            # save in Pythons pickle format
            with open(filename, mode = 'wb') as w_file:
                try:
                    pickle.dump(data, w_file, protocol=pickle.HIGHEST_PROTOCOL)
                except Exception as e:
                    Global._print('Error while saving in text format.')
                    Global._print(e)
                    return
            return

    def receptive_fields(self, variable = 'w', in_post_geometry = True):
        """
        Gathers all receptive fields within this projection.

        :param variable: name of the variable
        :param in_post_geometry: if False, the data will be plotted as square grid. (default = True)
        """
        if in_post_geometry:
            x_size = self.post.geometry[1]
            y_size = self.post.geometry[0]
        else:
            x_size = int( math.floor(math.sqrt(self.post.size)) )
            y_size = int( math.ceil(math.sqrt(self.post.size)) )


        def get_rf(rank): # TODO: IMPROVE
            res = np.zeros( self.pre.size )
            for n in range(len(self.post_ranks)):
                if self.post_ranks[n] == n:
                    pre_ranks = self.cyInstance.pre_rank(n)
                    data = self.cyInstance.get_local_attribute_row(variable, rank, Global.config["precision"])
                    for j in range(len(pre_ranks)):
                        res[pre_ranks[j]] = data[j]
            return res.reshape(self.pre.geometry)

        res = np.zeros((1, x_size*self.pre.geometry[1]))
        for y in range ( y_size ):
            row = np.concatenate(  [ get_rf(self.post.rank_from_coordinates( (y, x) ) ) for x in range ( x_size ) ], axis = 1)
            res = np.concatenate((res, row))

        return res

    def connectivity_matrix(self, fill=0.0):
        """
        Returns a dense connectivity matrix (2D Numpy array) representing the connections between the pre- and post-populations.

        The first index of the matrix represents post-synaptic neurons, the second the pre-synaptic ones.

        If PopulationViews were used for creating the projection, the matrix is expanded to the whole populations by default.

        :param fill: value to put in the matrix when there is no connection (default: 0.0).
        """
        if not self.initialized:
            Global._error('The connectivity matrix can only be accessed after compilation')

        # get correct dimensions for dense matrix
        if isinstance(self.pre, PopulationView):
            size_pre = self.pre.population.size
        else:
            size_pre = self.pre.size
        if isinstance(self.post, PopulationView):
            size_post = self.post.population.size
        else:
            size_post = self.post.size

        # create empty dense matrix with default values
        res = np.ones((size_post, size_pre)) * fill

        # fill row-by-row with real values
        for rank in self.post_ranks:
            idx = self.post_ranks.index(rank)
            preranks = self.cyInstance.pre_rank(idx)
            if "w" in self.synapse_type.description['local'] and (not self._has_single_weight()):
                w = self.cyInstance.get_local_attribute_row("w", idx, Global.config["precision"])
            elif "w" in self.synapse_type.description['semiglobal']:
                w = self.cyInstance.get_semiglobal_attribute("w", idx)*np.ones(self.cyInstance.dendrite_size(idx), Global.config["precision"])
            else:
                w = self.cyInstance.get_global_attribute("w")*np.ones(self.cyInstance.dendrite_size(idx), Global.config["precision"])
            res[rank, preranks] = w
        return res


    ################################
    ## Save/load methods
    ################################

    def _data(self):
        "Method gathering all info about the projection when calling save()"

        if not self.initialized:
            Global._error('save_connectivity(): the network has not been compiled yet.')

        desc = {}
        desc['name'] = self.name
        desc['pre'] = self.pre.name
        desc['post'] = self.post.name
        desc['target'] = self.target
        desc['post_ranks'] = self.post_ranks
        desc['attributes'] = self.attributes
        desc['parameters'] = self.parameters
        desc['variables'] = self.variables
        desc['delays'] = self._get_delay()

        # Determine if we have varying number of elements per row
        # based on the pre-synaptic ranks
        pre_ranks = self.cyInstance.pre_rank_all()
        dend_size = len(pre_ranks[0])
        ragged_list = False
        for i in range(1, len(pre_ranks)):
            if len(pre_ranks[i]) != dend_size:
                ragged_list = True
                break

        # Save pre_ranks
        if ragged_list:
            desc['pre_ranks'] = np.array(self.cyInstance.pre_rank_all(), dtype=object)
        else:
            desc['pre_ranks'] = np.array(self.cyInstance.pre_rank_all())

        # Attributes to save
        attributes = self.attributes
        if not 'w' in self.attributes:
            attributes.append('w')

        # Save all attributes
        for var in attributes:
            try:
                if var in self.synapse_type.description['local']:
                    if ragged_list:
                        desc[var] = np.array(getattr(self.cyInstance, 'get_'+var)(), dtype=object)
                    else:
                        desc[var] = np.array(getattr(self.cyInstance, 'get_'+var)())
                else:
                    desc[var] = np.array(getattr(self.cyInstance, 'get_'+var)()) # linear array or single constant
            except:
                Global._warning('Can not save the attribute ' + var + ' in the projection.')

        return desc

    def save(self, filename):
        """
        Saves all information about the projection (connectivity, current value of parameters and variables) into a file.

        * If the file name is '.npz', the data will be saved and compressed using `np.savez_compressed` (recommended).

        * If the file name ends with '.gz', the data will be pickled into a binary file and compressed using gzip.

        * If the file name is '.mat', the data will be saved as a Matlab 7.2 file. Scipy must be installed.

        * Otherwise, the data will be pickled into a simple binary text file using pickle.

        :param filename: file name, may contain relative or absolute path.

        **Warning:** the '.mat' data will not be loadable by ANNarchy, it is only for external analysis purpose.

        Example:

        ```python
        proj.save('proj1.npz')
        proj.save('proj1.txt')
        proj.save('proj1.txt.gz')
        proj.save('proj1.mat')
        ```
        """
        from ANNarchy.core.IO import _save_data
        _save_data(filename, self._data())


    def load(self, filename):
        """
        Loads the saved state of the projection by `Projection.save()`.

        Warning: Matlab data can not be loaded.

        Example:

        ```python
        proj.load('proj1.npz')
        proj.load('proj1.txt')
        proj.load('proj1.txt.gz')
        ```

        :param filename: the file name with relative or absolute path.
        """
        from ANNarchy.core.IO import _load_connectivity_data
        self._load_proj_data(_load_connectivity_data(filename))


    def _load_proj_data(self, desc):
        """
        Updates the projection with the stored data set.
        """
        # Sanity check
        if desc == None:
            # _load_proj should have printed an error message
            return

        # If it's not saveable there is nothing to load
        if not self._saveable:
            return

        # Check deprecation
        if not 'attributes' in desc.keys():
            Global._error('The file was saved using a deprecated version of ANNarchy.')
            return
        if 'dendrites' in desc: # Saved before 4.5.3
            Global._error("The file was saved using a deprecated version of ANNarchy.")
            return

        # If the post ranks have changed, overwrite
        if 'post_ranks' in desc and np.all((desc['post_ranks']) == self.post_ranks):
            getattr(self.cyInstance, 'set_post_rank')(desc['post_ranks'])
        # If the pre ranks have changed, overwrite
        if 'pre_ranks' in desc and not np.all((desc['pre_ranks']) == np.array(self.cyInstance.pre_rank_all(), dtype=object)):
            getattr(self.cyInstance, 'set_pre_rank')(list(desc['pre_ranks']))

        # Delays
        if 'delays' in desc:
            delays = desc['delays']
            if isinstance(delays, np.ndarray): # variable delays
                if delays.size == 1:
                    delays = float(delays)
                else:
                    delays = list(delays)
            self._set_delay(delays)

        # Other variables
        for var in desc['attributes']:
            try:
                getattr(self.cyInstance, 'set_' + var)(desc[var])
            except Exception as e:
                Global._print(e)
                Global._warning('load(): the variable', var, 'does not exist in the current version of the network, skipping it.')
                continue

    ################################
    ## Structural plasticity
    ################################
    def start_pruning(self, period=None):
        """
        Starts pruning the synapses in the projection if the synapse defines a 'pruning' argument.

        'structural_plasticity' must be set to True in setup().

        :param period: how often pruning should be evaluated (default: dt, i.e. each step)
        """
        if not period:
            period = Global.config['dt']
        if not self.cyInstance:
            Global._error('Can not start pruning if the network is not compiled.')

        if Global.config['structural_plasticity']:
            try:
                self.cyInstance.start_pruning(int(period/Global.config['dt']), Global.get_current_step())
            except :
                Global._error("The synapse does not define a 'pruning' argument.")

        else:
            Global._error("You must set 'structural_plasticity' to True in setup() to start pruning connections.")


    def stop_pruning(self):
        """
        Stops pruning the synapses in the projection if the synapse defines a 'pruning' argument.

        'structural_plasticity' must be set to True in setup().
        """
        if not self.cyInstance:
            Global._error('Can not stop pruning if the network is not compiled.')

        if Global.config['structural_plasticity']:
            try:
                self.cyInstance.stop_pruning()
            except:
                Global._error("The synapse does not define a 'pruning' argument.")

        else:
            Global._error("You must set 'structural_plasticity' to True in setup() to start pruning connections.")

    def start_creating(self, period=None):
        """
        Starts creating the synapses in the projection if the synapse defines a 'creating' argument.

        'structural_plasticity' must be set to True in setup().

        :param period: how often creating should be evaluated (default: dt, i.e. each step)
        """
        if not period:
            period = Global.config['dt']
        if not self.cyInstance:
            Global._error('Can not start creating if the network is not compiled.')

        if Global.config['structural_plasticity']:
            try:
                self.cyInstance.start_creating(int(period/Global.config['dt']), Global.get_current_step())
            except:
                Global._error("The synapse does not define a 'creating' argument.")

        else:
            Global._error("You must set 'structural_plasticity' to True in setup() to start creating connections.")

    def stop_creating(self):
        """
        Stops creating the synapses in the projection if the synapse defines a 'creating' argument.

        'structural_plasticity' must be set to True in setup().
        """
        if not self.cyInstance:
            Global._error('Can not stop creating if the network is not compiled.')

        if Global.config['structural_plasticity']:
            try:
                self.cyInstance.stop_creating()
            except:
                Global._error("The synapse does not define a 'creating' argument.")

        else:
            Global._error("You must set 'structural_plasticity' to True in setup() to start creating connections.")

    ################################
    ## Memory Management
    ################################
    def size_in_bytes(self):
        """
        Returns the size in bytes of the allocated memory on C++ side. Note that this does not reflect monitored data and that it only works after compile() was invoked.
        """
        if self.initialized:
            return self.cyInstance.size_in_bytes()
        else:
            return 0

    def _clear(self):
        """
        Deallocates the container within the C++ instance. The population object is not usable anymore after calling this function.

        Warning: should be only called by the net deconstructor (in the context of parallel_run).
        """
        if self.initialized:
            self.cyInstance.clear()
            self.initialized = False<|MERGE_RESOLUTION|>--- conflicted
+++ resolved
@@ -227,7 +227,6 @@
         # these flags are modified during connect_XXX called before Network()
         copied_proj._single_constant_weight = self._single_constant_weight
         copied_proj._dense_matrix = self._dense_matrix
-<<<<<<< HEAD
         copied_proj.connector_weight_dist = self.connector_weight_dist
         copied_proj.connector_delay_dist = self.connector_delay_dist
         copied_proj.connector_name = self.connector_name
@@ -236,9 +235,9 @@
         copied_proj._storage_format = self._storage_format
         copied_proj._storage_order = self._storage_order
         copied_proj._no_split_matrix = self._no_split_matrix
-=======
+
+        # for some projection types saving is not allowed (e. g. Convolution, Pooling)
         copied_proj._saveable = self._saveable
->>>>>>> cdc01b69
 
         return copied_proj
 
