--- conflicted
+++ resolved
@@ -53,32 +53,7 @@
         self.variables = self.proj.variables
         self.attributes = self.proj.attributes
 
-<<<<<<< HEAD
-        cython_module = __import__('ANNarchyCython') 
-        proj_class_name = 'Local' + self.proj.name
-        local_proj = getattr(cython_module, proj_class_name)
-        
-        isRateCoded = isinstance(self.proj.pre.neuron_type, RateNeuron) and isinstance(self.proj.post.neuron_type, RateNeuron) 
-        self.cy_instance = local_proj(
-            self.proj._id, 
-            self.proj.pre.rank, 
-            self.proj.post.rank, 
-            post_rank, 
-            self.proj.post.targets.index(self.proj.target),
-            isRateCoded 
-        )
-                    
-        self.cy_instance._set_rank(np.array(ranks))
-        self.cy_instance._set_value(np.array(weights))
-        
-        if delays != None:
-            self.cy_instance._set_delay(delays)
-            if (len(delays)>0):
-                max_delay = np.amax(delays)
-                self.proj.pre.cyInstance.set_max_delay(int(max_delay))
-
-        self.cy_instance.init_values()
-=======
+
     def size(self):
         """
         Number of synapses.
@@ -86,7 +61,6 @@
         if self.proj.cyInstance:
             return self.proj.cyInstance._nb_synapses(self.post_rank)
         return 0
->>>>>>> 158c386a
 
     def __len__(self):
         """
@@ -105,11 +79,7 @@
             return object.__getattribute__(self, name)
         elif hasattr(self, 'attributes'):
             if name in self.attributes:
-<<<<<<< HEAD
-                return self._get_cython_attribute(name)
-=======
                 return getattr(self.proj.cyInstance, '_get_'+name)(self.post_rank)
->>>>>>> 158c386a
             else:
                 return object.__getattribute__(self, name)
         else:
@@ -122,13 +92,8 @@
         elif name == 'attributes':
             object.__setattr__(self, 'attributes', value)
         elif hasattr(self, 'attributes'):
-<<<<<<< HEAD
-            if name in self.attributes:
-                self._set_cython_attribute(name, value)
-=======
             if name in self.proj.attributes:
                 getattr(self.proj.cyInstance, '_set_'+name)(self.post_rank, value)
->>>>>>> 158c386a
             else:
                 object.__setattr__(self, name, value)
         else:
@@ -430,151 +395,4 @@
         else:
             return data_dict          
     
-<<<<<<< HEAD
-    def set(self, value):
-        """
-        Update dendrite variable/parameter.
-        
-        Parameter:
-        
-            * *value*: value need to be update
-            
-                .. code-block:: python
-                
-                    set( 'tau' : 20, 'value'= np.random.rand(8,8) } )
-        """
-        for val_key in value.keys():
-            self._set_cython_attribute(self, val_key, value[val_key])
-            
-    def _set_cython_attribute(self, name, value):
-        try:
-            if isinstance(value, np.ndarray):
-                getattr(self.cy_instance, '_set_'+name)(value)
-            elif isinstance(value, list):
-                getattr(self.cy_instance, '_set_'+name)(np.array(value))
-            else: # a single value
-                if attribute in self.proj.description['local']:
-                    getattr(self.cy_instance, '_set_'+name)(value*np.ones(self.size))
-                else:
-                    getattr(self.cy_instance, '_set_'+name)(value)
-        except:
-            Global._error('Can not assign ' + name + ' with the provided value in the dendrite')
-            
-    def _get_cython_attribute(self, name):
-        try:
-            return getattr(self.cy_instance, '_get_'+name)()
-        except:
-            Global._error('Can not read ' + name + ' for the dendrite')
-                
-    def get(self, value):
-        """
-        Get current variable/parameter value
-        
-        Parameter:
-        
-            * *value*: value name as string
-        """
-        try:
-            return getattr(self.cy_instance, '_get_'+value)()
-        except:
-            if value in ['rank', 'value', 'delay']:
-                return getattr(self.cy_instance, value)
-            else:
-                Global._error("Dendrite has no parameter/variable called", value)     
-    
-    @property
-    def size(self):
-        """
-        Number of synapses.
-        """
-        return self.cy_instance.size
-    
-    @property 
-    def learnable(self):
-        return self.cy_instance.learnable
-    
-    @learnable.setter
-    def learnable(self, value):
-        self.cy_instance.learnable = value
-
-    @property 
-    def learn_offset(self):
-        return self.cy_instance.learn_offset
-    
-    @learn_offset.setter
-    def learn_offset(self, value):
-        self.cy_instance.learn_offset = value
-
-    @property 
-    def learn_frequency(self):
-        return self.cy_instance.learn_frequency
-    
-    @learn_frequency.setter
-    def learn_frequency(self, value):
-        self.cy_instance.learn_frequency = value
-        
-    def __len__(self):
-        """
-        Number of synapses.
-        """
-        return self.cy_instance.size
-        
-    @property
-    def target(self):
-        """
-        Connection type id.
-        """
-        return self.cy_instance.get_target()
-        
-#    def get_variable(self, variable):
-#        """
-#        Returns the value of the given variable for all synapses in the dendrite, as a NumPy array having the same geometry as the presynaptic population.
-#        
-#        Parameter:
-#        
-#        * *variable*:    a string representing the variable's name.
-#        """
-#        if hasattr(self.cy_instance, variable):
-#            return getattr(self.cy_instance, variable)
-#        else:
-#            Global._error("variable", variable, "does not exist in this dendrite.")
-#            Global._print(traceback.print_stack())
-
-#    def get_parameter(self, parameter):
-#        """
-#        Returns the value of the given parameter, which is common for all synapses in the dendrite.
-#        
-#        Parameter:
-#        
-#        * *parameter*:    a string representing the parameter's name.
-#        """
-#        if hasattr(self.cy_instance, parameter):
-#            return getattr(self.cy_instance, parameter)
-#        else:
-#            Global._error("parameter", parameter, "does not exist in this dendrite.")
-#            Global._print(traceback.print_stack())
-
-    def add_synapse(self, rank, value, delay=0):
-        """
-        Adds a synapse to the dendrite.
-        
-        Parameters:
-        
-            * *rank*:     rank of the presynaptic neuron
-            * *value*:    synaptic weight
-            * *delay*:    additional delay of the synapse (as default a delay of 1ms is assumed)
-        """
-        self.cy_instance.add_synapse(rank, value, delay)
-    
-    def remove_synapse(self, rank):
-        """
-        Removes the synapse from the dendrite.
-        
-        Parameters:
-        
-            * *rank*:     rank of the presynaptic neuron
-        """
-        self.cy_instance.remove_synapse(rank)
-=======
-
->>>>>>> 158c386a
+
