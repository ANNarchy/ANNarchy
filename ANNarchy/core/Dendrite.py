--- conflicted
+++ resolved
@@ -51,33 +51,6 @@
         
         self.parameters = self.proj.parameters
         self.variables = self.proj.variables
-        self.attributes = self.proj.attributes
-
-<<<<<<< HEAD
-        cython_module = __import__('ANNarchyCython') 
-        proj_class_name = 'Local' + self.proj.name
-        local_proj = getattr(cython_module, proj_class_name)
-        
-        isRateCoded = isinstance(self.proj.pre.neuron_type, RateNeuron) and isinstance(self.proj.post.neuron_type, RateNeuron) 
-        self.cy_instance = local_proj(
-            self.proj._id, 
-            self.proj.pre.rank, 
-            self.proj.post.rank, 
-            post_rank, 
-            self.proj.post.targets.index(self.proj.target),
-            isRateCoded 
-        )
-                    
-        self.cy_instance._set_rank(np.array(ranks))
-        self.cy_instance._set_value(np.array(weights))
-        
-        if delays != None:
-            self.cy_instance._set_delay(np.array(delays))
-            if (len(delays)>0):
-                max_delay = np.amax(delays)
-                self.proj.pre.cyInstance.set_max_delay(int(max_delay))
-=======
->>>>>>> c4b33aaf
 
     def size(self):
         """
