--- conflicted
+++ resolved
@@ -330,13 +330,8 @@
         (BoldMonitor%(mon_id)s.get_instance(self.id)).clear()
 
     property record_all_variables:
-<<<<<<< HEAD
-        def __get__(self): (BoldMonitor%(mon_id)s.get_instance(self.id)).get_record_all_variables()
+        def __get__(self): return (BoldMonitor%(mon_id)s.get_instance(self.id)).get_record_all_variables()
         def __set__(self, val): (BoldMonitor%(mon_id)s.get_instance(self.id)).set_record_all_variables(val)
-=======
-        def __get__(self): return (<BoldMonitor%(mon_id)s *>self.thisptr).get_record_all_variables()
-        def __set__(self, val): (<BoldMonitor%(mon_id)s *>self.thisptr).set_record_all_variables(val)
->>>>>>> 70b0a325
 
     # Output
     property out_signal:
