--- conflicted
+++ resolved
@@ -118,15 +118,6 @@
             Global._error('Too many dimensions for the kernel (maximum 3).')
             exit(0)
 
-<<<<<<< HEAD
-        if self.dim_kernel < self.dim_pre and self.dim_post < self.dim_pre: # pooling
-            # must reshape the weight vector
-            if self.dim_pre - self.dim_post == 1:
-                self.weights = self.weights.reshape((1,) + self.weights.shape)
-            else: # 2
-                self.weights = self.weights.reshape((1,1,) + self.weights.shape)
-            self.dim_kernel = self.weights.ndim
-=======
         self.across_features = self.dim_kernel < self.dim_pre
         if self.across_features:
             if self.pre.shape[-1] != self.post.shape[-1]:
@@ -140,7 +131,6 @@
 
         # Generate the pre-synaptic coordinates
         self._generate_pre_coordinates()
->>>>>>> aad1a231
 
         # Filter definition
         filter_definition, filter_pyx_definition = self.filter_definition()
