--- conflicted
+++ resolved
@@ -37,10 +37,6 @@
 
 # Version
 __version__ = '4.6'
-<<<<<<< HEAD
-__release__ = '4.6.0'
-=======
-__release__ = '4.6.1b'
->>>>>>> 0a00c1cf
+__release__ = '4.6.1'
 core.Global._print( 'ANNarchy ' + __version__ + ' (' + __release__ + \
                     ') on ' + sys.platform + ' (' + os.name + ').' )