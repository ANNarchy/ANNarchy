--- conflicted
+++ resolved
@@ -55,11 +55,7 @@
 
 # Version
 __version__ = '5.0'
-<<<<<<< HEAD
-__release__ = '5.0.0rc2'
-=======
-__release__ = '5.0.0rc3'
->>>>>>> 9f1e4d87
+__release__ = '5.0.1'
 
 print( 'ANNarchy ' + __version__ + ' (' + __release__ + \
                     ') on ' + sys.platform + ' (' + os.name + ').' )