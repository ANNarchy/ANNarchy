# ANNarchy core
from .core.Global import *
from .core.Neuron import Neuron, RateNeuron, SpikeNeuron
from .core.Synapse import Synapse, RateSynapse, SpikeSynapse
from .core.Population import Population
from .core.SpecificPopulation import PoissonPopulation, SpikeSourceArray
from .core.SpecificProjection import DecodingProjection
from .core.Projection import Projection
from .core.Dendrite import Dendrite
from .core.Random import Uniform, DiscreteUniform, Normal, LogNormal, Gamma, Exponential
from .core.IO import save, load, load_parameter
from .core.Utils import raster_plot, smoothed_rate, histogram, population_rate, sparse_random_matrix
from .core.Record import Monitor
from .core.Network import Network, parallel_run
from .parser.Report import report
from .models import *
from .extensions import *

# Cython modules
try:
    from .core.cython_ext.Connector import CSR
except Exception as e:
    core.Global._print(e)
    core.Global._error('Could not import Cython modules. Try reinstalling ANNarchy.')

# ANNarchy compilation
from .generator import compile

# Generic imports
import numpy as np
import os, sys

# Version
__version__ = '4.5'
<<<<<<< HEAD
__release__ = 'refactoring'
=======
__release__ = '4.5.1'
>>>>>>> 113b8c77
core.Global._print( 'ANNarchy ' + __version__ + ' (' + __release__ + \
                   ') on ' + sys.platform + ' (' + os.name + ').' )<|MERGE_RESOLUTION|>--- conflicted
+++ resolved
@@ -32,10 +32,6 @@
 
 # Version
 __version__ = '4.5'
-<<<<<<< HEAD
-__release__ = 'refactoring'
-=======
 __release__ = '4.5.1'
->>>>>>> 113b8c77
 core.Global._print( 'ANNarchy ' + __version__ + ' (' + __release__ + \
                    ') on ' + sys.platform + ' (' + os.name + ').' )