# Generic imports
from __future__ import print_function
import os, sys
import numpy as np

# ANNarchy core
from .core.Global import *
from .core.Simulate import *
from .core.Neuron import Neuron
from .core.Synapse import Synapse
from .core.Population import Population
from .core.Projection import Projection
from .core.SpecificPopulation import PoissonPopulation, SpikeSourceArray, TimedArray, HomogeneousCorrelatedSpikeTrains, TimedPoissonPopulation
from .core.SpecificProjection import DecodingProjection, CurrentInjection
from .core.Dendrite import Dendrite
from .core.Random import Uniform, DiscreteUniform, Normal, LogNormal, Gamma, Exponential
from .core.IO import save, load, load_parameter, load_parameters, save_parameters
from .core.Utils import sparse_random_matrix
from .core.Monitor import Monitor, raster_plot, histogram, population_rate, smoothed_rate, mean_fr
from .core.Network import Network, parallel_run
from .core.Profiler import Profiler
from .parser.report.Report import report
from .models.Neurons import *
from .models.Synapses import *
from .extensions import *

# Cython modules
try:
    # HD: until version 4.6 the connectivity class wasn't named properly. To ensure backward compability
    #     we rename the LILConnectivity to CSR
    from .core.cython_ext import LILConnectivity as CSR
except Exception as e:
    print(e)
    print("""
Warning: Cython modules can not be imported. If you are installing ANNarchy, this is normal, ignore this message. If ANNarchy is already installed, something went wrong with the compilation, try reinstalling.
""")

# ANNarchy compilation
from .generator import compile

# Version
<<<<<<< HEAD
__version__ = '4.7'
__release__ = '4.7.0b'
=======
__version__ = '4.6'
__release__ = '4.6.9.10'
>>>>>>> 5904cbf0

print( 'ANNarchy ' + __version__ + ' (' + __release__ + \
                    ') on ' + sys.platform + ' (' + os.name + ').' )<|MERGE_RESOLUTION|>--- conflicted
+++ resolved
@@ -39,13 +39,8 @@
 from .generator import compile
 
 # Version
-<<<<<<< HEAD
 __version__ = '4.7'
 __release__ = '4.7.0b'
-=======
-__version__ = '4.6'
-__release__ = '4.6.9.10'
->>>>>>> 5904cbf0
 
 print( 'ANNarchy ' + __version__ + ' (' + __release__ + \
                     ') on ' + sys.platform + ' (' + os.name + ').' )