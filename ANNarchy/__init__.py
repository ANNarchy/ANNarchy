--- conflicted
+++ resolved
@@ -26,12 +26,7 @@
 import os, sys
 
 # Version
-<<<<<<< HEAD
-__version__ = '4.3'
-__release__ = '4.3.5'
-=======
 __version__ = '4.4'
 __release__ = '4.4.0'
->>>>>>> d3d8bebf
 core.Global._print( 'ANNarchy ' + __version__ + ' (' + __release__ + \
                    ') on ' + sys.platform + ' (' + os.name + ').' )