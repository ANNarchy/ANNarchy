# Generic imports
from __future__ import print_function
import os, sys
import numpy as np

# ANNarchy core
from .core.Global import *
from .core.Simulate import *
from .core.Neuron import Neuron
from .core.Synapse import Synapse
from .core.Population import Population
from .core.Projection import Projection
from .core.SpecificPopulation import PoissonPopulation, SpikeSourceArray, TimedArray, HomogeneousCorrelatedSpikeTrains, TimedPoissonPopulation
from .core.SpecificProjection import DecodingProjection, CurrentInjection
from .core.Dendrite import Dendrite
from .core.Random import Uniform, DiscreteUniform, Normal, LogNormal, Gamma, Exponential
from .core.IO import save, load, load_parameter, load_parameters, save_parameters
from .core.Utils import sparse_random_matrix
from .core.Monitor import Monitor, raster_plot, histogram, population_rate, smoothed_rate, mean_fr
from .core.Network import Network, parallel_run
from .core.Profiler import Profiler
from .parser.report.Report import report
from .models.Neurons import *
from .models.Synapses import *
from .extensions import *

# Cython modules
try:
    # HD: until version 4.6 the connectivity class wasn't named properly. To ensure backward compability
    #     we rename the LILConnectivity to CSR
    from .core.cython_ext import LILConnectivity
    from .core.cython_ext import LILConnectivity as CSR
except Exception as e:
    print(e)
    print("""
Warning: Cython modules can not be imported. If you are installing ANNarchy, this is normal, ignore this message. If ANNarchy is already installed, something went wrong with the compilation, try reinstalling.
""")

# ANNarchy compilation
from .generator import compile

# Automatically call ANNarchy.core.Global.clear()
# if the script terminates
import atexit
atexit.register(clear)

# Version
__version__ = '4.7'
<<<<<<< HEAD
__release__ = '4.7.2b'
=======
__release__ = '4.7.1'
>>>>>>> c80956da

print( 'ANNarchy ' + __version__ + ' (' + __release__ + \
                    ') on ' + sys.platform + ' (' + os.name + ').' )<|MERGE_RESOLUTION|>--- conflicted
+++ resolved
@@ -46,11 +46,7 @@
 
 # Version
 __version__ = '4.7'
-<<<<<<< HEAD
 __release__ = '4.7.2b'
-=======
-__release__ = '4.7.1'
->>>>>>> c80956da
 
 print( 'ANNarchy ' + __version__ + ' (' + __release__ + \
                     ') on ' + sys.platform + ' (' + os.name + ').' )