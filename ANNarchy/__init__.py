# Generic imports
from __future__ import print_function
import os, sys
import numpy as np

# ANNarchy core
from .core.Global import *
from .core.Simulate import *
from .core.Neuron import Neuron
from .core.Synapse import Synapse
from .core.Population import Population
from .core.Projection import Projection
from .core.SpecificPopulation import PoissonPopulation, SpikeSourceArray, TimedArray, HomogeneousCorrelatedSpikeTrains
from .core.SpecificProjection import DecodingProjection
from .core.Dendrite import Dendrite
from .core.Random import Uniform, DiscreteUniform, Normal, LogNormal, Gamma, Exponential
from .core.IO import save, load, load_parameter
from .core.Utils import raster_plot, smoothed_rate, histogram, population_rate, sparse_random_matrix
<<<<<<< HEAD
from ANNarchy.core.Monitor import Monitor
=======
from .core.Monitor import Monitor
>>>>>>> 05db8332
from .core.Network import Network, parallel_run
from .parser.report.Report import report
from .models import *
from .extensions import *

# Cython modules
try:
    # HD: until version 4.6 the connectivity class wasn't named properly. To ensure backward compability
    #     we rename the LILConnectivity to CSR
    from .core.cython_ext import LILConnectivity as CSR
except Exception as e:
    from .core.Global import _print
    _print(e)
    _print('Error: Could not import Cython modules. Try reinstalling ANNarchy.')

# ANNarchy compilation
from .generator import compile

# Version
__version__ = '4.6'
__release__ = 'spiking_cuda'
core.Global._print( 'ANNarchy ' + __version__ + ' (' + __release__ + \
                    ') on ' + sys.platform + ' (' + os.name + ').' )<|MERGE_RESOLUTION|>--- conflicted
+++ resolved
@@ -16,11 +16,7 @@
 from .core.Random import Uniform, DiscreteUniform, Normal, LogNormal, Gamma, Exponential
 from .core.IO import save, load, load_parameter
 from .core.Utils import raster_plot, smoothed_rate, histogram, population_rate, sparse_random_matrix
-<<<<<<< HEAD
-from ANNarchy.core.Monitor import Monitor
-=======
 from .core.Monitor import Monitor
->>>>>>> 05db8332
 from .core.Network import Network, parallel_run
 from .parser.report.Report import report
 from .models import *
