--- conflicted
+++ resolved
@@ -41,9 +41,4 @@
 __version__ = '4.6'
 __release__ = '4.6.8b'
 
-<<<<<<< HEAD
-core.Global._print( 'ANNarchy ' + __version__ + ' ( bold test ) on ' + sys.platform + ' (' + os.name + ').' )
-=======
-core.Global._print( 'ANNarchy ' + __version__ + ' (' + __release__ + \
-                    ') on ' + sys.platform + ' (' + os.name + ').' )
->>>>>>> f7f7b34c
+core.Global._print( 'ANNarchy ' + __version__ + ' ( bold test ) on ' + sys.platform + ' (' + os.name + ').' )