--- conflicted
+++ resolved
@@ -74,10 +74,6 @@
             // nothing to do here ...
             return;
 
-<<<<<<< HEAD
-=======
-
->>>>>>> d95e7de1
         auto row_it = row_indices.begin();
         auto col_it = column_indices.begin();
 
