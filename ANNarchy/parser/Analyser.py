--- conflicted
+++ resolved
@@ -308,716 +308,7 @@
         for proj in self.projections:
             self.analysed_projections[proj.name] = proj.description  
         return True # success
-<<<<<<< HEAD
-    
-def _translate_ITE(name, eq, condition, proj, untouched, split=True):
-    " Recursively processes the different parts of an ITE statement"
-    def process_ITE(condition):
-        if_statement = condition[0]
-        then_statement = condition[1]
-        else_statement = condition[2]
-        if_code = Equation(name, if_statement, proj.description['attributes'], 
-                          proj.description['local'], proj.description['global'], 
-                          method = 'explicit', untouched = untouched.keys(),
-                          type='cond').parse()
-        if isinstance(then_statement, list): # nested conditional
-            then_code =  process_ITE(then_statement)
-        else:
-            then_code = Equation(name, then_statement, proj.description['attributes'], 
-                          proj.description['local'], proj.description['global'], 
-                          method = 'explicit', untouched = untouched.keys(),
-                          type='return').parse().split(';')[0]
-        if isinstance(else_statement, list): # nested conditional
-            else_code =  process_ITE(else_statement)
-        else:
-            else_code = Equation(name, else_statement, proj.description['attributes'], 
-                          proj.description['local'], proj.description['global'], 
-                          method = 'explicit', untouched = untouched.keys(),
-                          type='return').parse().split(';')[0]
-                          
-        code = '(' + if_code + ' ? ' + then_code + ' : ' + else_code + ')'
-        return code
-          
-    if split:
-        # Main equation, where the right part is __conditional__
-        translator = Equation(name, eq, proj.description['attributes'], 
-                              proj.description['local'], proj.description['global'], 
-                              method = 'explicit', untouched = untouched.keys())
-        code = translator.parse() 
-    else:
-        code = '__conditional__'
-    # Process the ITE
-    itecode =  process_ITE(condition)
-    # Replace
-    code = code.replace('__conditional__', itecode)
-    return code
-
-def _extract_ite(name, eq, proj, split=True):
-    """ Extracts if-then-else statements and processes them.
-    
-    If-then-else statements must be of the form:
-    
-    .. code-block:: python
-    
-        variable = if condition: ...
-                       val1 ...
-                   else: ...
-                       val2
-                       
-    Conditional statements can be nested, but they should return only one value!
-    """
-    
-    def transform(code):
-        " Transforms the code into a list of lines."
-        res = []
-        items = []
-        for arg in code.split(':'):
-            items.append( arg.strip())
-        for i in range(len(items)):
-            if items[i].startswith('if '):
-                res.append( items[i].strip() )
-            elif items[i].endswith('else'):
-                res.append(items[i].split('else')[0].strip() )
-                res.append('else' )
-            else: # the last then
-                res.append( items[i].strip() )    
-        return res
-        
-        
-    def parse(lines):
-        " Recursive analysis of if-else statements"
-        result = []
-        while lines:
-            if lines[0].startswith('if'):
-                block = [lines.pop(0).split('if')[1], parse(lines)]
-                if lines[0].startswith('else'):
-                    lines.pop(0)
-                    block.append(parse(lines))
-                result.append(block)
-            elif not lines[0].startswith(('else')):
-                result.append(lines.pop(0))
-            else:
-                break
-        return result[0]
-    # If no if, no need to go further
-    if not 'if ' in eq:
-        return eq, []
-    # Process the equation            
-    condition = []   
-    # Eventually split around =
-    if split:
-        left, right =  eq.split('=', 1)
-    else:
-        left = ''
-        right = eq
-    nb_then = len(re.findall(':', right))
-    nb_else = len(re.findall('else', right))
-    # The equation contains a conditional statement
-    if nb_then > 0:
-        # A if must be right after the equal sign
-        if not right.strip().startswith('if'):
-            _error(eq, '\nThe right term must directly start with a if statement.')
-            exit(0)
-        # It must have the same number of : and of else
-        if not nb_then == 2*nb_else:
-            _error(eq, '\nConditional statements must use both : and else.')
-            exit(0)
-        multilined = transform(right)
-        condition = parse(multilined)
-        right = ' __conditional__ '
-        if split:
-            eq = left + '=' + right
-    return eq, condition
-
-def _extract_randomdist(pop):
-    " Extracts RandomDistribution objects from all variables"
-    rk_rand = 0
-    random_objects = []
-    for variable in pop.description['variables']:
-        eq = variable['eq']
-        # Search for all distributions
-        for dist in available_distributions:
-            matches = re.findall('(?P<pre>[^\_a-zA-Z0-9.])'+dist+'\(([^()]+)\)', eq)
-            if matches == ' ':
-                continue
-            for l, v in matches:
-                # Check the arguments
-                arguments = v.split(',')
-                # Check the number of provided arguments
-                if len(arguments) < distributions_arguments[dist]:
-                    _error(eq)
-                    _error('The distribution ' + dist + ' requires ' + str(distributions_arguments[dist]) + 'parameters')
-                elif len(arguments) == distributions_arguments[dist]:
-                    arguments.append(str(config['seed']))
-                elif len(arguments) == distributions_arguments[dist] +1 :
-                    _warning('The seed is set in the distribution ' + dist)
-                else:
-                    _error(eq)
-                    _error('Too many parameters provided to the distribution ' + dist)
-                # Process the arguments
-                processed_arguments = ""
-                for idx in range(len(arguments)):
-                    try:
-                        arg = float(arguments[idx])
-                    except: # A global parameter
-                        if arguments[idx].strip() in pop.description['global']:
-                            arg = arguments[idx] + '_'
-                        else:
-                            _error(arguments[idx] + ' is not a global parameter of the neuron/synapse. It can not be used as an argument to the random distribution ' + dist + '(' + v + ')')
-                            exit(0)
-
-                    processed_arguments += str(arg)
-                    if idx != len(arguments)-1: # not the last one
-                        processed_arguments += ', '
-                definition = dist + '(' + processed_arguments + ')'
-                # Store its definition
-                desc = {'name': '__rand_' + str(rk_rand) + '_',
-                        'dist': dist,
-                        'definition': definition,
-                        'args' : processed_arguments,
-                        'template': distributions_templates[dist]}
-                rk_rand += 1
-                random_objects.append(desc)
-                # Replace its definition by its temporary name
-                # Problem: when one uses twice the same RD in a single equation (perverse...)
-                eq = eq.replace(dist+'('+v+')', desc['name'])
-                # Add the new variable to the vocabulary
-                pop.description['attributes'].append(desc['name'])
-                if variable['name'] in pop.description['local']:
-                    pop.description['local'].append(desc['name'])
-                else: # Why not on a population-wide variable?
-                    pop.description['global'].append(desc['name'])
-        variable['transformed_eq'] = eq
-        
-    return random_objects
-    
-def _extract_globalops_neuron(name, eq, pop):
-    """ Replaces global operations (mean(r), etc)  with arbitrary names and 
-    returns a dictionary of changes.
-    """
-    untouched = {}    
-    globs = []  
-    glop_names = ['min', 'max', 'mean']
-    
-    for op in glop_names:
-        matches = re.findall('([^\w]*)'+op+'\(([\w]*)\)', eq)
-        for pre, var in matches:
-            if var in pop.description['local']:
-                globs.append({'function': op, 'variable': var})
-                oldname = op + '(' + var + ')'
-                newname = '__' + op + '_' + var 
-                eq = eq.replace(oldname, newname)
-                untouched[newname] = ' this->get'+op.capitalize()+var.capitalize()+'() '
-            else:
-                _error(eq+'\nPopulation '+pop.name+' has no local attribute '+var+'.')
-                exit(0)
-    return eq, untouched, globs
-    
-def _extract_globalops_synapse(name, eq, proj):
-    """ Replaces global operations (mean(pre.r), etc)  with arbitrary names and 
-    returns a dictionary of changes.
-    """
-    untouched = {}    
-    globs = {'pre' : [],
-             'post' : [] }   
-    glop_names = ['min', 'max', 'mean']
-    
-    for op in glop_names:
-        pre_matches = re.findall('([^a-zA-Z0-9.])'+op+'\(\s*pre\.([a-zA-Z0-9]+)\s*\)', eq)
-        post_matches = re.findall('([^a-zA-Z0-9.])'+op+'\(\s*post\.([a-zA-Z0-9]+)\s*\)', eq)
-        # Check if a global variable depends on pre
-        # if len(pre_matches) > 0 and name in proj.description['global']:
-        #     _error(eq + '\nA postsynaptic variable can not depend on pre.' + pre_matches[0])
-        #     exit(0)
-        for pre, var in pre_matches:
-            if var in proj.pre.attributes:
-                globs['pre'].append({'function': op, 'variable': var})
-                oldname = op + '(pre.' + var + ')'
-                newname = '__pre_' + op + '_' + var 
-                eq = eq.replace(oldname, newname)
-                untouched[newname] = ' pre_population_->get'+op.capitalize()+var.capitalize()+'() '
-            else:
-                _error(eq+'\nPopulation '+proj.name+' has no attribute '+var+'.')
-                exit(0)
-        for pre, var in post_matches:
-            if var in proj.pre.attributes:
-                globs['post'].append({'function': op, 'variable': var})
-                oldname = op + '(post.' + var + ')'
-                newname = '__post_' + op + '_' + var 
-                eq = eq.replace(oldname, newname)
-                untouched[newname] = ' post_population_->get'+op.capitalize()+var.capitalize()+'() '
-            else:
-                _error(eq+'\nPopulation '+proj.pre.name+' has no attribute '+var+'.')
-                exit(0)
-    return eq, untouched, globs
-    
-def _extract_prepost(name, eq, proj):
-    " Replaces pre.var and post.var with arbitrary names and returns a dictionary of changes."
-    untouched = {}                
-    pre_matches = re.findall(r'pre\.([a-zA-Z0-9_]+)', eq)
-    post_matches = re.findall(r'post\.([a-zA-Z0-9_]+)', eq)
-    # Check if a global variable depends on pre
-    if len(pre_matches) > 0 and name in proj.description['global']:
-        _error(eq + '\nA postsynaptic variable can not depend on pre.' + pre_matches[0])
-        exit(0)
-    # Replace all pre.* occurences with a temporary variable
-    for var in list(set(pre_matches)):
-        if var == 'sum': # pre.sum(exc)
-            def idx_target(val):
-                try:
-                    idx = proj.pre.targets.index(val.group(1))
-                except:
-                    _warning('The target ' + val.group(1) + ' does not exist in the population ' + proj.pre.name)
-                    return '0.0'
-                rep = '_pre_sum_' + str(idx)
-                untouched[rep] = ' pre_population_->sum(i, '+str(idx)+' ) '
-                return rep
-            eq = re.sub(r'pre\.sum\(([a-zA-Z]+)\)', idx_target, eq)
-        elif var in proj.pre.attributes:
-            target = 'pre.' + var
-            eq = eq.replace(target, ' _pre_'+var+'_ ')
-            if var=='r':
-                untouched['_pre_r_'] = ' (*pre_rates_)[ rank_[i] ] '
-            else:
-                untouched['_pre_'+var+'_'] = ' pre_population_->get_single_'+var+'( rank_[i] ) '
-        else:
-            _error(eq+'\nPopulation '+proj.pre.description['name']+' has no attribute '+var+'.')
-            exit(0)
-    # Replace all post.* occurences with a temporary variable
-    for var in list(set(post_matches)):
-        if var == 'sum': # post.sum(exc)
-            def idx_target(val):
-                try:
-                    idx = proj.post.targets.index(val.group(1))
-                except:
-                    _warning('The target ' + val.group(1) + ' does not exist in the population ' + proj.post.name)
-                    return '0.0'
-                rep = '_post_sum_' + str(idx)
-                untouched[rep] = ' post_population_->sum(post_neuron_rank_, '+str(idx)+' ) '
-                return rep
-            eq = re.sub(r'post\.sum\(([a-zA-Z]+)\)', idx_target, eq)
-        elif var in proj.post.attributes:
-            target = 'post.' + var
-            eq = eq.replace(target, ' _post_'+var+'_ ')
-            if var.strip() == 'r':
-                #the firing rates are solved in a slightly different way
-                untouched['_post_r_'] = ' post_r_ '
-            else:
-                untouched['_post_'+var+'_'] = ' post_population_->get_single_'+var+'(  post_neuron_rank_ ) '
-        else:
-            _error(eq+'\nPopulation '+proj.post.description['name']+' has no attribute '+var+'.')
-            exit(0)
-    return eq, untouched
-            
-def analyse_population(pop):
-    """ Performs the initial analysis for a single population."""
-    # Identify the population type
-    pop_type = 'rate' if isinstance(pop.neuron_type, RateNeuron) else 'spike'
-    # Store basic information
-    description = {
-        'pop': pop,
-        'name': pop.name,
-        'class': pop.class_name,
-        'type': pop_type,
-        'raw_parameters': pop.neuron_type.parameters,
-        'raw_equations': pop.neuron_type.equations,
-        'raw_functions': pop.neuron_type.functions,
-    }
-    if pop_type == 'spike': # Additionally store reset and spike
-        description['raw_reset'] = pop.neuron_type.reset
-        description['raw_spike'] = pop.neuron_type.spike
-        description['refractory'] = pop.neuron_type.refractory
-        
-    # Extract parameters and variables names
-    parameters = _extract_parameters(pop.neuron_type.parameters, pop.neuron_type.extra_values)
-    variables = _extract_variables(pop.neuron_type.equations)
-    # Extract functions
-    functions = _extract_functions(pop.neuron_type.functions, False)
-    # Build lists of all attributes (param+var), which are local or global
-    attributes, local_var, global_var = _get_attributes(parameters, variables)
-    # Test if attributes are declared only once
-    if len(attributes) != len(list(set(attributes))):
-        _error(pop.name, ': attributes must be declared only once.', attributes)
-        exit(0)
-    # Extract the stop condition
-    if pop._stop_condition:
-        description['stop_condition'] = {'eq': pop._stop_condition}
-    
-    # Extract all targets
-    targets = _extract_targets(variables)
-
-    # Add this info to the description
-    description['parameters'] = parameters
-    description['variables'] = variables
-    description['functions'] = functions
-    description['attributes'] = attributes
-    description['local'] = local_var
-    description['global'] = global_var
-    description['targets'] = targets
-    description['global_operations'] = []
-    return description
-
-def analyse_projection(proj):  
-    """ Performs the analysis for a single projection.""" 
-    #proj_type = 'rate' if isinstance(proj.synapse_type, RateSynapse) else 'spike'
-
-    # Identify the synapse type depending on pre and postsynaptic population
-    if proj.post.description['type'] == 'rate':
-        proj_type = 'rate'
-        if not isinstance(proj.synapse_type, RateSynapse):
-            print proj.synapse_type
-            _error("SpikeSynapse attached to rate coded populations.")        
-    else:
-        proj_type = 'spike'
-        if isinstance(proj.synapse_type, RateSynapse):
-            _error("RateSynapse attached to spike coded populations.")        
-
-    # Store basic information
-    description = {
-        'pre': proj.pre.name,
-        'pre_class': proj.pre.class_name,
-        'post': proj.post.name,
-        'post_class': proj.post.class_name,
-        'target': proj.target,
-        'type': proj_type,
-        'raw_parameters': proj.synapse_type.parameters,
-        'raw_equations': proj.synapse_type.equations,
-        'raw_functions': proj.synapse_type.functions
-    }
-
-    if proj_type == 'spike': # Additionally store pre_spike and post_spike
-        proj.pre.sources.append(proj.target) 
-        if proj.synapse_type.pre_spike:
-            description['raw_pre_spike'] = proj.synapse_type.pre_spike
-        else: # pre_spike not defined, but other fields yes
-            description['raw_pre_spike'] = "g_target += w"
-        description['raw_post_spike'] = proj.synapse_type.post_spike
-
-    if proj.synapse_type.psp:
-        description['raw_psp'] = proj.synapse_type.psp
-
-    # Extract parameters and variables names
-    parameters = _extract_parameters(proj.synapse_type.parameters, proj.synapse_type.extra_values)
-    variables = _extract_variables(proj.synapse_type.equations)
-    # Extract functions
-    functions = _extract_functions(proj.synapse_type.functions, False)
-    # Build lists of all attributes (param+var), which are local or global
-    attributes, local_var, global_var = _get_attributes(parameters, variables)
-    # Test if attributes are declared only once
-    if len(attributes) != len(list(set(attributes))):
-        _error(proj.name, ': attributes must be declared only once.', attributes)
-        exit(0)
-    
-    # extend the list of parameters by rank and delay
-    parameters += [ { 'name': 'rank', 'init': 0, 'ctype': 'int', 'flags': [] }, 
-                    { 'name': 'delay', 'init': 0, 'ctype': 'int', 'flags': [] } 
-                  ]
-    
-    # if no synapse was set during creation of the projection
-    # the variable w is not attached to the set of variables
-    found = False
-    for var in variables+parameters:
-        if var['name'] == "w":
-            found = True
-    
-    # w is not declared so far, so we simply add a parameter
-    if not found:
-        parameters += [ { 'name': 'w', 'init': 0, 'ctype': 'DATA_TYPE', 'flags': [] } ]
-        
-    # Add this info to the description
-    description['parameters'] = parameters
-    description['variables'] = variables
-    description['functions'] = functions
-    description['attributes'] = attributes
-    description['local'] = local_var
-    description['global'] = global_var
-    description['global_operations'] = []
-    
-    return description            
-
-def _extract_parameters(description, extra_values):
-    """ Extracts all variable information from a multiline description."""
-    parameters = []
-    # Split the multilines into individual lines
-    parameter_list = _prepare_string(description)
-    
-    # Analyse all variables
-    for definition in parameter_list:
-        # Check if there are flags after the : symbol
-        equation, constraint = _split_equation(definition)
-        # Extract the name of the variable
-        name = _extract_name(equation)
-        if name == '_undefined':
-            exit(0)
-        # Process the flags if any
-        bounds, flags = _extract_flags(constraint)
-
-        # Get the type of the variable (float/int/bool)
-        if 'int' in flags:
-            ctype = 'int'
-        elif 'bool' in flags:
-            ctype = 'bool'
-        else:
-            ctype = 'DATA_TYPE'
-        # For parameters, the initial value can be given in the equation
-        if 'init' in bounds.keys(): # if init is provided, it wins
-            init = bounds['init']
-            if ctype == 'bool':
-                if init in ['false', 'False', '0']:
-                    init = False
-                elif init in ['true', 'True', '1']:
-                    init = True
-            elif ctype == 'int':
-                init = int(init)
-            else:
-                init = float(init)
-        elif '=' in equation: # the value is in the equation
-            init = equation.split('=')[1].strip()
-            
-            if init in ['false', 'False']:
-                init = False
-                ctype = 'bool'
-            elif init in ['true', 'True']:
-                init = True
-                ctype = 'bool'
-            else:
-                try:
-                    init = eval(ctype.replace('DATA_TYPE', 'float') + '(' + init + ')')
-                except:
-                    try:
-                        init = eval('int(' + init + ')')
-                    except:
-                        var = init.replace("'","")
-                        init = extra_values[var]
-                    
-        else: # Nothing is given: baseline : population
-            if ctype == 'bool':
-                init = False
-            elif ctype == 'int':
-                init = 0
-            elif ctype == 'DATA_TYPE':
-                init = 0.0
-            
-        # Store the result
-        desc = {'name': name,
-                'eq': equation,
-                'bounds': bounds,
-                'flags' : flags,
-                'ctype' : ctype,
-                'init' : init}
-        parameters.append(desc)              
-    return parameters
-    
-def _extract_variables(description):
-    """ Extracts all variable information from a multiline description."""
-    variables = []
-    # Split the multilines into individual lines
-    variable_list = _process_equations(description)
-    # Analyse all variables
-    for definition in variable_list:
-        # Retrieve the name, equation and constraints for the variable
-        equation = definition['eq']
-        constraint = definition['constraint']
-        name = definition['name']
-        if name == '_undefined':
-            exit(0)
-        # Process the flags if any
-        bounds, flags = _extract_flags(constraint)
-        # Get the type of the variable (float/int/bool)
-        if 'int' in flags:
-            ctype = 'int'
-        elif 'bool' in flags:
-            ctype = 'bool'
-        else:
-            ctype = 'DATA_TYPE'
-        # Get the init value if declared
-        if 'init' in bounds.keys():
-            init = bounds['init']
-            if ctype == 'bool':
-                if init in ['false', 'False', '0']:
-                    init = False
-                elif init in ['true', 'True', '1']:
-                    init = True
-            elif ctype == 'int':
-                init = int(init)
-            else:
-                init = float(init)
-        else: # Default = 0 according to ctype
-            if ctype == 'bool':
-                init = False
-            elif ctype == 'int':
-                init = 0
-            elif ctype == 'DATA_TYPE':
-                init = 0.0
-        # Store the result
-        desc = {'name': name,
-                'eq': equation,
-                'bounds': bounds,
-                'flags' : flags,
-                'ctype' : ctype,
-                'init' : init }
-        variables.append(desc)              
-    return variables        
-    
-def _extract_functions(description, local_global=False):
-    """ Extracts all functions from a multiline description."""
-    if not description:
-        return [] 
-    # Split the multilines into individual lines
-    function_list = _process_equations(description)
-    # Process each function
-    functions = []
-    for f in function_list:
-        eq = f['eq']
-        var_name, content = eq.split('=', 1)
-        # Extract the name of the function
-        func_name = var_name.split('(', 1)[0].strip()
-        # Extract the arguments
-        arguments = (var_name.split('(', 1)[1].split(')')[0]).split(',')
-        arguments = [arg.strip() for arg in arguments]
-        # Extract their types
-        types = f['constraint']
-        if types == '':
-            return_type = 'DATA_TYPE'
-            arg_types = ['DATA_TYPE' for a in arguments]
-        else:
-            types = types.split(',')
-            return_type = types[0].strip()
-            if return_type == 'float':
-                return_type = 'DATA_TYPE'
-            arg_types = ['DATA_TYPE' if arg.strip() == 'float' else arg.strip() for arg in types[1:]]
-        if not len(arg_types) == len(arguments):
-            _error('You must specify exactly the types of return value and arguments in ' + eq)
-            exit(0)
-        arg_line = ""
-        for i in range(len(arguments)):
-            arg_line += arg_types[i] + " " + arguments[i]
-            if not i == len(arguments) -1:
-                arg_line += ', '
-        # Process the content
-        eq2, condition = _extract_ite('', content, None, split=False)
-        if condition == []:
-            parser = FunctionParser(content, arguments)
-            parsed_content = parser.parse()
-        else:
-            parser = FunctionParser(content, arguments)
-            parsed_content = parser.process_ITE(condition)
-        # Create the one-liner
-        fdict = {'name': func_name, 'args': arguments, 'content': content, 'return_type': return_type, 'arg_types': arg_types, 'parsed_content': parsed_content, 'arg_line': arg_line}
-        if not local_global: # local to a class
-            oneliner = """%(return_type)s %(name)s (%(arg_line)s) {return %(parsed_content)s ;};
-""" % fdict
-        else: # global
-            oneliner = """inline %(return_type)s %(name)s (%(arg_line)s) {return %(parsed_content)s ;};
-""" % fdict
-        fdict['cpp'] = oneliner
-        functions.append(fdict)
-    return functions
-    
-    
-def _get_attributes(parameters, variables):
-    """ Returns a list of all attributes names, plus the lists of local/global variables."""
-    attributes = []; local_var = []; global_var = []
-    for p in parameters + variables:
-        attributes.append(p['name'])
-        if 'population' in p['flags'] or 'postsynaptic' in p['flags']:
-            global_var.append(p['name'])
-        else:
-            local_var.append(p['name'])
-    return attributes, local_var, global_var
-
-def _extract_targets(variables):
-    targets = []
-    for var in variables:
-        # Rate-coded neurons
-        code = re.findall('(?P<pre>[^\_a-zA-Z0-9.])sum\(([^()]+)\)', var['eq'])
-        for l, t in code:
-            targets.append(t)
-        # Spiking neurons
-        code = re.findall('([^\_a-zA-Z0-9.])g_([\w]+)', var['eq'])
-        for l, t in code:
-            targets.append(t)
-    return list(set(targets))
-
-def _extract_spike_variable(pop_desc):
-    spike_name = _extract_condition_name(pop_desc['raw_spike'].strip())
-    translator = Equation('raw_spike_cond', pop_desc['raw_spike'], 
-                          pop_desc['attributes'], 
-                          pop_desc['local'], 
-                          pop_desc['global'], 
-                          type = 'cond')
-    raw_spike_code = translator.parse()
-    
-    raw_reset_code = ''
-    if pop_desc.has_key('raw_reset') and pop_desc['raw_reset']:
-        for var in _prepare_string(pop_desc['raw_reset']):
-            name = _extract_name(var)
-            translator = Equation(name, var, 
-                                  pop_desc['attributes'], 
-                                  pop_desc['local'], 
-                                  pop_desc['global'])
-            raw_reset_code += translator.parse() +'\n'
-    
-    return { 'name': spike_name, 'spike_cond': raw_spike_code, 'spike_reset': raw_reset_code}
-
-def _extract_pre_spike_variable(proj):
-    pre_spike_var = []
-    # For all variables influenced by a presynaptic spike
-    for var in _prepare_string(proj.description['raw_pre_spike']):
-        # Get its name
-        name = _extract_name(var)
-        raw_eq = var
-        # Replace target by its value
-        post_target = False
-        if name == "g_target":
-            name = name.replace("target", proj.description['target'])
-            post_target = True
-
-        # Extract if-then-else statements
-        eq, condition = _extract_ite(name, var, proj)
-            
-        if condition == []:
-            translator = Equation(name, var, 
-                                  proj.description['attributes'] + [name], 
-                                  proj.description['local'] + [name], 
-                                  proj.description['global'],
-                                  index = '[i]')
-            eq = translator.parse()
-        else: 
-            eq = _translate_ITE(name, eq, condition, proj, {})
-        
-        if post_target: # the left side has to be modified
-            eq = eq.replace( "g_" + proj.description['target'] + "_[i]",
-                        "post_population_->g_"+proj.description['target']+"_[post_neuron_rank_]")
-
-        # Append the result of analysis
-        pre_spike_var.append( { 'name': name, 'eq': eq , 'raw_eq' : raw_eq} )
-
-    return pre_spike_var 
-
-def _extract_post_spike_variable(proj):
-    post_spike_var = []
-    
-    for var in _prepare_string(proj.description['raw_post_spike']):
-        name = _extract_name(var)
-
-        # Extract if-then-else statements
-        eq, condition = _extract_ite(name, var, proj)
-
-        if condition == []:
-            translator = Equation(name, var, 
-                                  proj.description['attributes'], 
-                                  proj.description['local'], 
-                                  proj.description['global'])
-            eq = translator.parse()     
-        else: 
-            eq = _translate_ITE(name, eq, condition, proj, {}) 
-
-        post_spike_var.append( { 'name': name, 'eq': eq, 'raw_eq' : var} )
-
-    return post_spike_var  
-=======
->>>>>>> dbc5e714
+
 
 
 
