**4.6.0**

* CUDA implementation for rate-code networks revised and fixed several errors.
<<<<<<< HEAD
* CUDA now supports now the simulation of spiking neurons (please refer to the documentation to discover limitations).
=======
* CUDA now supports now the simulation of spiking neurons (please refer the documentation to discover limitations)
* CUDA allows now the monitoring of dendrites.
>>>>>>> f525656b
* Issue 38: user-defined functions are now available in user space::

    add_function('sigmoid(x) = 1.0 / (1.0 + exp(-x))')

    compile()

    x = np.linspace(-10., 10., 1000)
    y = functions('sigmoid')(x)

* Major reimplementation of data structures for the connectivity patterns (LIL, CSR).
* Added the ``TimedArray`` population to store the temporal evolution of a population's firing rate internally. See :doc:`../manual/Inputs`.
* Fixed structural plasticity and added an example in ``examples/structural_plasticity``.
* Many bug fixes.
* Deprecated recording functions and objects such as ``RateNeuron`` are removed.

**4.5.7**

* Sympy 1.0 introduced a regression to the != operator.
* Issue 30: PopulationViews had a bug hen modifying variables on a multidimensional population.
* Issue 33: connect_one_to_one now accepts any kind of popview (even with random indices), as long as they have the same size.
* Issue 33: recording spikes on popviews did not work correctly.
* The normal distribution is fixed in CUDA.
* Delays are now rounded to the next multiple of dt, not cast into a int (i.e. 1.99 is now 2, not 1 with dt=1.0).
* SpikeSourceArray is now tolerant to very high firing schedules.

**4.5.6**

* Spiking networks can now use variable delays, at the cost of extra computations.
* Fixed bug in parser when a synapse uses pre/post variables with one name containing the other (e.g. r and r_mean).
* Fixed bug when assigning postsynptic variable a random distribution.
* Added the ability to access the weighted sums of a rate-coded population with::

    pop.sum('exc')

* Added the ability to record these weighted sums::

    m = monitor(pop, ['r', 'sum(exc)'])


**4.5.5**

* Fixed bug when loading a network saved before 4.5.3.
* Added the ``every`` decorator allowing functions to be called periodically during a simulation::

    result = []

    @every(period=1000.)
    def set inputs(n):
        # Set inputs to the network
        pop.I = Uniform(0.0, 1.0)
        # Save the output of the previous step
        result.append(pop.r)

    simulate(100 * 1000.)

* Fixed installation with non-standard Python distribution (e.g. Anaconda).
* Added a ``HomogeneousCorrelatedSpikeTrains`` class allowing to generate homogeneous correlated spike trains::

    pop = HomogeneousCorrelatedSpikeTrains(geometry=200, rates=10., corr=0.3, tau=10.)

* Installing through pip does not forget CUDA files anymore.
* Added ``Population.clear()`` to clear all spiking events (also delayed) without resetting the network.
* ``Population.reset()`` and ``Projection.reset()`` now accept a list of attributes to be reset, instead of resetting all of them.
* Unit tests are now performed on Travis CI to get a badge.
* Bug fixed: min/max bounds on g_target was wrongly analyzed when depending on a parameter.
* ``parallel_run()`` now accepts additional arbitrary arguments that can be passed to the simulation callback.
* Added an ``ite(cond, statement1, statement2)`` conditional function replicating ``if cond: statement1 else: statement2``, but which can be combined::

    r = 1.0 + ite(sum(exc) > 1.0, sum(exc), 0.0) + ite(sum(inh) > 1.0, -sum(inh), 0.0)

* The ``Network`` class has several bugs fixed (e.g. disabled populations stay disabled when put in a network).
* Populations have now an "enabled" attribute to read their status.


**4.5.4:**

* Spiking neurons now define the variable ``t_last`` storing the time (in ms) of the last emitted spike.
* Added a method ``compute_firing_rate()`` that allows spiking neurons to compute their mean firing rate over a prefined window and store the result (in Hz) into the reserved variable ``r``.
* Fixed bug when using "if a == b".
* Pre- and post-synaptic occuring at the same time are now both evaluated. The flag ``unless_post`` can be set in ``pre_spike`` to disable the evaluation of the pre-spike in that case (default behavior for simple_stdp example).
* Fixed code generation for MacOS X, especially when using a non-standard Python installation (e.g. anaconda).
* ``compile()`` now accepts a different compiler (g++ or clang++) and custom flags.
* Now works correctly in ipython notebooks.
* Added iPython notebooks to the examples.
* Fixed the ``load()`` method when using a single weight, or for very sparse random projections.

**4.5.3:**

* Projections can be assigned a name.
* A list or Numpy array can be used to slice a Population::

    neurons = [1, 4, 17, 34]
    subpop = pop[neurons]

* Synapses can be accessed directly at the Projection level with::

    proj.synapse(pre, post) # equivalent to proj[post][pre]

* Bugfix: pop[0] now returns a PopulationView containing the neuron 0, not an IndividualNeuron (accessible through pop.neuron(0))
* Various bugfixes in CUDA.
* Bugfix: connect_from_sparse now works with popviews whose ranks are not linearly increasing (e.g. columns)
* Bugfix: IO access to projection data should now be much faster.
* Spiking neurons can have delayed variables.

**4.5.2:**

* Fixed save/load methods
* parallel_run() has now control over the seeds.
* report(): fixed nested conditionals and power functions
* Synaptic transmission can be stopped using proj.transmission = False
* Synaptic update can be disabled using proj.update = False
* Synaptic plasticity can be disabled using proj.plasticity = False
* enable_learning() accepts period and offset arguments.

**4.5.1:**

* Fixed compilation on MacOSX
* Fixed compatibility with Python 3.4
* Refactoring of the generation templates
* Fixed bug introduced by Sympy 0.7.6
* Multiple blocks of ODEs and assignments can now be used in the equations field.
* Parser simplified
* Dense all-to-all connectivity matrices use indices instead of vectors, improves performance.
* Projections initialized with a single weight value and without plasticity now use a double for the weight instead of vector<vector<double>>
* Regression on get_record(reshape=True) fixed.
* CUDA backend improved.
* parallel_run() now uses the minimum between the number of available cores and the total number of networks.
* Several bugs in report.


**4.5.0:**

* A ``Network`` object has been added to run multiple simulations in parallel (``parallel_run()``). See :doc:`../manual/Network`.
* Recording goes through the ``Monitor`` object. Old recording methods are depreciated. See :doc:`../manual/Recording`.
* The flag ``exact`` is replaced by ``event-driven``. Still works, but will be suppressed in future versions.
* The behavior of a spiking neuron with two coupled variables (e.g. Izhikevich) during the refractory period is changed. The ODEs are not evaluated at all during the refractory period (except the conductances). The ``unless-refractory`` flag has no effect anymore. Before, ``u`` started decaying during the refractory period.
* Variables updated in pre-spike or post-spike (spiking synapse) can now define min/max bounds. Useful to avoid clipping explicitly the weights.
* Change in hybrid populations. ``PoissonPopulation`` should be used for rate-to-spike conversion, ``DecodingProjection`` for spike-to-rate. See :doc:`../manual/Hybrid`.
* Bug when using conditionals in pre-spike and post-spike.
* Bug when using t_pre and t_post explicitly.
* Speed-up of connect_fixed_number_pre/post.

**4.4.0:**

* Experimental support for CUDA backend for rate-coded networks.
* Any pre-synaptic variable can be delayed if used in the synapse.
* ``g_target`` can define min/max flags.
* Support for MacOS X.
* Parallel performance for OpenMP and spiking networks improved.
* Sequential code (1T) does not use OMP.
* psp argument can use global operations and global variables.
* Added ``connect_from_sparse()`` method.

**4.3.5:**

* Small bug fixes.

**4.3.4:**

* Automatic reporting is added.
* Several bug fixes.
* The distinction between Rate- and SpikeNeuron objects is deprecated, use Neuron instead.
* The distinction between Rate- and SpikeSynapse objects is deprecated, use Synapse instead.


**4.3.3:**

* Structural plasticity can be defined at the synaptic level.

**4.3.2:**

* Random distributions are available in synapses.
* Populations can be momentarily disabled/enabled.
* Recording can be done with a given period instead of every time step.
* Different modes for Spike2Rate conversion.
* Extension for shared projections (convolution/pooling) improved.

**4.3.1:**

* CUDA implementation for rate-coded networks with small restrictions.
* Weight-sharing for convolutions and pooling.
* Possibility to create projections using a dense connection matrix or data saved in a file.
* A seed can be defined for the random number generators.

**4.3.0:**

* Simplified internal structure for the generated code.
* Major speed-up for compilation and execution times.
* Rate-coded projections can perform other functions than sum (min/max/mean) over the connected synapses.

**4.2.4:**

* Neuron and Synapse replace RateNeuron, SpikeNeuron, RateSynapse, SpikeSynapse in the main interface (kept for backward compatibility).
* Default PyNN neural models are now available (Izhikevich, IF_curr_exp, IF_cond_exp, IF_curr_alpha, IF_cond_alpha, HH_cond_exp, EIF_cond_alpha_isfa_ista, EIF_cond_exp_isfa_ista).
* Bug fixes for delays and spike propagation.
* Connectivity matrices (CSR) are more efficient.
* Several PyNN examples are added to the examples/ folder.

**4.2.3**

* Spike conditions can depend on several variables.
* The midpoint numerical method is added.
* Ability to choose globally the numerical method.

**4.2.2**

* The Euler implicit method is added.
* Systems of equations are now solved concurrentely.

**4.2.1:**

* Early-stopping of simulations (simulate_until).

**4.2.0:**

* Added hybrid populations (Spike2RatePopulaton, Rate2SpikePopulation).
* Individual save/load of populations and projections.
* PopulationViews can be used to build Projections.
* CSR objects are simplified.
* Default conductance behaviour (g_target = 0.0).
* Random distribution objects can take global parameters as arguments.
* min and max bounds can depend on other variables.
* Logical operators (and, or..) can be used in conditions.

**4.1.2:**

* Rate-coded neurons must output "r", not "rate". Synapses must use "w", not "value".
* Synapses can access pre-synaptic weighted sums (pre.sum(exc)).
* Created PoissonPopulation.

**4.1.1:**

* Connectivity matrices are now created in Cython.
* Recording methods have changed.
* Spiking neurons have a refractory period.
* Added clip() functions for semi-linear transfer functions.
* Added smoothed_firing_rate() method for visualizing spiking networks.

**4.1.0:**

* First stable release with both rate-coded and spiking networks.<|MERGE_RESOLUTION|>--- conflicted
+++ resolved
@@ -1,12 +1,8 @@
 **4.6.0**
 
 * CUDA implementation for rate-code networks revised and fixed several errors.
-<<<<<<< HEAD
 * CUDA now supports now the simulation of spiking neurons (please refer to the documentation to discover limitations).
-=======
-* CUDA now supports now the simulation of spiking neurons (please refer the documentation to discover limitations)
 * CUDA allows now the monitoring of dendrites.
->>>>>>> f525656b
 * Issue 38: user-defined functions are now available in user space::
 
     add_function('sigmoid(x) = 1.0 / (1.0 + exp(-x))')
