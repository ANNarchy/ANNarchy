--- conflicted
+++ resolved
@@ -1,4 +1,3 @@
-<<<<<<< HEAD
 **4.7.3**
 
 * Removed deprecated "weightsharing" extension (replaced by "convolution" since 4.6.8 release).
@@ -8,12 +7,11 @@
 * Fixed potential memory leaks in Pooling/Convolution/BOLD extension (c302041, 74e75a3)
 * Refactored some parts of the CUDA code generation (e.g., f64375b, 7fb07b4)
 * Updated unittests (f3d3109, 9283dc3)
-=======
+* Removed a case of unnecessary re-compiles of the simulation core (58dcd85)
 
 **4.7.2.5**
 
 * Bugfix: Projection.dendrite iterator was not working inside a network.
->>>>>>> 3eb52148
 
 **4.7.2.4**
 
