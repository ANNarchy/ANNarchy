<<<<<<< HEAD
**4.7.0**

* Added a ``bold`` monitor extension.
* Replaced usage of random package by numyp.random.
=======
**4.6.10**

* Moved the documentation to mkdocs.
* Added a ``TimedPoissonPopulation`` allowing to schedule the rate.
* ``HomogeneousCorrelatedSpikeTrains`` can also take a schedule for rates and corr.
* Python 2 has been depreciated. 
* Fixed bugs related to cython, colab, sympy 1.6.1.
>>>>>>> edbb4e21

**4.6.9**

* The ``tensorboard`` extension allows to log various infos and visualize them using tensorboard.
* The API of the ``convolution`` extension has slightly changed, check the documentation.
* Changed default behavior from the built-in Izhikevich neuron model from fast spiking to regular spiking.
* ``PopulationView.rank_from_coordinates`` and ``PopulationView.coordinates_from_rank`` now accept coordinates relative to the geometry of the popview using the ``local`` flag.
* Fixed installation on Anaconda distributions. Now works in colab with ``!pip install ANNarchy``.
* Several bug fixes (variable-dependent refractory periods, conditionals of the type  "if (t==1)", SpikeSourceArray, etc).
* Improved performance with CUDA.

**4.6.8.1**

* MacOS compatibility.
* Bugfix on ``Projection.load()``.

**4.6.8**

* ``SpikeSourceArray`` can now receive connections (which will be ignored, but may be used to investigate plasticity mechanisms).
* Added a ``clear_all_callbacks()`` method when using @every.
* Added a `CurrentInjection` population allowing to connect a rate-coded population to the conductance of a spiking population.
* Several bug fixes and improvements.


**4.6.7**

* Feature: delays can now be changed after ``compile()``, even if the maximum delay is higher than before.
* Improved performance for spiking networks with variable delays through the use of ring buffers.
* Improved control of single/double precision.
* Improved performance on GPUs.
* Fixed bug when SpikeSourceArray, TimedArray and HomogeneousCorrelatedSpikeTrains were used inside a network or parallel_run().
* Fixed bug when using different seeds in ``parallel_run()``.
* Global functions defined by ``add_function()`` were not available on CUDA devices.
* The use of ``dendrite.rank`` is deprecated, use ``dendrite.pre_ranks`` instead.
* GPU hardware detection has been improved.

**4.6.6**

* Issue #55: Populations and projections can now save/load their variables into/from Numpy `.npz` files instead of pickled binary text files.
* Bugfix (CUDA): modified transmission flag was ignored on projections.
* Bugfix: memory leak when using Monitors in parallel_run().
* Added raster_plot, histogram and so on outside the monitor for offline analysis.
* Improvements on memory management.

**4.6.5**

* Monitor: added new argument ``period_offset`` to define the offset within a period to record. The default argument is 0ms to match the previous behavior (at the beginning of the period).
* Issue 54: when generating a report, possible subfolders are created before writing the report file
* CUDA now supports usage of post.sum() respectively pre.sum() in synaptic equations.
* CUDA ``SpikeSourceArray``: wrong update of events on the GPU device led to wrong results.
* Various bug fixes and improvements.

**4.6.4**

* Merged pull request by @ilysym to improve OpenMP efficiency. Thanks Ilya!
* Added a ``power(x,a)`` function to replace the slow cmath pow(x,a) function
* Added accessors to ANNarchy.core.Network to allow access to all populations/projections assigned to a Network
* Various bug fixes and improvements.

**4.6.3**

* ``pre_spike`` and ``post_spike`` fields of a spiking neuron can now modify pre and post synaptic variables::

    pre_spike = """
        g_target += w
        post.nb_spikes += 1
    """

* ``SpikeSourceArray`` available on CUDA.
* ``Monitor.mean_fr()`` and ``Monitor.histogram()`` now work with PopulationViews (thanks @ilysym).
* Many bug fixes with Python3 and CUDA.


**4.6.2**

* Rate-coded neurons can now use ``sum()`` to sum over all targets, instead of specifying them.
* ``Constant`` objects can now be created to define global-level parameters which do not need to be explicitly defined in Neurons/Synapses.
* Parameter definitions can use constants. Note that changing the constant after compilation does not change the parameter.
* The initial value of a variable (``init=``) can use constants instead of numerical values.
* ``report()`` has been improved and can now generate Markdown reports, which can be converted to html or pdf by pandoc.

**4.6.1**

* Issue 44: The performance of spiking networks with CUDA has been improved.
* ``Population.compute_firing_rate`` can now be called anytime to change the window over which the mean firing rate of a spiking neuron is computed.
* The performance of the exponential numerical method has been improved by computing the step size outside the loop (when possible).
* Mean-firing rate computation is now available for CUDA devices (slow!).
* Issue 43: the path to the CUDA installation can now be set in a config file at ``~/.config/ANNarchy/annarchy.json``.
* Simulations on GPU can be started on the command line by using ``--gpu`` or ``--gpu=2`` if you have multiple GPUs.

**4.6.0**

* CUDA implementation for rate-code networks revised and fixed several errors.
* CUDA now supports now the simulation of spiking neurons (please refer to the documentation to discover limitations).
* CUDA allows now the monitoring of dendrites.
* Added the command line argument --cuda to run simulations on CUDA devices.
* Issue 38: user-defined functions are now available in user space::

    add_function('sigmoid(x) = 1.0 / (1.0 + exp(-x))')

    compile()

    x = np.linspace(-10., 10., 1000)
    y = functions('sigmoid')(x)

* Major reimplementation of data structures for the connectivity patterns (LIL, CSR).
* Added the ``TimedArray`` population to store the temporal evolution of a population's firing rate internally. See :doc:`../manual/Inputs`.
* Fixed structural plasticity and added an example in ``examples/structural_plasticity``.
* Added the ``projection`` keyword allowing to declare a single parameter/variable for the whole projection, instead of one value per synapse (the default) or one value per post-synaptic neuron (keyword ``postsynaptic``).
* Parameters can now also be recorded by Monitors.
* Projections can now be monitored, if the user knows what he does...
* The global parameters of populations and projections can now be saved/loaded to/from a JSON file for manual parameterization.
* Many bug fixes.
* Deprecated recording functions and objects such as ``RateNeuron`` are removed.

**4.5.7**

* Sympy 1.0 introduced a regression to the != operator.
* Issue 30: PopulationViews had a bug hen modifying variables on a multidimensional population.
* Issue 33: connect_one_to_one now accepts any kind of popview (even with random indices), as long as they have the same size.
* Issue 33: recording spikes on popviews did not work correctly.
* The normal distribution is fixed in CUDA.
* Delays are now rounded to the next multiple of dt, not cast into a int (i.e. 1.99 is now 2, not 1 with dt=1.0).
* SpikeSourceArray is now tolerant to very high firing schedules.

**4.5.6**

* Spiking networks can now use variable delays, at the cost of extra computations.
* Fixed bug in parser when a synapse uses pre/post variables with one name containing the other (e.g. r and r_mean).
* Fixed bug when assigning postsynptic variable a random distribution.
* Added the ability to access the weighted sums of a rate-coded population with::

    pop.sum('exc')

* Added the ability to record these weighted sums::

    m = monitor(pop, ['r', 'sum(exc)'])


**4.5.5**

* Fixed bug when loading a network saved before 4.5.3.
* Added the ``every`` decorator allowing functions to be called periodically during a simulation::

    result = []

    @every(period=1000.)
    def set inputs(n):
        # Set inputs to the network
        pop.I = Uniform(0.0, 1.0)
        # Save the output of the previous step
        result.append(pop.r)

    simulate(100 * 1000.)

* Fixed installation with non-standard Python distribution (e.g. Anaconda).
* Added a ``HomogeneousCorrelatedSpikeTrains`` class allowing to generate homogeneous correlated spike trains::

    pop = HomogeneousCorrelatedSpikeTrains(geometry=200, rates=10., corr=0.3, tau=10.)

* Installing through pip does not forget CUDA files anymore.
* Added ``Population.clear()`` to clear all spiking events (also delayed) without resetting the network.
* ``Population.reset()`` and ``Projection.reset()`` now accept a list of attributes to be reset, instead of resetting all of them.
* Unit tests are now performed on Travis CI to get a badge.
* Bug fixed: min/max bounds on g_target was wrongly analyzed when depending on a parameter.
* ``parallel_run()`` now accepts additional arbitrary arguments that can be passed to the simulation callback.
* Added an ``ite(cond, statement1, statement2)`` conditional function replicating ``if cond: statement1 else: statement2``, but which can be combined::

    r = 1.0 + ite(sum(exc) > 1.0, sum(exc), 0.0) + ite(sum(inh) > 1.0, -sum(inh), 0.0)

* The ``Network`` class has several bugs fixed (e.g. disabled populations stay disabled when put in a network).
* Populations have now an "enabled" attribute to read their status.


**4.5.4:**

* Spiking neurons now define the variable ``t_last`` storing the time (in ms) of the last emitted spike.
* Added a method ``compute_firing_rate()`` that allows spiking neurons to compute their mean firing rate over a prefined window and store the result (in Hz) into the reserved variable ``r``.
* Fixed bug when using "if a == b".
* Pre- and post-synaptic occuring at the same time are now both evaluated. The flag ``unless_post`` can be set in ``pre_spike`` to disable the evaluation of the pre-spike in that case (default behavior for simple_stdp example).
* Fixed code generation for MacOS X, especially when using a non-standard Python installation (e.g. anaconda).
* ``compile()`` now accepts a different compiler (g++ or clang++) and custom flags.
* Now works correctly in ipython notebooks.
* Added iPython notebooks to the examples.
* Fixed the ``load()`` method when using a single weight, or for very sparse random projections.

**4.5.3:**

* Projections can be assigned a name.
* A list or Numpy array can be used to slice a Population::

    neurons = [1, 4, 17, 34]
    subpop = pop[neurons]

* Synapses can be accessed directly at the Projection level with::

    proj.synapse(pre, post) # equivalent to proj[post][pre]

* Bugfix: pop[0] now returns a PopulationView containing the neuron 0, not an IndividualNeuron (accessible through pop.neuron(0))
* Various bugfixes in CUDA.
* Bugfix: connect_from_sparse now works with popviews whose ranks are not linearly increasing (e.g. columns)
* Bugfix: IO access to projection data should now be much faster.
* Spiking neurons can have delayed variables.

**4.5.2:**

* Fixed save/load methods
* parallel_run() has now control over the seeds.
* report(): fixed nested conditionals and power functions
* Synaptic transmission can be stopped using proj.transmission = False
* Synaptic update can be disabled using proj.update = False
* Synaptic plasticity can be disabled using proj.plasticity = False
* enable_learning() accepts period and offset arguments.

**4.5.1:**

* Fixed compilation on MacOSX
* Fixed compatibility with Python 3.4
* Refactoring of the generation templates
* Fixed bug introduced by Sympy 0.7.6
* Multiple blocks of ODEs and assignments can now be used in the equations field.
* Parser simplified
* Dense all-to-all connectivity matrices use indices instead of vectors, improves performance.
* Projections initialized with a single weight value and without plasticity now use a double for the weight instead of vector<vector<double>>
* Regression on get_record(reshape=True) fixed.
* CUDA backend improved.
* parallel_run() now uses the minimum between the number of available cores and the total number of networks.
* Several bugs in report.


**4.5.0:**

* A ``Network`` object has been added to run multiple simulations in parallel (``parallel_run()``). See :doc:`../manual/Network`.
* Recording goes through the ``Monitor`` object. Old recording methods are depreciated. See :doc:`../manual/Recording`.
* The flag ``exact`` is replaced by ``event-driven``. Still works, but will be suppressed in future versions.
* The behavior of a spiking neuron with two coupled variables (e.g. Izhikevich) during the refractory period is changed. The ODEs are not evaluated at all during the refractory period (except the conductances). The ``unless-refractory`` flag has no effect anymore. Before, ``u`` started decaying during the refractory period.
* Variables updated in pre-spike or post-spike (spiking synapse) can now define min/max bounds. Useful to avoid clipping explicitly the weights.
* Change in hybrid populations. ``PoissonPopulation`` should be used for rate-to-spike conversion, ``DecodingProjection`` for spike-to-rate. See :doc:`../manual/Hybrid`.
* Bug when using conditionals in pre-spike and post-spike.
* Bug when using t_pre and t_post explicitly.
* Speed-up of connect_fixed_number_pre/post.

**4.4.0:**

* Experimental support for CUDA backend for rate-coded networks.
* Any pre-synaptic variable can be delayed if used in the synapse.
* ``g_target`` can define min/max flags.
* Support for MacOS X.
* Parallel performance for OpenMP and spiking networks improved.
* Sequential code (1T) does not use OMP.
* psp argument can use global operations and global variables.
* Added ``connect_from_sparse()`` method.

**4.3.5:**

* Small bug fixes.

**4.3.4:**

* Automatic reporting is added.
* Several bug fixes.
* The distinction between Rate- and SpikeNeuron objects is deprecated, use Neuron instead.
* The distinction between Rate- and SpikeSynapse objects is deprecated, use Synapse instead.


**4.3.3:**

* Structural plasticity can be defined at the synaptic level.

**4.3.2:**

* Random distributions are available in synapses.
* Populations can be momentarily disabled/enabled.
* Recording can be done with a given period instead of every time step.
* Different modes for Spike2Rate conversion.
* Extension for shared projections (convolution/pooling) improved.

**4.3.1:**

* CUDA implementation for rate-coded networks with small restrictions.
* Weight-sharing for convolutions and pooling.
* Possibility to create projections using a dense connection matrix or data saved in a file.
* A seed can be defined for the random number generators.

**4.3.0:**

* Simplified internal structure for the generated code.
* Major speed-up for compilation and execution times.
* Rate-coded projections can perform other functions than sum (min/max/mean) over the connected synapses.

**4.2.4:**

* Neuron and Synapse replace RateNeuron, SpikeNeuron, RateSynapse, SpikeSynapse in the main interface (kept for backward compatibility).
* Default PyNN neural models are now available (Izhikevich, IF_curr_exp, IF_cond_exp, IF_curr_alpha, IF_cond_alpha, HH_cond_exp, EIF_cond_alpha_isfa_ista, EIF_cond_exp_isfa_ista).
* Bug fixes for delays and spike propagation.
* Connectivity matrices (CSR) are more efficient.
* Several PyNN examples are added to the examples/ folder.

**4.2.3**

* Spike conditions can depend on several variables.
* The midpoint numerical method is added.
* Ability to choose globally the numerical method.

**4.2.2**

* The Euler implicit method is added.
* Systems of equations are now solved concurrentely.

**4.2.1:**

* Early-stopping of simulations (simulate_until).

**4.2.0:**

* Added hybrid populations (Spike2RatePopulaton, Rate2SpikePopulation).
* Individual save/load of populations and projections.
* PopulationViews can be used to build Projections.
* CSR objects are simplified.
* Default conductance behaviour (g_target = 0.0).
* Random distribution objects can take global parameters as arguments.
* min and max bounds can depend on other variables.
* Logical operators (and, or..) can be used in conditions.

**4.1.2:**

* Rate-coded neurons must output "r", not "rate". Synapses must use "w", not "value".
* Synapses can access pre-synaptic weighted sums (pre.sum(exc)).
* Created PoissonPopulation.

**4.1.1:**

* Connectivity matrices are now created in Cython.
* Recording methods have changed.
* Spiking neurons have a refractory period.
* Added clip() functions for semi-linear transfer functions.
* Added smoothed_firing_rate() method for visualizing spiking networks.

**4.1.0:**

* First stable release with both rate-coded and spiking networks.<|MERGE_RESOLUTION|>--- conflicted
+++ resolved
@@ -1,9 +1,8 @@
-<<<<<<< HEAD
 **4.7.0**
 
 * Added a ``bold`` monitor extension.
 * Replaced usage of random package by numyp.random.
-=======
+
 **4.6.10**
 
 * Moved the documentation to mkdocs.
@@ -11,7 +10,6 @@
 * ``HomogeneousCorrelatedSpikeTrains`` can also take a schedule for rates and corr.
 * Python 2 has been depreciated. 
 * Fixed bugs related to cython, colab, sympy 1.6.1.
->>>>>>> edbb4e21
 
 **4.6.9**
 
